--- conflicted
+++ resolved
@@ -12,15 +12,9 @@
 // See the License for the specific language governing permissions and
 // limitations under the License.
 project.ext {
-<<<<<<< HEAD
-    releaseVersion = '1.2.0'
-    releaseVersionCode = 1_002_000_3_00
-    minSdkVersion = 16
-=======
     releaseVersion = '1.3.0-beta01'
     releaseVersionCode = 1_003_000_1_01
     minSdkVersion = 19
->>>>>>> e12345c2
     // See https://developer.android.com/training/cars/media/automotive-os#automotive-module
     automotiveMinSdkVersion = 28
     appTargetSdkVersion = 34
@@ -32,9 +26,9 @@
     junitVersion = '4.13.2'
     // Use the same Guava version as the Android repo:
     // https://cs.android.com/android/platform/superproject/main/+/main:external/guava/METADATA
-    guavaVersion = '31.1-android'
+    guavaVersion = '32.1.3-android'
     mockitoVersion = '3.12.4'
-    robolectricVersion = '4.10.3'
+    robolectricVersion = '4.11'
     // Keep this in sync with Google's internal Checker Framework version.
     checkerframeworkVersion = '3.13.0'
     errorProneVersion = '2.18.0'
@@ -63,7 +57,7 @@
     androidxTestServicesStorageVersion = '1.4.2'
     androidxTestTruthVersion = '1.5.0'
     truthVersion = '1.1.3'
-    okhttpVersion = '4.11.0'
+    okhttpVersion = '4.12.0'
     modulePrefix = ':'
     if (gradle.ext.has('androidxMediaModulePrefix')) {
         modulePrefix += gradle.ext.androidxMediaModulePrefix
