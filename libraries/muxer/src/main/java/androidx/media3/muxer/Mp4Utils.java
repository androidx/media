/*
 * Copyright 2022 The Android Open Source Project
 *
 * Licensed under the Apache License, Version 2.0 (the "License");
 * you may not use this file except in compliance with the License.
 * You may obtain a copy of the License at
 *
 *      http://www.apache.org/licenses/LICENSE-2.0
 *
 * Unless required by applicable law or agreed to in writing, software
 * distributed under the License is distributed on an "AS IS" BASIS,
 * WITHOUT WARRANTIES OR CONDITIONS OF ANY KIND, either express or implied.
 * See the License for the specific language governing permissions and
 * limitations under the License.
 */
package androidx.media3.muxer;

<<<<<<< HEAD
/** Utilities for MP4 files. */
/* package */ final class Mp4Utils {
  /* Total number of bytes in an integer. */
  public static final int BYTES_PER_INTEGER = 4;

  /**
   * The maximum length of boxes which have fixed sizes.
   *
   * <p>Technically, we'd know how long they actually are; this upper bound is much simpler to
   * produce though and we'll throw if we overflow anyway.
   */
  public static final int MAX_FIXED_LEAF_BOX_SIZE = 200;
=======
import androidx.media3.common.Metadata;
import androidx.media3.common.util.UnstableApi;
import androidx.media3.container.MdtaMetadataEntry;
import androidx.media3.container.Mp4LocationData;
import androidx.media3.container.Mp4OrientationData;
import androidx.media3.container.Mp4TimestampData;
import androidx.media3.container.XmpData;
>>>>>>> 47964ff6

/** Utilities for MP4 files. */
@UnstableApi
public final class Mp4Utils {
  /** The maximum value of a 32-bit unsigned int. */
  public static final long UNSIGNED_INT_MAX_VALUE = 4_294_967_295L;

  private Mp4Utils() {}

  /** Returns whether a given {@link Metadata.Entry metadata} is supported. */
  public static boolean isMetadataSupported(Metadata.Entry metadata) {
    return metadata instanceof Mp4OrientationData
        || metadata instanceof Mp4LocationData
        || (metadata instanceof Mp4TimestampData
            && isMp4TimestampDataSupported((Mp4TimestampData) metadata))
        || (metadata instanceof MdtaMetadataEntry
            && isMdtaMetadataEntrySupported((MdtaMetadataEntry) metadata))
        || metadata instanceof XmpData;
  }

  private static boolean isMdtaMetadataEntrySupported(MdtaMetadataEntry mdtaMetadataEntry) {
    return mdtaMetadataEntry.typeIndicator == MdtaMetadataEntry.TYPE_INDICATOR_STRING
        || mdtaMetadataEntry.typeIndicator == MdtaMetadataEntry.TYPE_INDICATOR_FLOAT32;
  }

  private static boolean isMp4TimestampDataSupported(Mp4TimestampData timestampData) {
    return timestampData.creationTimestampSeconds <= UNSIGNED_INT_MAX_VALUE
        && timestampData.modificationTimestampSeconds <= UNSIGNED_INT_MAX_VALUE;
  }
}<|MERGE_RESOLUTION|>--- conflicted
+++ resolved
@@ -15,20 +15,6 @@
  */
 package androidx.media3.muxer;
 
-<<<<<<< HEAD
-/** Utilities for MP4 files. */
-/* package */ final class Mp4Utils {
-  /* Total number of bytes in an integer. */
-  public static final int BYTES_PER_INTEGER = 4;
-
-  /**
-   * The maximum length of boxes which have fixed sizes.
-   *
-   * <p>Technically, we'd know how long they actually are; this upper bound is much simpler to
-   * produce though and we'll throw if we overflow anyway.
-   */
-  public static final int MAX_FIXED_LEAF_BOX_SIZE = 200;
-=======
 import androidx.media3.common.Metadata;
 import androidx.media3.common.util.UnstableApi;
 import androidx.media3.container.MdtaMetadataEntry;
@@ -36,7 +22,6 @@
 import androidx.media3.container.Mp4OrientationData;
 import androidx.media3.container.Mp4TimestampData;
 import androidx.media3.container.XmpData;
->>>>>>> 47964ff6
 
 /** Utilities for MP4 files. */
 @UnstableApi
