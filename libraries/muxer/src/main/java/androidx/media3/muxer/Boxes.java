--- conflicted
+++ resolved
@@ -20,11 +20,6 @@
 import static androidx.media3.common.util.Assertions.checkState;
 import static androidx.media3.muxer.ColorUtils.MEDIAFORMAT_STANDARD_TO_PRIMARIES_AND_MATRIX;
 import static androidx.media3.muxer.ColorUtils.MEDIAFORMAT_TRANSFER_TO_MP4_TRANSFER;
-<<<<<<< HEAD
-import static androidx.media3.muxer.Mp4Utils.BYTES_PER_INTEGER;
-import static androidx.media3.muxer.Mp4Utils.MVHD_TIMEBASE;
-=======
->>>>>>> 47964ff6
 import static androidx.media3.muxer.Mp4Utils.UNSIGNED_INT_MAX_VALUE;
 
 import android.media.MediaCodec;
@@ -56,12 +51,9 @@
  * buffers}.
  */
 /* package */ final class Boxes {
-<<<<<<< HEAD
-=======
   /* Total number of bytes in an integer. */
   private static final int BYTES_PER_INTEGER = 4;
 
->>>>>>> 47964ff6
   // Box size (4 bytes) + Box name (4 bytes)
   public static final int BOX_HEADER_SIZE = 2 * BYTES_PER_INTEGER;
 
@@ -69,8 +61,6 @@
 
   public static final int TFHD_BOX_CONTENT_SIZE = 4 * BYTES_PER_INTEGER;
 
-<<<<<<< HEAD
-=======
   /**
    * The maximum length of boxes which have fixed sizes.
    *
@@ -85,7 +75,6 @@
    */
   private static final long MVHD_TIMEBASE = 10_000L;
 
->>>>>>> 47964ff6
   // unsigned int(2) sample_depends_on = 2 (bit index 25 and 24)
   private static final int TRUN_BOX_SYNC_SAMPLE_FLAGS = 0b00000010_00000000_00000000_00000000;
   // unsigned int(2) sample_depends_on = 1 (bit index 25 and 24)
