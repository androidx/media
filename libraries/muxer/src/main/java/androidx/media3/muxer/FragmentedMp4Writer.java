--- conflicted
+++ resolved
@@ -17,11 +17,8 @@
 
 import static androidx.media3.common.util.Assertions.checkArgument;
 import static androidx.media3.common.util.Assertions.checkNotNull;
-<<<<<<< HEAD
-=======
 import static androidx.media3.common.util.Assertions.checkState;
 import static androidx.media3.muxer.AnnexBUtils.doesSampleContainAnnexBNalUnits;
->>>>>>> 24e1796c
 import static androidx.media3.muxer.Boxes.BOX_HEADER_SIZE;
 import static androidx.media3.muxer.Boxes.MFHD_BOX_CONTENT_SIZE;
 import static androidx.media3.muxer.Boxes.TFHD_BOX_CONTENT_SIZE;
@@ -35,11 +32,7 @@
 import androidx.media3.common.Format;
 import androidx.media3.common.MimeTypes;
 import androidx.media3.common.util.Util;
-<<<<<<< HEAD
-import androidx.media3.muxer.Mp4Muxer.TrackToken;
-=======
 import androidx.media3.muxer.Muxer.TrackToken;
->>>>>>> 24e1796c
 import com.google.common.collect.ImmutableList;
 import java.io.FileOutputStream;
 import java.io.IOException;
@@ -239,11 +232,7 @@
     currentFragmentSequenceNumber++;
   }
 
-<<<<<<< HEAD
-  private void writeMdatBox() throws IOException {
-=======
   private void writeMdatBox(List<ProcessedTrackInfo> trackInfos) throws IOException {
->>>>>>> 24e1796c
     long mdatStartPosition = output.position();
     int mdatHeaderSize = 8; // 4 bytes (box size) + 4 bytes (box name)
     ByteBuffer header = ByteBuffer.allocate(mdatHeaderSize);
@@ -285,12 +274,6 @@
     }
     return trackInfos.build();
   }
-<<<<<<< HEAD
-
-  private ProcessedTrackInfo processTrack(int trackId, Track track) {
-    List<BufferInfo> sampleBufferInfos = new ArrayList<>(track.pendingSamplesBufferInfo);
-=======
->>>>>>> 24e1796c
 
   private ProcessedTrackInfo processTrack(int trackId, Track track) {
     checkState(track.pendingSamplesByteBuffer.size() == track.pendingSamplesBufferInfo.size());
@@ -330,13 +313,8 @@
 
     ImmutableList.Builder<SampleMetadata> pendingSamplesMetadata = new ImmutableList.Builder<>();
     int totalSamplesSize = 0;
-<<<<<<< HEAD
-    for (int i = 0; i < sampleBufferInfos.size(); i++) {
-      totalSamplesSize += sampleBufferInfos.get(i).size;
-=======
     for (int i = 0; i < pendingSamplesBufferInfo.size(); i++) {
       totalSamplesSize += pendingSamplesBufferInfo.get(i).size;
->>>>>>> 24e1796c
       pendingSamplesMetadata.add(
           new SampleMetadata(
               sampleDurations.get(i),
@@ -344,30 +322,16 @@
               pendingSamplesBufferInfo.get(i).flags));
     }
 
-<<<<<<< HEAD
-    // Clear the queue.
-    track.pendingSamplesBufferInfo.clear();
-    return new ProcessedTrackInfo(trackId, totalSamplesSize, pendingSamplesMetadata.build());
-=======
     return new ProcessedTrackInfo(
         trackId,
         totalSamplesSize,
         pendingSamplesByteBuffer.build(),
         pendingSamplesMetadata.build());
->>>>>>> 24e1796c
   }
 
   private static class ProcessedTrackInfo {
     public final int trackId;
     public final int totalSamplesSize;
-<<<<<<< HEAD
-    public final ImmutableList<SampleMetadata> pendingSamplesMetadata;
-
-    public ProcessedTrackInfo(
-        int trackId, int totalSamplesSize, ImmutableList<SampleMetadata> pendingSamplesMetadata) {
-      this.trackId = trackId;
-      this.totalSamplesSize = totalSamplesSize;
-=======
     public final ImmutableList<ByteBuffer> pendingSamplesByteBuffer;
     public final ImmutableList<SampleMetadata> pendingSamplesMetadata;
 
@@ -379,7 +343,6 @@
       this.trackId = trackId;
       this.totalSamplesSize = totalSamplesSize;
       this.pendingSamplesByteBuffer = pendingSamplesByteBuffer;
->>>>>>> 24e1796c
       this.pendingSamplesMetadata = pendingSamplesMetadata;
     }
   }
