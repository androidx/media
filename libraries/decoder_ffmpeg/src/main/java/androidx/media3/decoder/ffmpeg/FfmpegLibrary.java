/*
 * Copyright (C) 2016 The Android Open Source Project
 *
 * Licensed under the Apache License, Version 2.0 (the "License");
 * you may not use this file except in compliance with the License.
 * You may obtain a copy of the License at
 *
 *      http://www.apache.org/licenses/LICENSE-2.0
 *
 * Unless required by applicable law or agreed to in writing, software
 * distributed under the License is distributed on an "AS IS" BASIS,
 * WITHOUT WARRANTIES OR CONDITIONS OF ANY KIND, either express or implied.
 * See the License for the specific language governing permissions and
 * limitations under the License.
 */
package androidx.media3.decoder.ffmpeg;

import androidx.annotation.Nullable;
import androidx.media3.common.C;
import androidx.media3.common.MediaLibraryInfo;
import androidx.media3.common.MimeTypes;
import androidx.media3.common.util.LibraryLoader;
import androidx.media3.common.util.Log;
import androidx.media3.common.util.UnstableApi;
import org.checkerframework.checker.nullness.qual.MonotonicNonNull;

/** Configures and queries the underlying native library. */
@UnstableApi
public final class FfmpegLibrary {

  static {
    MediaLibraryInfo.registerModule("media3.decoder.ffmpeg");
  }

  private static final String TAG = "FfmpegLibrary";

  private static final LibraryLoader LOADER =
      new LibraryLoader("ffmpegJNI") {
        @Override
        protected void loadLibrary(String name) {
          System.loadLibrary(name);
        }
      };

  private static @MonotonicNonNull String version;
  private static int inputBufferPaddingSize = C.LENGTH_UNSET;

  private FfmpegLibrary() {}

  /**
   * Override the names of the FFmpeg native libraries. If an application wishes to call this
   * method, it must do so before calling any other method defined by this class, and before
<<<<<<< HEAD
   * instantiating a {@link FfmpegAudioRenderer} or {@link ExperimentalFfmpegVideoRenderer}
   * instance.
=======
   * instantiating a {@link FfmpegAudioRenderer} instance.
>>>>>>> f6fe90f3
   *
   * @param libraries The names of the FFmpeg native libraries.
   */
  public static void setLibraries(String... libraries) {
    LOADER.setLibraries(libraries);
  }

  /** Returns whether the underlying library is available, loading it if necessary. */
  public static boolean isAvailable() {
    return LOADER.isAvailable();
  }

  /** Returns the version of the underlying library if available, or null otherwise. */
  @Nullable
  public static String getVersion() {
    if (!isAvailable()) {
      return null;
    }
    if (version == null) {
      version = ffmpegGetVersion();
    }
    return version;
  }

  /**
   * Returns the required amount of padding for input buffers in bytes, or {@link C#LENGTH_UNSET} if
   * the underlying library is not available.
   */
  public static int getInputBufferPaddingSize() {
    if (!isAvailable()) {
      return C.LENGTH_UNSET;
    }
    if (inputBufferPaddingSize == C.LENGTH_UNSET) {
      inputBufferPaddingSize = ffmpegGetInputBufferPaddingSize();
    }
    return inputBufferPaddingSize;
  }

  /**
   * Returns whether the underlying library supports the specified MIME type.
   *
   * @param mimeType The MIME type to check.
   */
  public static boolean supportsFormat(String mimeType) {
    if (!isAvailable()) {
      return false;
    }
    @Nullable String codecName = getCodecName(mimeType);
    if (codecName == null) {
      return false;
    }
    if (!ffmpegHasDecoder(codecName)) {
      Log.w(TAG, "No " + codecName + " decoder available. Check the FFmpeg build configuration.");
      return false;
    }
    return true;
  }

  /**
   * Returns the name of the FFmpeg decoder that could be used to decode the format, or {@code null}
   * if it's unsupported.
   */
  @Nullable
  /* package */ static String getCodecName(String mimeType) {
    switch (mimeType) {
      case MimeTypes.AUDIO_AAC:
        return "aac";
      case MimeTypes.AUDIO_MPEG:
      case MimeTypes.AUDIO_MPEG_L1:
      case MimeTypes.AUDIO_MPEG_L2:
        return "mp3";
      case MimeTypes.AUDIO_AC3:
        return "ac3";
      case MimeTypes.AUDIO_E_AC3:
      case MimeTypes.AUDIO_E_AC3_JOC:
        return "eac3";
      case MimeTypes.AUDIO_TRUEHD:
        return "truehd";
      case MimeTypes.AUDIO_DTS:
      case MimeTypes.AUDIO_DTS_HD:
        return "dca";
      case MimeTypes.AUDIO_VORBIS:
        return "vorbis";
      case MimeTypes.AUDIO_OPUS:
        return "opus";
      case MimeTypes.AUDIO_AMR_NB:
        return "amrnb";
      case MimeTypes.AUDIO_AMR_WB:
        return "amrwb";
      case MimeTypes.AUDIO_FLAC:
        return "flac";
      case MimeTypes.AUDIO_ALAC:
        return "alac";
      case MimeTypes.AUDIO_MLAW:
        return "pcm_mulaw";
      case MimeTypes.AUDIO_ALAW:
        return "pcm_alaw";
      default:
        return null;
    }
  }

  private static native String ffmpegGetVersion();

  private static native int ffmpegGetInputBufferPaddingSize();

  private static native boolean ffmpegHasDecoder(String codecName);
}<|MERGE_RESOLUTION|>--- conflicted
+++ resolved
@@ -50,12 +50,7 @@
   /**
    * Override the names of the FFmpeg native libraries. If an application wishes to call this
    * method, it must do so before calling any other method defined by this class, and before
-<<<<<<< HEAD
-   * instantiating a {@link FfmpegAudioRenderer} or {@link ExperimentalFfmpegVideoRenderer}
-   * instance.
-=======
    * instantiating a {@link FfmpegAudioRenderer} instance.
->>>>>>> f6fe90f3
    *
    * @param libraries The names of the FFmpeg native libraries.
    */
