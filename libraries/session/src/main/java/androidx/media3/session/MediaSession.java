--- conflicted
+++ resolved
@@ -541,11 +541,8 @@
           playIfSuppressed,
           isPeriodicPositionUpdateEnabled,
           MediaLibrarySession.LIBRARY_ERROR_REPLICATION_MODE_NONE,
-<<<<<<< HEAD
+          useLegacySurfaceHandling,
           systemUiPlaybackResumptionOptIn);
-=======
-          useLegacySurfaceHandling);
->>>>>>> 5fc67816
     }
   }
 
@@ -800,11 +797,8 @@
       boolean playIfSuppressed,
       boolean isPeriodicPositionUpdateEnabled,
       @MediaLibrarySession.LibraryErrorReplicationMode int libraryErrorReplicationMode,
-<<<<<<< HEAD
+      boolean useLegacySurfaceHandling,
       @Nullable Boolean systemUiPlaybackResumptionOptIn) {
-=======
-      boolean useLegacySurfaceHandling) {
->>>>>>> 5fc67816
     synchronized (STATIC_LOCK) {
       if (SESSION_ID_TO_SESSION_MAP.containsKey(id)) {
         throw new IllegalStateException("Session ID must be unique. ID=" + id);
@@ -827,11 +821,8 @@
             playIfSuppressed,
             isPeriodicPositionUpdateEnabled,
             libraryErrorReplicationMode,
-<<<<<<< HEAD
+            useLegacySurfaceHandling,
             systemUiPlaybackResumptionOptIn);
-=======
-            useLegacySurfaceHandling);
->>>>>>> 5fc67816
   }
 
   /* package */ MediaSessionImpl createImpl(
@@ -849,11 +840,8 @@
       boolean playIfSuppressed,
       boolean isPeriodicPositionUpdateEnabled,
       @MediaLibrarySession.LibraryErrorReplicationMode int libraryErrorReplicationMode,
-<<<<<<< HEAD
+      boolean useLegacySurfaceHandling,
       @Nullable Boolean systemUiPlaybackResumptionOptIn) {
-=======
-      boolean useLegacySurfaceHandling) {
->>>>>>> 5fc67816
     return new MediaSessionImpl(
         this,
         context,
@@ -869,11 +857,8 @@
         bitmapLoader,
         playIfSuppressed,
         isPeriodicPositionUpdateEnabled,
-<<<<<<< HEAD
+        useLegacySurfaceHandling,
         systemUiPlaybackResumptionOptIn);
-=======
-        useLegacySurfaceHandling);
->>>>>>> 5fc67816
   }
 
   /* package */ MediaSessionImpl getImpl() {
