/*
 * Copyright 2021 The Android Open Source Project
 *
 * Licensed under the Apache License, Version 2.0 (the "License");
 * you may not use this file except in compliance with the License.
 * You may obtain a copy of the License at
 *
 *      http://www.apache.org/licenses/LICENSE-2.0
 *
 * Unless required by applicable law or agreed to in writing, software
 * distributed under the License is distributed on an "AS IS" BASIS,
 * WITHOUT WARRANTIES OR CONDITIONS OF ANY KIND, either express or implied.
 * See the License for the specific language governing permissions and
 * limitations under the License.
 */
package androidx.media3.session;

import static androidx.media3.common.Player.DISCONTINUITY_REASON_AUTO_TRANSITION;
import static androidx.media3.common.Player.MEDIA_ITEM_TRANSITION_REASON_REPEAT;
import static androidx.media3.common.Player.PLAYBACK_SUPPRESSION_REASON_NONE;
import static androidx.media3.common.Player.PLAY_WHEN_READY_CHANGE_REASON_USER_REQUEST;
import static androidx.media3.common.Player.STATE_IDLE;
import static androidx.media3.common.Player.TIMELINE_CHANGE_REASON_PLAYLIST_CHANGED;

import android.os.Binder;
import android.os.Bundle;
import android.os.IBinder;
import androidx.annotation.CheckResult;
import androidx.annotation.FloatRange;
import androidx.annotation.Nullable;
import androidx.annotation.VisibleForTesting;
import androidx.media3.common.AudioAttributes;
import androidx.media3.common.Bundleable;
import androidx.media3.common.DeviceInfo;
import androidx.media3.common.MediaItem;
import androidx.media3.common.MediaMetadata;
import androidx.media3.common.PlaybackException;
import androidx.media3.common.PlaybackParameters;
import androidx.media3.common.Player;
import androidx.media3.common.Player.PlaybackSuppressionReason;
import androidx.media3.common.Player.PositionInfo;
import androidx.media3.common.Player.State;
import androidx.media3.common.Timeline;
import androidx.media3.common.Timeline.Window;
import androidx.media3.common.TrackSelectionParameters;
import androidx.media3.common.Tracks;
import androidx.media3.common.VideoSize;
import androidx.media3.common.text.CueGroup;
import androidx.media3.common.util.Assertions;
import androidx.media3.common.util.BundleUtil;
import androidx.media3.common.util.UnstableApi;
import androidx.media3.common.util.Util;
import com.google.common.base.Objects;
import com.google.errorprone.annotations.CanIgnoreReturnValue;

/**
 * Information about the player that {@link MediaSession} uses to send its state to {@link
 * MediaController}.
 */
/* package */ class PlayerInfo implements Bundleable {

  /**
   * Holds information about what properties of the {@link PlayerInfo} have been excluded when sent
   * to the controller.
   */
  public static class BundlingExclusions implements Bundleable {

    /** Bundling exclusions with no exclusions. */
    public static final BundlingExclusions NONE =
        new BundlingExclusions(
            /* isTimelineExcluded= */ false, /* areCurrentTracksExcluded= */ false);

    /** Whether the {@linkplain PlayerInfo#timeline timeline} is excluded. */
    public final boolean isTimelineExcluded;

    /** Whether the {@linkplain PlayerInfo#currentTracks current tracks} are excluded. */
    public final boolean areCurrentTracksExcluded;

    /** Creates a new instance. */
    public BundlingExclusions(boolean isTimelineExcluded, boolean areCurrentTracksExcluded) {
      this.isTimelineExcluded = isTimelineExcluded;
      this.areCurrentTracksExcluded = areCurrentTracksExcluded;
    }

    // Bundleable implementation.

    private static final String FIELD_IS_TIMELINE_EXCLUDED = Util.intToStringMaxRadix(0);
    private static final String FIELD_ARE_CURRENT_TRACKS_EXCLUDED = Util.intToStringMaxRadix(1);

    // Next field key = 2

    @UnstableApi
    @Override
    public Bundle toBundle() {
      Bundle bundle = new Bundle();
      bundle.putBoolean(FIELD_IS_TIMELINE_EXCLUDED, isTimelineExcluded);
      bundle.putBoolean(FIELD_ARE_CURRENT_TRACKS_EXCLUDED, areCurrentTracksExcluded);
      return bundle;
    }

    /**
     * @deprecated Use {@link #fromBundle} instead.
     */
    @Deprecated
    @SuppressWarnings("deprecation") // Deprecated instance of deprecated class
    public static final Creator<BundlingExclusions> CREATOR = BundlingExclusions::fromBundle;

    /** Restores a {@code BundlingExclusions} from a {@link Bundle}. */
    public static BundlingExclusions fromBundle(Bundle bundle) {
      return new BundlingExclusions(
          bundle.getBoolean(FIELD_IS_TIMELINE_EXCLUDED, /* defaultValue= */ false),
          bundle.getBoolean(FIELD_ARE_CURRENT_TRACKS_EXCLUDED, /* defaultValue= */ false));
    }

    @Override
    public boolean equals(@Nullable Object o) {
      if (this == o) {
        return true;
      }
      if (!(o instanceof BundlingExclusions)) {
        return false;
      }
      BundlingExclusions that = (BundlingExclusions) o;
      return isTimelineExcluded == that.isTimelineExcluded
          && areCurrentTracksExcluded == that.areCurrentTracksExcluded;
    }

    @Override
    public int hashCode() {
      return Objects.hashCode(isTimelineExcluded, areCurrentTracksExcluded);
    }
  }

  public static class Builder {

    @Nullable private PlaybackException playerError;
    private @Player.MediaItemTransitionReason int mediaItemTransitionReason;
    private SessionPositionInfo sessionPositionInfo;
    private PositionInfo oldPositionInfo;
    private PositionInfo newPositionInfo;
    private @Player.DiscontinuityReason int discontinuityReason;
    private PlaybackParameters playbackParameters;
    private @Player.RepeatMode int repeatMode;
    private boolean shuffleModeEnabled;
    private Timeline timeline;
    private @Player.TimelineChangeReason int timelineChangeReason;
    private VideoSize videoSize;
    private MediaMetadata playlistMetadata;
    private float volume;
    private AudioAttributes audioAttributes;
    private CueGroup cueGroup;
    private DeviceInfo deviceInfo;
    private int deviceVolume;
    private boolean deviceMuted;
    private boolean playWhenReady;
    private @Player.PlayWhenReadyChangeReason int playWhenReadyChangeReason;
    private boolean isPlaying;
    private boolean isLoading;
    private @PlaybackSuppressionReason int playbackSuppressionReason;
    private @State int playbackState;
    private MediaMetadata mediaMetadata;
    private long seekBackIncrementMs;
    private long seekForwardIncrementMs;
    private long maxSeekToPreviousPositionMs;
    private Tracks currentTracks;
    private TrackSelectionParameters trackSelectionParameters;

    public Builder(PlayerInfo playerInfo) {
      playerError = playerInfo.playerError;
      mediaItemTransitionReason = playerInfo.mediaItemTransitionReason;
      sessionPositionInfo = playerInfo.sessionPositionInfo;
      oldPositionInfo = playerInfo.oldPositionInfo;
      newPositionInfo = playerInfo.newPositionInfo;
      discontinuityReason = playerInfo.discontinuityReason;
      playbackParameters = playerInfo.playbackParameters;
      repeatMode = playerInfo.repeatMode;
      shuffleModeEnabled = playerInfo.shuffleModeEnabled;
      timeline = playerInfo.timeline;
      timelineChangeReason = playerInfo.timelineChangeReason;
      videoSize = playerInfo.videoSize;
      playlistMetadata = playerInfo.playlistMetadata;
      volume = playerInfo.volume;
      audioAttributes = playerInfo.audioAttributes;
      cueGroup = playerInfo.cueGroup;
      deviceInfo = playerInfo.deviceInfo;
      deviceVolume = playerInfo.deviceVolume;
      deviceMuted = playerInfo.deviceMuted;
      playWhenReady = playerInfo.playWhenReady;
      playWhenReadyChangeReason = playerInfo.playWhenReadyChangeReason;
      isPlaying = playerInfo.isPlaying;
      isLoading = playerInfo.isLoading;
      playbackSuppressionReason = playerInfo.playbackSuppressionReason;
      playbackState = playerInfo.playbackState;
      mediaMetadata = playerInfo.mediaMetadata;
      seekBackIncrementMs = playerInfo.seekBackIncrementMs;
      seekForwardIncrementMs = playerInfo.seekForwardIncrementMs;
      maxSeekToPreviousPositionMs = playerInfo.maxSeekToPreviousPositionMs;
      currentTracks = playerInfo.currentTracks;
      trackSelectionParameters = playerInfo.trackSelectionParameters;
    }

    @CanIgnoreReturnValue
    public Builder setPlayerError(@Nullable PlaybackException playerError) {
      this.playerError = playerError;
      return this;
    }

    @CanIgnoreReturnValue
    public Builder setMediaItemTransitionReason(
        @Player.MediaItemTransitionReason int mediaItemTransitionReason) {
      this.mediaItemTransitionReason = mediaItemTransitionReason;
      return this;
    }

    @CanIgnoreReturnValue
    public Builder setSessionPositionInfo(SessionPositionInfo sessionPositionInfo) {
      this.sessionPositionInfo = sessionPositionInfo;
      return this;
    }

    @CanIgnoreReturnValue
    public Builder setOldPositionInfo(PositionInfo oldPositionInfo) {
      this.oldPositionInfo = oldPositionInfo;
      return this;
    }

    @CanIgnoreReturnValue
    public Builder setNewPositionInfo(PositionInfo newPositionInfo) {
      this.newPositionInfo = newPositionInfo;
      return this;
    }

    @CanIgnoreReturnValue
    public Builder setDiscontinuityReason(@Player.DiscontinuityReason int discontinuityReason) {
      this.discontinuityReason = discontinuityReason;
      return this;
    }

    @CanIgnoreReturnValue
    public Builder setPlaybackParameters(PlaybackParameters playbackParameters) {
      this.playbackParameters = playbackParameters;
      return this;
    }

    @CanIgnoreReturnValue
    public Builder setRepeatMode(@Player.RepeatMode int repeatMode) {
      this.repeatMode = repeatMode;
      return this;
    }

    @CanIgnoreReturnValue
    public Builder setShuffleModeEnabled(boolean shuffleModeEnabled) {
      this.shuffleModeEnabled = shuffleModeEnabled;
      return this;
    }

    @CanIgnoreReturnValue
    public Builder setTimeline(Timeline timeline) {
      this.timeline = timeline;
      return this;
    }

    @CanIgnoreReturnValue
    public Builder setTimelineChangeReason(@Player.TimelineChangeReason int timelineChangeReason) {
      this.timelineChangeReason = timelineChangeReason;
      return this;
    }

    @CanIgnoreReturnValue
    public Builder setVideoSize(VideoSize videoSize) {
      this.videoSize = videoSize;
      return this;
    }

    @CanIgnoreReturnValue
    public Builder setPlaylistMetadata(MediaMetadata playlistMetadata) {
      this.playlistMetadata = playlistMetadata;
      return this;
    }

    @CanIgnoreReturnValue
    public Builder setVolume(@FloatRange(from = 0, to = 1) float volume) {
      this.volume = volume;
      return this;
    }

    @CanIgnoreReturnValue
    public Builder setAudioAttributes(AudioAttributes audioAttributes) {
      this.audioAttributes = audioAttributes;
      return this;
    }

    @CanIgnoreReturnValue
    public Builder setCues(CueGroup cueGroup) {
      this.cueGroup = cueGroup;
      return this;
    }

    @CanIgnoreReturnValue
    public Builder setDeviceInfo(DeviceInfo deviceInfo) {
      this.deviceInfo = deviceInfo;
      return this;
    }

    @CanIgnoreReturnValue
    public Builder setDeviceVolume(int deviceVolume) {
      this.deviceVolume = deviceVolume;
      return this;
    }

    @CanIgnoreReturnValue
    public Builder setDeviceMuted(boolean deviceMuted) {
      this.deviceMuted = deviceMuted;
      return this;
    }

    @CanIgnoreReturnValue
    public Builder setPlayWhenReady(boolean playWhenReady) {
      this.playWhenReady = playWhenReady;
      return this;
    }

    @CanIgnoreReturnValue
    public Builder setPlayWhenReadyChangeReason(
        @Player.PlayWhenReadyChangeReason int playWhenReadyChangeReason) {
      this.playWhenReadyChangeReason = playWhenReadyChangeReason;
      return this;
    }

    @CanIgnoreReturnValue
    public Builder setIsPlaying(boolean isPlaying) {
      this.isPlaying = isPlaying;
      return this;
    }

    @CanIgnoreReturnValue
    public Builder setIsLoading(boolean isLoading) {
      this.isLoading = isLoading;
      return this;
    }

    @CanIgnoreReturnValue
    public Builder setPlaybackSuppressionReason(
        @PlaybackSuppressionReason int playbackSuppressionReason) {
      this.playbackSuppressionReason = playbackSuppressionReason;
      return this;
    }

    @CanIgnoreReturnValue
    public Builder setPlaybackState(@State int playbackState) {
      this.playbackState = playbackState;
      return this;
    }

    @CanIgnoreReturnValue
    public Builder setMediaMetadata(MediaMetadata mediaMetadata) {
      this.mediaMetadata = mediaMetadata;
      return this;
    }

    @CanIgnoreReturnValue
    public Builder setSeekBackIncrement(long seekBackIncrementMs) {
      this.seekBackIncrementMs = seekBackIncrementMs;
      return this;
    }

    @CanIgnoreReturnValue
    public Builder setSeekForwardIncrement(long seekForwardIncrementMs) {
      this.seekForwardIncrementMs = seekForwardIncrementMs;
      return this;
    }

    @CanIgnoreReturnValue
    public Builder setMaxSeekToPreviousPositionMs(long maxSeekToPreviousPositionMs) {
      this.maxSeekToPreviousPositionMs = maxSeekToPreviousPositionMs;
      return this;
    }

    @CanIgnoreReturnValue
    public Builder setCurrentTracks(Tracks tracks) {
      currentTracks = tracks;
      return this;
    }

    @CanIgnoreReturnValue
    public Builder setTrackSelectionParameters(TrackSelectionParameters parameters) {
      trackSelectionParameters = parameters;
      return this;
    }

    public PlayerInfo build() {
      Assertions.checkState(
          timeline.isEmpty()
              || sessionPositionInfo.positionInfo.mediaItemIndex < timeline.getWindowCount());
      return new PlayerInfo(
          playerError,
          mediaItemTransitionReason,
          sessionPositionInfo,
          oldPositionInfo,
          newPositionInfo,
          discontinuityReason,
          playbackParameters,
          repeatMode,
          shuffleModeEnabled,
          videoSize,
          timeline,
          timelineChangeReason,
          playlistMetadata,
          volume,
          audioAttributes,
          cueGroup,
          deviceInfo,
          deviceVolume,
          deviceMuted,
          playWhenReady,
          playWhenReadyChangeReason,
          playbackSuppressionReason,
          playbackState,
          isPlaying,
          isLoading,
          mediaMetadata,
          seekBackIncrementMs,
          seekForwardIncrementMs,
          maxSeekToPreviousPositionMs,
          currentTracks,
          trackSelectionParameters);
    }
  }

  /** Default media item transition reason. */
  public static final int MEDIA_ITEM_TRANSITION_REASON_DEFAULT =
      MEDIA_ITEM_TRANSITION_REASON_REPEAT;

  /** Default discontinuity reason. */
  public static final int DISCONTINUITY_REASON_DEFAULT = DISCONTINUITY_REASON_AUTO_TRANSITION;

  /** Default play when ready change reason. */
  public static final int PLAY_WHEN_READY_CHANGE_REASON_DEFAULT =
      PLAY_WHEN_READY_CHANGE_REASON_USER_REQUEST;

  /** Default timeline change reason. */
  public static final int TIMELINE_CHANGE_REASON_DEFAULT = TIMELINE_CHANGE_REASON_PLAYLIST_CHANGED;

  public static final PlayerInfo DEFAULT =
      new PlayerInfo(
          /* playerError= */ null,
          MEDIA_ITEM_TRANSITION_REASON_DEFAULT,
          SessionPositionInfo.DEFAULT,
          /* oldPositionInfo= */ SessionPositionInfo.DEFAULT_POSITION_INFO,
          /* newPositionInfo= */ SessionPositionInfo.DEFAULT_POSITION_INFO,
          DISCONTINUITY_REASON_DEFAULT,
          PlaybackParameters.DEFAULT,
          Player.REPEAT_MODE_OFF,
          /* shuffleModeEnabled= */ false,
          VideoSize.UNKNOWN,
          Timeline.EMPTY,
          TIMELINE_CHANGE_REASON_DEFAULT,
          MediaMetadata.EMPTY,
          /* volume= */ 1f,
          AudioAttributes.DEFAULT,
          CueGroup.EMPTY_TIME_ZERO,
          DeviceInfo.UNKNOWN,
          /* deviceVolume= */ 0,
          /* deviceMuted= */ false,
          /* playWhenReady= */ false,
          PLAY_WHEN_READY_CHANGE_REASON_USER_REQUEST,
          PLAYBACK_SUPPRESSION_REASON_NONE,
          STATE_IDLE,
          /* isPlaying= */ false,
          /* isLoading= */ false,
          MediaMetadata.EMPTY,
          /* seekBackIncrementMs= */ 0,
          /* seekForwardIncrementMs= */ 0,
          /* maxSeekToPreviousPositionMs= */ 0,
          /* currentTracks= */ Tracks.EMPTY,
          TrackSelectionParameters.DEFAULT_WITHOUT_CONTEXT);

  @Nullable public final PlaybackException playerError;

  public final @Player.MediaItemTransitionReason int mediaItemTransitionReason;

  public final SessionPositionInfo sessionPositionInfo;

  public final PositionInfo oldPositionInfo;

  public final PositionInfo newPositionInfo;

  public final @Player.DiscontinuityReason int discontinuityReason;

  public final PlaybackParameters playbackParameters;

  public final @Player.RepeatMode int repeatMode;

  public final boolean shuffleModeEnabled;

  public final Timeline timeline;

  public final @Player.TimelineChangeReason int timelineChangeReason;

  public final VideoSize videoSize;

  public final MediaMetadata playlistMetadata;

  public final float volume;

  public final AudioAttributes audioAttributes;

  public final CueGroup cueGroup;

  public final DeviceInfo deviceInfo;

  public final int deviceVolume;

  public final boolean deviceMuted;

  public final boolean playWhenReady;

  public final int playWhenReadyChangeReason;

  public final boolean isPlaying;

  public final boolean isLoading;

  public final @Player.PlaybackSuppressionReason int playbackSuppressionReason;

  public final @Player.State int playbackState;

  public final MediaMetadata mediaMetadata;

  public final long seekBackIncrementMs;

  public final long seekForwardIncrementMs;

  public final long maxSeekToPreviousPositionMs;

  public final Tracks currentTracks;

  public final TrackSelectionParameters trackSelectionParameters;

  @CheckResult
  public PlayerInfo copyWithPlayWhenReady(
      boolean playWhenReady,
      @Player.PlayWhenReadyChangeReason int playWhenReadyChangeReason,
      @Player.PlaybackSuppressionReason int playbackSuppressionReason) {
    return new Builder(this)
        .setPlayWhenReady(playWhenReady)
        .setPlayWhenReadyChangeReason(playWhenReadyChangeReason)
        .setPlaybackSuppressionReason(playbackSuppressionReason)
        .setIsPlaying(isPlaying(playbackState, playWhenReady, playbackSuppressionReason))
        .build();
  }

  @CheckResult
  public PlayerInfo copyWithMediaItemTransitionReason(
      @Player.MediaItemTransitionReason int mediaItemTransitionReason) {
    return new Builder(this).setMediaItemTransitionReason(mediaItemTransitionReason).build();
  }

  @CheckResult
  public PlayerInfo copyWithPlayerError(PlaybackException playerError) {
    return new Builder(this).setPlayerError(playerError).build();
  }

  @CheckResult
  public PlayerInfo copyWithPlaybackState(
      @Player.State int playbackState, @Nullable PlaybackException playerError) {
    return new Builder(this)
        .setPlayerError(playerError)
        .setPlaybackState(playbackState)
        .setIsPlaying(isPlaying(playbackState, playWhenReady, playbackSuppressionReason))
        .build();
  }

  @CheckResult
  public PlayerInfo copyWithIsPlaying(boolean isPlaying) {
    return new Builder(this).setIsPlaying(isPlaying).build();
  }

  @CheckResult
  public PlayerInfo copyWithIsLoading(boolean isLoading) {
    return new Builder(this).setIsLoading(isLoading).build();
  }

  @CheckResult
  public PlayerInfo copyWithPlaybackParameters(PlaybackParameters playbackParameters) {
    return new Builder(this).setPlaybackParameters(playbackParameters).build();
  }

  @CheckResult
  public PlayerInfo copyWithPositionInfos(
      PositionInfo oldPositionInfo,
      PositionInfo newPositionInfo,
      @Player.DiscontinuityReason int discontinuityReason) {
    return new Builder(this)
        .setOldPositionInfo(oldPositionInfo)
        .setNewPositionInfo(newPositionInfo)
        .setDiscontinuityReason(discontinuityReason)
        .build();
  }

  @CheckResult
  public PlayerInfo copyWithSessionPositionInfo(SessionPositionInfo sessionPositionInfo) {
    return new Builder(this).setSessionPositionInfo(sessionPositionInfo).build();
  }

  @CheckResult
  public PlayerInfo copyWithTimeline(Timeline timeline) {
    return new Builder(this).setTimeline(timeline).build();
  }

  @CheckResult
  public PlayerInfo copyWithTimelineAndSessionPositionInfo(
      Timeline timeline,
      SessionPositionInfo sessionPositionInfo,
      @Player.TimelineChangeReason int timelineChangeReason) {
    return new Builder(this)
        .setTimeline(timeline)
        .setSessionPositionInfo(sessionPositionInfo)
        .setTimelineChangeReason(timelineChangeReason)
        .build();
  }

  @CheckResult
  public PlayerInfo copyWithTimelineAndMediaItemIndex(
      Timeline timeline,
      int mediaItemIndex,
      @Player.TimelineChangeReason int timelineChangeReason) {
    return new Builder(this)
        .setTimeline(timeline)
        .setTimelineChangeReason(timelineChangeReason)
        .setSessionPositionInfo(
            new SessionPositionInfo(
                new PositionInfo(
                    sessionPositionInfo.positionInfo.windowUid,
                    mediaItemIndex,
                    sessionPositionInfo.positionInfo.mediaItem,
                    sessionPositionInfo.positionInfo.periodUid,
                    sessionPositionInfo.positionInfo.periodIndex,
                    sessionPositionInfo.positionInfo.positionMs,
                    sessionPositionInfo.positionInfo.contentPositionMs,
                    sessionPositionInfo.positionInfo.adGroupIndex,
                    sessionPositionInfo.positionInfo.adIndexInAdGroup),
                sessionPositionInfo.isPlayingAd,
                sessionPositionInfo.eventTimeMs,
                sessionPositionInfo.durationMs,
                sessionPositionInfo.bufferedPositionMs,
                sessionPositionInfo.bufferedPercentage,
                sessionPositionInfo.totalBufferedDurationMs,
                sessionPositionInfo.currentLiveOffsetMs,
                sessionPositionInfo.contentDurationMs,
                sessionPositionInfo.contentBufferedPositionMs))
        .build();
  }

  @CheckResult
  public PlayerInfo copyWithPlaylistMetadata(MediaMetadata playlistMetadata) {
    return new Builder(this).setPlaylistMetadata(playlistMetadata).build();
  }

  @CheckResult
  public PlayerInfo copyWithRepeatMode(@Player.RepeatMode int repeatMode) {
    return new Builder(this).setRepeatMode(repeatMode).build();
  }

  @CheckResult
  public PlayerInfo copyWithShuffleModeEnabled(boolean shuffleModeEnabled) {
    return new Builder(this).setShuffleModeEnabled(shuffleModeEnabled).build();
  }

  @CheckResult
  public PlayerInfo copyWithAudioAttributes(AudioAttributes audioAttributes) {
    return new Builder(this).setAudioAttributes(audioAttributes).build();
  }

  @CheckResult
  public PlayerInfo copyWithVideoSize(VideoSize videoSize) {
    return new Builder(this).setVideoSize(videoSize).build();
  }

  @CheckResult
  public PlayerInfo copyWithVolume(@FloatRange(from = 0, to = 1) float volume) {
    return new Builder(this).setVolume(volume).build();
  }

  @CheckResult
  public PlayerInfo copyWithDeviceInfo(DeviceInfo deviceInfo) {
    return new Builder(this).setDeviceInfo(deviceInfo).build();
  }

  @CheckResult
  public PlayerInfo copyWithDeviceVolume(int deviceVolume, boolean deviceMuted) {
    return new Builder(this).setDeviceVolume(deviceVolume).setDeviceMuted(deviceMuted).build();
  }

  @CheckResult
  public PlayerInfo copyWithMediaMetadata(MediaMetadata mediaMetadata) {
    return new Builder(this).setMediaMetadata(mediaMetadata).build();
  }

  @CheckResult
  public PlayerInfo copyWithSeekBackIncrement(long seekBackIncrementMs) {
    return new Builder(this).setSeekBackIncrement(seekBackIncrementMs).build();
  }

  @CheckResult
  public PlayerInfo copyWithSeekForwardIncrement(long seekForwardIncrementMs) {
    return new Builder(this).setSeekForwardIncrement(seekForwardIncrementMs).build();
  }

  @CheckResult
  public PlayerInfo copyWithMaxSeekToPreviousPositionMs(long maxSeekToPreviousPositionMs) {
    return new Builder(this).setMaxSeekToPreviousPositionMs(maxSeekToPreviousPositionMs).build();
  }

  public PlayerInfo copyWithCurrentTracks(Tracks tracks) {
    return new Builder(this).setCurrentTracks(tracks).build();
  }

  @CheckResult
  public PlayerInfo copyWithTrackSelectionParameters(TrackSelectionParameters parameters) {
    return new Builder(this).setTrackSelectionParameters(parameters).build();
  }

  public PlayerInfo(
      @Nullable PlaybackException playerError,
      @Player.MediaItemTransitionReason int mediaItemTransitionReason,
      SessionPositionInfo sessionPositionInfo,
      PositionInfo oldPositionInfo,
      PositionInfo newPositionInfo,
      @Player.DiscontinuityReason int discontinuityReason,
      PlaybackParameters playbackParameters,
      @Player.RepeatMode int repeatMode,
      boolean shuffleModeEnabled,
      VideoSize videoSize,
      Timeline timeline,
      @Player.TimelineChangeReason int timelineChangeReason,
      MediaMetadata playlistMetadata,
      float volume,
      AudioAttributes audioAttributes,
      CueGroup cueGroup,
      DeviceInfo deviceInfo,
      int deviceVolume,
      boolean deviceMuted,
      boolean playWhenReady,
      @Player.PlayWhenReadyChangeReason int playWhenReadyChangeReason,
      @Player.PlaybackSuppressionReason int playbackSuppressionReason,
      @Player.State int playbackState,
      boolean isPlaying,
      boolean isLoading,
      MediaMetadata mediaMetadata,
      long seekBackIncrementMs,
      long seekForwardIncrementMs,
      long maxSeekToPreviousPositionMs,
      Tracks currentTracks,
      TrackSelectionParameters parameters) {
    this.playerError = playerError;
    this.mediaItemTransitionReason = mediaItemTransitionReason;
    this.sessionPositionInfo = sessionPositionInfo;
    this.oldPositionInfo = oldPositionInfo;
    this.newPositionInfo = newPositionInfo;
    this.discontinuityReason = discontinuityReason;
    this.playbackParameters = playbackParameters;
    this.repeatMode = repeatMode;
    this.shuffleModeEnabled = shuffleModeEnabled;
    this.videoSize = videoSize;
    this.timeline = timeline;
    this.timelineChangeReason = timelineChangeReason;
    this.playlistMetadata = playlistMetadata;
    this.volume = volume;
    this.audioAttributes = audioAttributes;
    this.cueGroup = cueGroup;
    this.deviceInfo = deviceInfo;
    this.deviceVolume = deviceVolume;
    this.deviceMuted = deviceMuted;
    this.playWhenReady = playWhenReady;
    this.playWhenReadyChangeReason = playWhenReadyChangeReason;
    this.playbackSuppressionReason = playbackSuppressionReason;
    this.playbackState = playbackState;
    this.isPlaying = isPlaying;
    this.isLoading = isLoading;
    this.mediaMetadata = mediaMetadata;
    this.seekBackIncrementMs = seekBackIncrementMs;
    this.seekForwardIncrementMs = seekForwardIncrementMs;
    this.maxSeekToPreviousPositionMs = maxSeekToPreviousPositionMs;
    this.currentTracks = currentTracks;
    this.trackSelectionParameters = parameters;
  }

  @Nullable
  public MediaItem getCurrentMediaItem() {
    return timeline.isEmpty()
        ? null
        : timeline.getWindow(sessionPositionInfo.positionInfo.mediaItemIndex, new Window())
            .mediaItem;
  }

  private boolean isPlaying(
      @State int playbackState,
      boolean playWhenReady,
      @PlaybackSuppressionReason int playbackSuppressionReason) {
    return playbackState == Player.STATE_READY
        && playWhenReady
        && playbackSuppressionReason == PLAYBACK_SUPPRESSION_REASON_NONE;
  }

  // Bundleable implementation.

  private static final String FIELD_PLAYBACK_PARAMETERS = Util.intToStringMaxRadix(1);
  private static final String FIELD_REPEAT_MODE = Util.intToStringMaxRadix(2);
  private static final String FIELD_SHUFFLE_MODE_ENABLED = Util.intToStringMaxRadix(3);
  private static final String FIELD_TIMELINE = Util.intToStringMaxRadix(4);
  private static final String FIELD_VIDEO_SIZE = Util.intToStringMaxRadix(5);
  private static final String FIELD_PLAYLIST_METADATA = Util.intToStringMaxRadix(6);
  private static final String FIELD_VOLUME = Util.intToStringMaxRadix(7);
  private static final String FIELD_AUDIO_ATTRIBUTES = Util.intToStringMaxRadix(8);
  private static final String FIELD_DEVICE_INFO = Util.intToStringMaxRadix(9);
  private static final String FIELD_DEVICE_VOLUME = Util.intToStringMaxRadix(10);
  private static final String FIELD_DEVICE_MUTED = Util.intToStringMaxRadix(11);
  private static final String FIELD_PLAY_WHEN_READY = Util.intToStringMaxRadix(12);
  private static final String FIELD_PLAY_WHEN_READY_CHANGE_REASON = Util.intToStringMaxRadix(13);
  private static final String FIELD_PLAYBACK_SUPPRESSION_REASON = Util.intToStringMaxRadix(14);
  private static final String FIELD_PLAYBACK_STATE = Util.intToStringMaxRadix(15);
  private static final String FIELD_IS_PLAYING = Util.intToStringMaxRadix(16);
  private static final String FIELD_IS_LOADING = Util.intToStringMaxRadix(17);
  private static final String FIELD_PLAYBACK_ERROR = Util.intToStringMaxRadix(18);
  @VisibleForTesting static final String FIELD_SESSION_POSITION_INFO = Util.intToStringMaxRadix(19);
  private static final String FIELD_MEDIA_ITEM_TRANSITION_REASON = Util.intToStringMaxRadix(20);
  @VisibleForTesting static final String FIELD_OLD_POSITION_INFO = Util.intToStringMaxRadix(21);
  @VisibleForTesting static final String FIELD_NEW_POSITION_INFO = Util.intToStringMaxRadix(22);
  private static final String FIELD_DISCONTINUITY_REASON = Util.intToStringMaxRadix(23);
  private static final String FIELD_CUE_GROUP = Util.intToStringMaxRadix(24);
  private static final String FIELD_MEDIA_METADATA = Util.intToStringMaxRadix(25);
  private static final String FIELD_SEEK_BACK_INCREMENT_MS = Util.intToStringMaxRadix(26);
  private static final String FIELD_SEEK_FORWARD_INCREMENT_MS = Util.intToStringMaxRadix(27);
  private static final String FIELD_MAX_SEEK_TO_PREVIOUS_POSITION_MS = Util.intToStringMaxRadix(28);
  private static final String FIELD_TRACK_SELECTION_PARAMETERS = Util.intToStringMaxRadix(29);
  private static final String FIELD_CURRENT_TRACKS = Util.intToStringMaxRadix(30);
  private static final String FIELD_TIMELINE_CHANGE_REASON = Util.intToStringMaxRadix(31);
  private static final String FIELD_IN_PROCESS_BINDER = Util.intToStringMaxRadix(32);

  // Next field key = 33

  /**
   * Returns a copy of this player info, filtered by the specified available commands.
   *
   * <p>The filtered fields are reset to their default values.
   *
   * @param availableCommands The available {@link Player.Commands} used to filter values.
   * @param excludeTimeline Whether to filter the {@link #timeline} even if {@link
   *     Player#COMMAND_GET_TIMELINE} is available.
   * @param excludeTracks Whether to filter the {@link #currentTracks} even if {@link
   *     Player#COMMAND_GET_TRACKS} is available.
   * @return The filtered player info.
   */
  public PlayerInfo filterByAvailableCommands(
      Player.Commands availableCommands, boolean excludeTimeline, boolean excludeTracks) {
    PlayerInfo.Builder builder = new Builder(this);
    boolean canAccessCurrentMediaItem =
        availableCommands.contains(Player.COMMAND_GET_CURRENT_MEDIA_ITEM);
    boolean canAccessTimeline = availableCommands.contains(Player.COMMAND_GET_TIMELINE);
    builder.setSessionPositionInfo(
        sessionPositionInfo.filterByAvailableCommands(
            canAccessCurrentMediaItem, canAccessTimeline));
    builder.setOldPositionInfo(
        oldPositionInfo.filterByAvailableCommands(canAccessCurrentMediaItem, canAccessTimeline));
    builder.setNewPositionInfo(
        newPositionInfo.filterByAvailableCommands(canAccessCurrentMediaItem, canAccessTimeline));
    if (!canAccessTimeline && canAccessCurrentMediaItem && !timeline.isEmpty()) {
      builder.setTimeline(
          timeline.copyWithSingleWindow(sessionPositionInfo.positionInfo.mediaItemIndex));
    } else if (excludeTimeline || !canAccessTimeline) {
      builder.setTimeline(Timeline.EMPTY);
    }
    if (!availableCommands.contains(Player.COMMAND_GET_METADATA)) {
      builder.setPlaylistMetadata(MediaMetadata.EMPTY);
    }
    if (!availableCommands.contains(Player.COMMAND_GET_VOLUME)) {
      builder.setVolume(1);
    }
    if (!availableCommands.contains(Player.COMMAND_GET_AUDIO_ATTRIBUTES)) {
      builder.setAudioAttributes(AudioAttributes.DEFAULT);
    }
    if (!availableCommands.contains(Player.COMMAND_GET_TEXT)) {
      builder.setCues(CueGroup.EMPTY_TIME_ZERO);
    }
    if (!availableCommands.contains(Player.COMMAND_GET_DEVICE_VOLUME)) {
      builder.setDeviceVolume(0).setDeviceMuted(false);
    }
    if (!availableCommands.contains(Player.COMMAND_GET_METADATA)) {
      builder.setMediaMetadata(MediaMetadata.EMPTY);
    }
    if (excludeTracks || !availableCommands.contains(Player.COMMAND_GET_TRACKS)) {
      builder.setCurrentTracks(Tracks.EMPTY);
    }
    return builder.build();
  }

  /**
   * Returns a {@link Bundle} that stores a direct object reference to this class for in-process
   * sharing.
   */
  public Bundle toBundleInProcess() {
    Bundle bundle = new Bundle();
    BundleUtil.putBinder(bundle, FIELD_IN_PROCESS_BINDER, new InProcessBinder());
    return bundle;
  }

  @Override
  public Bundle toBundle() {
<<<<<<< HEAD
    return toBundleForRemoteProcess(Integer.MAX_VALUE);
  }

  public Bundle toBundleForRemoteProcess(int controllerInterfaceVersion) {
=======
    return toBundle(Integer.MAX_VALUE);
  }

  public Bundle toBundle(int controllerInterfaceVersion) {
>>>>>>> f6fe90f3
    Bundle bundle = new Bundle();
    if (playerError != null) {
      bundle.putBundle(FIELD_PLAYBACK_ERROR, playerError.toBundle());
    }
    if (mediaItemTransitionReason != MEDIA_ITEM_TRANSITION_REASON_DEFAULT) {
      bundle.putInt(FIELD_MEDIA_ITEM_TRANSITION_REASON, mediaItemTransitionReason);
    }
    if (controllerInterfaceVersion < 3
        || !sessionPositionInfo.equals(SessionPositionInfo.DEFAULT)) {
      bundle.putBundle(
          FIELD_SESSION_POSITION_INFO, sessionPositionInfo.toBundle(controllerInterfaceVersion));
    }
    if (controllerInterfaceVersion < 3
        || !SessionPositionInfo.DEFAULT_POSITION_INFO.equalsForBundling(oldPositionInfo)) {
      bundle.putBundle(
          FIELD_OLD_POSITION_INFO, oldPositionInfo.toBundle(controllerInterfaceVersion));
    }
    if (controllerInterfaceVersion < 3
        || !SessionPositionInfo.DEFAULT_POSITION_INFO.equalsForBundling(newPositionInfo)) {
      bundle.putBundle(
          FIELD_NEW_POSITION_INFO, newPositionInfo.toBundle(controllerInterfaceVersion));
<<<<<<< HEAD
    }
    if (discontinuityReason != DISCONTINUITY_REASON_DEFAULT) {
      bundle.putInt(FIELD_DISCONTINUITY_REASON, discontinuityReason);
    }
    if (!playbackParameters.equals(PlaybackParameters.DEFAULT)) {
      bundle.putBundle(FIELD_PLAYBACK_PARAMETERS, playbackParameters.toBundle());
    }
    if (repeatMode != Player.REPEAT_MODE_OFF) {
      bundle.putInt(FIELD_REPEAT_MODE, repeatMode);
    }
    if (shuffleModeEnabled) {
      bundle.putBoolean(FIELD_SHUFFLE_MODE_ENABLED, shuffleModeEnabled);
    }
    if (!timeline.equals(Timeline.EMPTY)) {
      bundle.putBundle(FIELD_TIMELINE, timeline.toBundle());
    }
    if (timelineChangeReason != TIMELINE_CHANGE_REASON_DEFAULT) {
      bundle.putInt(FIELD_TIMELINE_CHANGE_REASON, timelineChangeReason);
    }
=======
    }
    if (discontinuityReason != DISCONTINUITY_REASON_DEFAULT) {
      bundle.putInt(FIELD_DISCONTINUITY_REASON, discontinuityReason);
    }
    if (!playbackParameters.equals(PlaybackParameters.DEFAULT)) {
      bundle.putBundle(FIELD_PLAYBACK_PARAMETERS, playbackParameters.toBundle());
    }
    if (repeatMode != Player.REPEAT_MODE_OFF) {
      bundle.putInt(FIELD_REPEAT_MODE, repeatMode);
    }
    if (shuffleModeEnabled) {
      bundle.putBoolean(FIELD_SHUFFLE_MODE_ENABLED, shuffleModeEnabled);
    }
    if (!timeline.equals(Timeline.EMPTY)) {
      bundle.putBundle(FIELD_TIMELINE, timeline.toBundle());
    }
    if (timelineChangeReason != TIMELINE_CHANGE_REASON_DEFAULT) {
      bundle.putInt(FIELD_TIMELINE_CHANGE_REASON, timelineChangeReason);
    }
>>>>>>> f6fe90f3
    if (!videoSize.equals(VideoSize.UNKNOWN)) {
      bundle.putBundle(FIELD_VIDEO_SIZE, videoSize.toBundle());
    }
    if (!playlistMetadata.equals(MediaMetadata.EMPTY)) {
      bundle.putBundle(FIELD_PLAYLIST_METADATA, playlistMetadata.toBundle());
    }
    if (volume != 1) {
      bundle.putFloat(FIELD_VOLUME, volume);
    }
    if (!audioAttributes.equals(AudioAttributes.DEFAULT)) {
      bundle.putBundle(FIELD_AUDIO_ATTRIBUTES, audioAttributes.toBundle());
    }
    if (!cueGroup.equals(CueGroup.EMPTY_TIME_ZERO)) {
      bundle.putBundle(FIELD_CUE_GROUP, cueGroup.toBundle());
    }
    if (!deviceInfo.equals(DeviceInfo.UNKNOWN)) {
      bundle.putBundle(FIELD_DEVICE_INFO, deviceInfo.toBundle());
    }
    if (deviceVolume != 0) {
      bundle.putInt(FIELD_DEVICE_VOLUME, deviceVolume);
    }
    if (deviceMuted) {
      bundle.putBoolean(FIELD_DEVICE_MUTED, deviceMuted);
    }
    if (playWhenReady) {
      bundle.putBoolean(FIELD_PLAY_WHEN_READY, playWhenReady);
    }
    if (playWhenReadyChangeReason != PLAY_WHEN_READY_CHANGE_REASON_DEFAULT) {
      bundle.putInt(FIELD_PLAY_WHEN_READY_CHANGE_REASON, playWhenReadyChangeReason);
    }
    if (playbackSuppressionReason != PLAYBACK_SUPPRESSION_REASON_NONE) {
      bundle.putInt(FIELD_PLAYBACK_SUPPRESSION_REASON, playbackSuppressionReason);
    }
    if (playbackState != STATE_IDLE) {
      bundle.putInt(FIELD_PLAYBACK_STATE, playbackState);
    }
    if (isPlaying) {
      bundle.putBoolean(FIELD_IS_PLAYING, isPlaying);
    }
    if (isLoading) {
      bundle.putBoolean(FIELD_IS_LOADING, isLoading);
    }
    if (!mediaMetadata.equals(MediaMetadata.EMPTY)) {
      bundle.putBundle(FIELD_MEDIA_METADATA, mediaMetadata.toBundle());
    }
    if (seekBackIncrementMs != 0) {
      bundle.putLong(FIELD_SEEK_BACK_INCREMENT_MS, seekBackIncrementMs);
    }
    if (seekForwardIncrementMs != 0) {
      bundle.putLong(FIELD_SEEK_FORWARD_INCREMENT_MS, seekForwardIncrementMs);
    }
    if (maxSeekToPreviousPositionMs != 0) {
      bundle.putLong(FIELD_MAX_SEEK_TO_PREVIOUS_POSITION_MS, maxSeekToPreviousPositionMs);
    }
    if (!currentTracks.equals(Tracks.EMPTY)) {
      bundle.putBundle(FIELD_CURRENT_TRACKS, currentTracks.toBundle());
    }
    if (!trackSelectionParameters.equals(TrackSelectionParameters.DEFAULT_WITHOUT_CONTEXT)) {
      bundle.putBundle(FIELD_TRACK_SELECTION_PARAMETERS, trackSelectionParameters.toBundle());
    }
    return bundle;
  }

<<<<<<< HEAD
  /**
   * Object that can restore {@link PlayerInfo} from a {@link Bundle}.
   *
   * @deprecated Use {@link #fromBundle} instead.
   */
  @Deprecated
  @SuppressWarnings("deprecation") // Deprecated instance of deprecated class
  public static final Creator<PlayerInfo> CREATOR = PlayerInfo::fromBundle;

  /** Restores a {@code PlayerInfo} from a {@link Bundle}. */
  public static PlayerInfo fromBundle(Bundle bundle) {
=======
  /** Object that can restore {@link PlayerInfo} from a {@link Bundle}. */
  public static final Creator<PlayerInfo> CREATOR = PlayerInfo::fromBundle;

  private static PlayerInfo fromBundle(Bundle bundle) {
>>>>>>> f6fe90f3
    @Nullable IBinder inProcessBinder = BundleUtil.getBinder(bundle, FIELD_IN_PROCESS_BINDER);
    if (inProcessBinder instanceof InProcessBinder) {
      return ((InProcessBinder) inProcessBinder).getPlayerInfo();
    }
    @Nullable Bundle playerErrorBundle = bundle.getBundle(FIELD_PLAYBACK_ERROR);
    @Nullable
    PlaybackException playerError =
        playerErrorBundle == null ? null : PlaybackException.fromBundle(playerErrorBundle);
    int mediaItemTransitionReason =
        bundle.getInt(FIELD_MEDIA_ITEM_TRANSITION_REASON, MEDIA_ITEM_TRANSITION_REASON_DEFAULT);
    @Nullable Bundle sessionPositionInfoBundle = bundle.getBundle(FIELD_SESSION_POSITION_INFO);
    SessionPositionInfo sessionPositionInfo =
        sessionPositionInfoBundle == null
            ? SessionPositionInfo.DEFAULT
            : SessionPositionInfo.fromBundle(sessionPositionInfoBundle);
    @Nullable Bundle oldPositionInfoBundle = bundle.getBundle(FIELD_OLD_POSITION_INFO);
    PositionInfo oldPositionInfo =
        oldPositionInfoBundle == null
            ? SessionPositionInfo.DEFAULT_POSITION_INFO
            : PositionInfo.fromBundle(oldPositionInfoBundle);
    @Nullable Bundle newPositionInfoBundle = bundle.getBundle(FIELD_NEW_POSITION_INFO);
    PositionInfo newPositionInfo =
        newPositionInfoBundle == null
            ? SessionPositionInfo.DEFAULT_POSITION_INFO
            : PositionInfo.fromBundle(newPositionInfoBundle);
    int discontinuityReason =
        bundle.getInt(FIELD_DISCONTINUITY_REASON, DISCONTINUITY_REASON_DEFAULT);
    @Nullable Bundle playbackParametersBundle = bundle.getBundle(FIELD_PLAYBACK_PARAMETERS);
    PlaybackParameters playbackParameters =
        playbackParametersBundle == null
            ? PlaybackParameters.DEFAULT
            : PlaybackParameters.fromBundle(playbackParametersBundle);
    @Player.RepeatMode
    int repeatMode = bundle.getInt(FIELD_REPEAT_MODE, /* defaultValue= */ Player.REPEAT_MODE_OFF);
    boolean shuffleModeEnabled =
        bundle.getBoolean(FIELD_SHUFFLE_MODE_ENABLED, /* defaultValue= */ false);
    @Nullable Bundle timelineBundle = bundle.getBundle(FIELD_TIMELINE);
    Timeline timeline =
        timelineBundle == null ? Timeline.EMPTY : Timeline.fromBundle(timelineBundle);
    int timelineChangeReason =
        bundle.getInt(
            FIELD_TIMELINE_CHANGE_REASON, /* defaultValue= */ TIMELINE_CHANGE_REASON_DEFAULT);
    @Nullable Bundle videoSizeBundle = bundle.getBundle(FIELD_VIDEO_SIZE);
    VideoSize videoSize =
        videoSizeBundle == null ? VideoSize.UNKNOWN : VideoSize.fromBundle(videoSizeBundle);
    @Nullable Bundle playlistMetadataBundle = bundle.getBundle(FIELD_PLAYLIST_METADATA);
    MediaMetadata playlistMetadata =
        playlistMetadataBundle == null
            ? MediaMetadata.EMPTY
            : MediaMetadata.fromBundle(playlistMetadataBundle);
    float volume = bundle.getFloat(FIELD_VOLUME, /* defaultValue= */ 1);
    @Nullable Bundle audioAttributesBundle = bundle.getBundle(FIELD_AUDIO_ATTRIBUTES);
    AudioAttributes audioAttributes =
        audioAttributesBundle == null
            ? AudioAttributes.DEFAULT
            : AudioAttributes.fromBundle(audioAttributesBundle);
    @Nullable Bundle cueGroupBundle = bundle.getBundle(FIELD_CUE_GROUP);
    CueGroup cueGroup =
        cueGroupBundle == null ? CueGroup.EMPTY_TIME_ZERO : CueGroup.fromBundle(cueGroupBundle);
    @Nullable Bundle deviceInfoBundle = bundle.getBundle(FIELD_DEVICE_INFO);
    DeviceInfo deviceInfo =
        deviceInfoBundle == null ? DeviceInfo.UNKNOWN : DeviceInfo.fromBundle(deviceInfoBundle);
    int deviceVolume = bundle.getInt(FIELD_DEVICE_VOLUME, /* defaultValue= */ 0);
    boolean deviceMuted = bundle.getBoolean(FIELD_DEVICE_MUTED, /* defaultValue= */ false);
    boolean playWhenReady = bundle.getBoolean(FIELD_PLAY_WHEN_READY, /* defaultValue= */ false);
    int playWhenReadyChangeReason =
        bundle.getInt(
            FIELD_PLAY_WHEN_READY_CHANGE_REASON,
            /* defaultValue= */ PLAY_WHEN_READY_CHANGE_REASON_DEFAULT);
    @Player.PlaybackSuppressionReason
    int playbackSuppressionReason =
        bundle.getInt(
            FIELD_PLAYBACK_SUPPRESSION_REASON,
            /* defaultValue= */ PLAYBACK_SUPPRESSION_REASON_NONE);
    @Player.State
    int playbackState = bundle.getInt(FIELD_PLAYBACK_STATE, /* defaultValue= */ STATE_IDLE);
    boolean isPlaying = bundle.getBoolean(FIELD_IS_PLAYING, /* defaultValue= */ false);
    boolean isLoading = bundle.getBoolean(FIELD_IS_LOADING, /* defaultValue= */ false);
    @Nullable Bundle mediaMetadataBundle = bundle.getBundle(FIELD_MEDIA_METADATA);
    MediaMetadata mediaMetadata =
        mediaMetadataBundle == null
            ? MediaMetadata.EMPTY
            : MediaMetadata.fromBundle(mediaMetadataBundle);
    long seekBackIncrementMs = bundle.getLong(FIELD_SEEK_BACK_INCREMENT_MS, /* defaultValue= */ 0);
    long seekForwardIncrementMs =
        bundle.getLong(FIELD_SEEK_FORWARD_INCREMENT_MS, /* defaultValue= */ 0);
    long maxSeekToPreviousPosition =
        bundle.getLong(FIELD_MAX_SEEK_TO_PREVIOUS_POSITION_MS, /* defaultValue= */ 0);
    Bundle currentTracksBundle = bundle.getBundle(FIELD_CURRENT_TRACKS);
    Tracks currentTracks =
        currentTracksBundle == null ? Tracks.EMPTY : Tracks.fromBundle(currentTracksBundle);
    @Nullable
    Bundle trackSelectionParametersBundle = bundle.getBundle(FIELD_TRACK_SELECTION_PARAMETERS);
    TrackSelectionParameters trackSelectionParameters =
        trackSelectionParametersBundle == null
            ? TrackSelectionParameters.DEFAULT_WITHOUT_CONTEXT
            : TrackSelectionParameters.fromBundle(trackSelectionParametersBundle);
    return new PlayerInfo(
        playerError,
        mediaItemTransitionReason,
        sessionPositionInfo,
        oldPositionInfo,
        newPositionInfo,
        discontinuityReason,
        playbackParameters,
        repeatMode,
        shuffleModeEnabled,
        videoSize,
        timeline,
        timelineChangeReason,
        playlistMetadata,
        volume,
        audioAttributes,
        cueGroup,
        deviceInfo,
        deviceVolume,
        deviceMuted,
        playWhenReady,
        playWhenReadyChangeReason,
        playbackSuppressionReason,
        playbackState,
        isPlaying,
        isLoading,
        mediaMetadata,
        seekBackIncrementMs,
        seekForwardIncrementMs,
        maxSeekToPreviousPosition,
        currentTracks,
        trackSelectionParameters);
  }

  private final class InProcessBinder extends Binder {
    public PlayerInfo getPlayerInfo() {
      return PlayerInfo.this;
    }
  }
}<|MERGE_RESOLUTION|>--- conflicted
+++ resolved
@@ -98,19 +98,11 @@
       return bundle;
     }
 
-    /**
-     * @deprecated Use {@link #fromBundle} instead.
-     */
-    @Deprecated
-    @SuppressWarnings("deprecation") // Deprecated instance of deprecated class
-    public static final Creator<BundlingExclusions> CREATOR = BundlingExclusions::fromBundle;
-
-    /** Restores a {@code BundlingExclusions} from a {@link Bundle}. */
-    public static BundlingExclusions fromBundle(Bundle bundle) {
-      return new BundlingExclusions(
-          bundle.getBoolean(FIELD_IS_TIMELINE_EXCLUDED, /* defaultValue= */ false),
-          bundle.getBoolean(FIELD_ARE_CURRENT_TRACKS_EXCLUDED, /* defaultValue= */ false));
-    }
+    public static final Creator<BundlingExclusions> CREATOR =
+        bundle ->
+            new BundlingExclusions(
+                bundle.getBoolean(FIELD_IS_TIMELINE_EXCLUDED, /* defaultValue= */ false),
+                bundle.getBoolean(FIELD_ARE_CURRENT_TRACKS_EXCLUDED, /* defaultValue= */ false));
 
     @Override
     public boolean equals(@Nullable Object o) {
@@ -907,17 +899,10 @@
 
   @Override
   public Bundle toBundle() {
-<<<<<<< HEAD
-    return toBundleForRemoteProcess(Integer.MAX_VALUE);
-  }
-
-  public Bundle toBundleForRemoteProcess(int controllerInterfaceVersion) {
-=======
     return toBundle(Integer.MAX_VALUE);
   }
 
   public Bundle toBundle(int controllerInterfaceVersion) {
->>>>>>> f6fe90f3
     Bundle bundle = new Bundle();
     if (playerError != null) {
       bundle.putBundle(FIELD_PLAYBACK_ERROR, playerError.toBundle());
@@ -939,7 +924,6 @@
         || !SessionPositionInfo.DEFAULT_POSITION_INFO.equalsForBundling(newPositionInfo)) {
       bundle.putBundle(
           FIELD_NEW_POSITION_INFO, newPositionInfo.toBundle(controllerInterfaceVersion));
-<<<<<<< HEAD
     }
     if (discontinuityReason != DISCONTINUITY_REASON_DEFAULT) {
       bundle.putInt(FIELD_DISCONTINUITY_REASON, discontinuityReason);
@@ -959,27 +943,6 @@
     if (timelineChangeReason != TIMELINE_CHANGE_REASON_DEFAULT) {
       bundle.putInt(FIELD_TIMELINE_CHANGE_REASON, timelineChangeReason);
     }
-=======
-    }
-    if (discontinuityReason != DISCONTINUITY_REASON_DEFAULT) {
-      bundle.putInt(FIELD_DISCONTINUITY_REASON, discontinuityReason);
-    }
-    if (!playbackParameters.equals(PlaybackParameters.DEFAULT)) {
-      bundle.putBundle(FIELD_PLAYBACK_PARAMETERS, playbackParameters.toBundle());
-    }
-    if (repeatMode != Player.REPEAT_MODE_OFF) {
-      bundle.putInt(FIELD_REPEAT_MODE, repeatMode);
-    }
-    if (shuffleModeEnabled) {
-      bundle.putBoolean(FIELD_SHUFFLE_MODE_ENABLED, shuffleModeEnabled);
-    }
-    if (!timeline.equals(Timeline.EMPTY)) {
-      bundle.putBundle(FIELD_TIMELINE, timeline.toBundle());
-    }
-    if (timelineChangeReason != TIMELINE_CHANGE_REASON_DEFAULT) {
-      bundle.putInt(FIELD_TIMELINE_CHANGE_REASON, timelineChangeReason);
-    }
->>>>>>> f6fe90f3
     if (!videoSize.equals(VideoSize.UNKNOWN)) {
       bundle.putBundle(FIELD_VIDEO_SIZE, videoSize.toBundle());
     }
@@ -1043,24 +1006,10 @@
     return bundle;
   }
 
-<<<<<<< HEAD
-  /**
-   * Object that can restore {@link PlayerInfo} from a {@link Bundle}.
-   *
-   * @deprecated Use {@link #fromBundle} instead.
-   */
-  @Deprecated
-  @SuppressWarnings("deprecation") // Deprecated instance of deprecated class
-  public static final Creator<PlayerInfo> CREATOR = PlayerInfo::fromBundle;
-
-  /** Restores a {@code PlayerInfo} from a {@link Bundle}. */
-  public static PlayerInfo fromBundle(Bundle bundle) {
-=======
   /** Object that can restore {@link PlayerInfo} from a {@link Bundle}. */
   public static final Creator<PlayerInfo> CREATOR = PlayerInfo::fromBundle;
 
   private static PlayerInfo fromBundle(Bundle bundle) {
->>>>>>> f6fe90f3
     @Nullable IBinder inProcessBinder = BundleUtil.getBinder(bundle, FIELD_IN_PROCESS_BINDER);
     if (inProcessBinder instanceof InProcessBinder) {
       return ((InProcessBinder) inProcessBinder).getPlayerInfo();
@@ -1068,61 +1017,65 @@
     @Nullable Bundle playerErrorBundle = bundle.getBundle(FIELD_PLAYBACK_ERROR);
     @Nullable
     PlaybackException playerError =
-        playerErrorBundle == null ? null : PlaybackException.fromBundle(playerErrorBundle);
+        playerErrorBundle == null ? null : PlaybackException.CREATOR.fromBundle(playerErrorBundle);
     int mediaItemTransitionReason =
         bundle.getInt(FIELD_MEDIA_ITEM_TRANSITION_REASON, MEDIA_ITEM_TRANSITION_REASON_DEFAULT);
     @Nullable Bundle sessionPositionInfoBundle = bundle.getBundle(FIELD_SESSION_POSITION_INFO);
     SessionPositionInfo sessionPositionInfo =
         sessionPositionInfoBundle == null
             ? SessionPositionInfo.DEFAULT
-            : SessionPositionInfo.fromBundle(sessionPositionInfoBundle);
+            : SessionPositionInfo.CREATOR.fromBundle(sessionPositionInfoBundle);
     @Nullable Bundle oldPositionInfoBundle = bundle.getBundle(FIELD_OLD_POSITION_INFO);
     PositionInfo oldPositionInfo =
         oldPositionInfoBundle == null
             ? SessionPositionInfo.DEFAULT_POSITION_INFO
-            : PositionInfo.fromBundle(oldPositionInfoBundle);
+            : PositionInfo.CREATOR.fromBundle(oldPositionInfoBundle);
     @Nullable Bundle newPositionInfoBundle = bundle.getBundle(FIELD_NEW_POSITION_INFO);
     PositionInfo newPositionInfo =
         newPositionInfoBundle == null
             ? SessionPositionInfo.DEFAULT_POSITION_INFO
-            : PositionInfo.fromBundle(newPositionInfoBundle);
+            : PositionInfo.CREATOR.fromBundle(newPositionInfoBundle);
     int discontinuityReason =
         bundle.getInt(FIELD_DISCONTINUITY_REASON, DISCONTINUITY_REASON_DEFAULT);
     @Nullable Bundle playbackParametersBundle = bundle.getBundle(FIELD_PLAYBACK_PARAMETERS);
     PlaybackParameters playbackParameters =
         playbackParametersBundle == null
             ? PlaybackParameters.DEFAULT
-            : PlaybackParameters.fromBundle(playbackParametersBundle);
+            : PlaybackParameters.CREATOR.fromBundle(playbackParametersBundle);
     @Player.RepeatMode
     int repeatMode = bundle.getInt(FIELD_REPEAT_MODE, /* defaultValue= */ Player.REPEAT_MODE_OFF);
     boolean shuffleModeEnabled =
         bundle.getBoolean(FIELD_SHUFFLE_MODE_ENABLED, /* defaultValue= */ false);
     @Nullable Bundle timelineBundle = bundle.getBundle(FIELD_TIMELINE);
     Timeline timeline =
-        timelineBundle == null ? Timeline.EMPTY : Timeline.fromBundle(timelineBundle);
+        timelineBundle == null ? Timeline.EMPTY : Timeline.CREATOR.fromBundle(timelineBundle);
     int timelineChangeReason =
         bundle.getInt(
             FIELD_TIMELINE_CHANGE_REASON, /* defaultValue= */ TIMELINE_CHANGE_REASON_DEFAULT);
     @Nullable Bundle videoSizeBundle = bundle.getBundle(FIELD_VIDEO_SIZE);
     VideoSize videoSize =
-        videoSizeBundle == null ? VideoSize.UNKNOWN : VideoSize.fromBundle(videoSizeBundle);
+        videoSizeBundle == null ? VideoSize.UNKNOWN : VideoSize.CREATOR.fromBundle(videoSizeBundle);
     @Nullable Bundle playlistMetadataBundle = bundle.getBundle(FIELD_PLAYLIST_METADATA);
     MediaMetadata playlistMetadata =
         playlistMetadataBundle == null
             ? MediaMetadata.EMPTY
-            : MediaMetadata.fromBundle(playlistMetadataBundle);
+            : MediaMetadata.CREATOR.fromBundle(playlistMetadataBundle);
     float volume = bundle.getFloat(FIELD_VOLUME, /* defaultValue= */ 1);
     @Nullable Bundle audioAttributesBundle = bundle.getBundle(FIELD_AUDIO_ATTRIBUTES);
     AudioAttributes audioAttributes =
         audioAttributesBundle == null
             ? AudioAttributes.DEFAULT
-            : AudioAttributes.fromBundle(audioAttributesBundle);
+            : AudioAttributes.CREATOR.fromBundle(audioAttributesBundle);
     @Nullable Bundle cueGroupBundle = bundle.getBundle(FIELD_CUE_GROUP);
     CueGroup cueGroup =
-        cueGroupBundle == null ? CueGroup.EMPTY_TIME_ZERO : CueGroup.fromBundle(cueGroupBundle);
+        cueGroupBundle == null
+            ? CueGroup.EMPTY_TIME_ZERO
+            : CueGroup.CREATOR.fromBundle(cueGroupBundle);
     @Nullable Bundle deviceInfoBundle = bundle.getBundle(FIELD_DEVICE_INFO);
     DeviceInfo deviceInfo =
-        deviceInfoBundle == null ? DeviceInfo.UNKNOWN : DeviceInfo.fromBundle(deviceInfoBundle);
+        deviceInfoBundle == null
+            ? DeviceInfo.UNKNOWN
+            : DeviceInfo.CREATOR.fromBundle(deviceInfoBundle);
     int deviceVolume = bundle.getInt(FIELD_DEVICE_VOLUME, /* defaultValue= */ 0);
     boolean deviceMuted = bundle.getBoolean(FIELD_DEVICE_MUTED, /* defaultValue= */ false);
     boolean playWhenReady = bundle.getBoolean(FIELD_PLAY_WHEN_READY, /* defaultValue= */ false);
@@ -1143,7 +1096,7 @@
     MediaMetadata mediaMetadata =
         mediaMetadataBundle == null
             ? MediaMetadata.EMPTY
-            : MediaMetadata.fromBundle(mediaMetadataBundle);
+            : MediaMetadata.CREATOR.fromBundle(mediaMetadataBundle);
     long seekBackIncrementMs = bundle.getLong(FIELD_SEEK_BACK_INCREMENT_MS, /* defaultValue= */ 0);
     long seekForwardIncrementMs =
         bundle.getLong(FIELD_SEEK_FORWARD_INCREMENT_MS, /* defaultValue= */ 0);
@@ -1151,7 +1104,7 @@
         bundle.getLong(FIELD_MAX_SEEK_TO_PREVIOUS_POSITION_MS, /* defaultValue= */ 0);
     Bundle currentTracksBundle = bundle.getBundle(FIELD_CURRENT_TRACKS);
     Tracks currentTracks =
-        currentTracksBundle == null ? Tracks.EMPTY : Tracks.fromBundle(currentTracksBundle);
+        currentTracksBundle == null ? Tracks.EMPTY : Tracks.CREATOR.fromBundle(currentTracksBundle);
     @Nullable
     Bundle trackSelectionParametersBundle = bundle.getBundle(FIELD_TRACK_SELECTION_PARAMETERS);
     TrackSelectionParameters trackSelectionParameters =
