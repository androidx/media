--- conflicted
+++ resolved
@@ -94,20 +94,12 @@
       return bundle;
     }
 
-<<<<<<< HEAD
-    public static final Creator<BundlingExclusions> CREATOR =
-        bundle ->
-            new BundlingExclusions(
-                bundle.getBoolean(FIELD_IS_TIMELINE_EXCLUDED, /* defaultValue= */ false),
-                bundle.getBoolean(FIELD_ARE_CURRENT_TRACKS_EXCLUDED, /* defaultValue= */ false));
-=======
     /** Restores a {@code BundlingExclusions} from a {@link Bundle}. */
     public static BundlingExclusions fromBundle(Bundle bundle) {
       return new BundlingExclusions(
           bundle.getBoolean(FIELD_IS_TIMELINE_EXCLUDED, /* defaultValue= */ false),
           bundle.getBoolean(FIELD_ARE_CURRENT_TRACKS_EXCLUDED, /* defaultValue= */ false));
     }
->>>>>>> 76088cd6
 
     @Override
     public boolean equals(@Nullable Object o) {
@@ -907,16 +899,7 @@
     return bundle;
   }
 
-<<<<<<< HEAD
-  @Override
-  public Bundle toBundle() {
-    return toBundle(Integer.MAX_VALUE);
-  }
-
-  public Bundle toBundle(int controllerInterfaceVersion) {
-=======
   public Bundle toBundleForRemoteProcess(int controllerInterfaceVersion) {
->>>>>>> 76088cd6
     Bundle bundle = new Bundle();
     if (playerError != null) {
       bundle.putBundle(FIELD_PLAYBACK_ERROR, playerError.toBundle());
@@ -1026,82 +1009,70 @@
     return bundle;
   }
 
-<<<<<<< HEAD
-  /** Object that can restore {@link PlayerInfo} from a {@link Bundle}. */
-  public static final Creator<PlayerInfo> CREATOR = PlayerInfo::fromBundle;
-
-  private static PlayerInfo fromBundle(Bundle bundle) {
-    @Nullable IBinder inProcessBinder = BundleUtil.getBinder(bundle, FIELD_IN_PROCESS_BINDER);
-=======
   /** Restores a {@code PlayerInfo} from a {@link Bundle}. */
   public static PlayerInfo fromBundle(Bundle bundle, int sessionInterfaceVersion) {
     @Nullable IBinder inProcessBinder = bundle.getBinder(FIELD_IN_PROCESS_BINDER);
->>>>>>> 76088cd6
     if (inProcessBinder instanceof InProcessBinder) {
       return ((InProcessBinder) inProcessBinder).getPlayerInfo();
     }
     @Nullable Bundle playerErrorBundle = bundle.getBundle(FIELD_PLAYBACK_ERROR);
     @Nullable
     PlaybackException playerError =
-        playerErrorBundle == null ? null : PlaybackException.CREATOR.fromBundle(playerErrorBundle);
+        playerErrorBundle == null ? null : PlaybackException.fromBundle(playerErrorBundle);
     int mediaItemTransitionReason =
         bundle.getInt(FIELD_MEDIA_ITEM_TRANSITION_REASON, MEDIA_ITEM_TRANSITION_REASON_DEFAULT);
     @Nullable Bundle sessionPositionInfoBundle = bundle.getBundle(FIELD_SESSION_POSITION_INFO);
     SessionPositionInfo sessionPositionInfo =
         sessionPositionInfoBundle == null
             ? SessionPositionInfo.DEFAULT
-            : SessionPositionInfo.CREATOR.fromBundle(sessionPositionInfoBundle);
+            : SessionPositionInfo.fromBundle(sessionPositionInfoBundle);
     @Nullable Bundle oldPositionInfoBundle = bundle.getBundle(FIELD_OLD_POSITION_INFO);
     PositionInfo oldPositionInfo =
         oldPositionInfoBundle == null
             ? SessionPositionInfo.DEFAULT_POSITION_INFO
-            : PositionInfo.CREATOR.fromBundle(oldPositionInfoBundle);
+            : PositionInfo.fromBundle(oldPositionInfoBundle);
     @Nullable Bundle newPositionInfoBundle = bundle.getBundle(FIELD_NEW_POSITION_INFO);
     PositionInfo newPositionInfo =
         newPositionInfoBundle == null
             ? SessionPositionInfo.DEFAULT_POSITION_INFO
-            : PositionInfo.CREATOR.fromBundle(newPositionInfoBundle);
+            : PositionInfo.fromBundle(newPositionInfoBundle);
     int discontinuityReason =
         bundle.getInt(FIELD_DISCONTINUITY_REASON, DISCONTINUITY_REASON_DEFAULT);
     @Nullable Bundle playbackParametersBundle = bundle.getBundle(FIELD_PLAYBACK_PARAMETERS);
     PlaybackParameters playbackParameters =
         playbackParametersBundle == null
             ? PlaybackParameters.DEFAULT
-            : PlaybackParameters.CREATOR.fromBundle(playbackParametersBundle);
+            : PlaybackParameters.fromBundle(playbackParametersBundle);
     @Player.RepeatMode
     int repeatMode = bundle.getInt(FIELD_REPEAT_MODE, /* defaultValue= */ Player.REPEAT_MODE_OFF);
     boolean shuffleModeEnabled =
         bundle.getBoolean(FIELD_SHUFFLE_MODE_ENABLED, /* defaultValue= */ false);
     @Nullable Bundle timelineBundle = bundle.getBundle(FIELD_TIMELINE);
     Timeline timeline =
-        timelineBundle == null ? Timeline.EMPTY : Timeline.CREATOR.fromBundle(timelineBundle);
+        timelineBundle == null ? Timeline.EMPTY : Timeline.fromBundle(timelineBundle);
     int timelineChangeReason =
         bundle.getInt(
             FIELD_TIMELINE_CHANGE_REASON, /* defaultValue= */ TIMELINE_CHANGE_REASON_DEFAULT);
     @Nullable Bundle videoSizeBundle = bundle.getBundle(FIELD_VIDEO_SIZE);
     VideoSize videoSize =
-        videoSizeBundle == null ? VideoSize.UNKNOWN : VideoSize.CREATOR.fromBundle(videoSizeBundle);
+        videoSizeBundle == null ? VideoSize.UNKNOWN : VideoSize.fromBundle(videoSizeBundle);
     @Nullable Bundle playlistMetadataBundle = bundle.getBundle(FIELD_PLAYLIST_METADATA);
     MediaMetadata playlistMetadata =
         playlistMetadataBundle == null
             ? MediaMetadata.EMPTY
-            : MediaMetadata.CREATOR.fromBundle(playlistMetadataBundle);
+            : MediaMetadata.fromBundle(playlistMetadataBundle);
     float volume = bundle.getFloat(FIELD_VOLUME, /* defaultValue= */ 1);
     @Nullable Bundle audioAttributesBundle = bundle.getBundle(FIELD_AUDIO_ATTRIBUTES);
     AudioAttributes audioAttributes =
         audioAttributesBundle == null
             ? AudioAttributes.DEFAULT
-            : AudioAttributes.CREATOR.fromBundle(audioAttributesBundle);
+            : AudioAttributes.fromBundle(audioAttributesBundle);
     @Nullable Bundle cueGroupBundle = bundle.getBundle(FIELD_CUE_GROUP);
     CueGroup cueGroup =
-        cueGroupBundle == null
-            ? CueGroup.EMPTY_TIME_ZERO
-            : CueGroup.CREATOR.fromBundle(cueGroupBundle);
+        cueGroupBundle == null ? CueGroup.EMPTY_TIME_ZERO : CueGroup.fromBundle(cueGroupBundle);
     @Nullable Bundle deviceInfoBundle = bundle.getBundle(FIELD_DEVICE_INFO);
     DeviceInfo deviceInfo =
-        deviceInfoBundle == null
-            ? DeviceInfo.UNKNOWN
-            : DeviceInfo.CREATOR.fromBundle(deviceInfoBundle);
+        deviceInfoBundle == null ? DeviceInfo.UNKNOWN : DeviceInfo.fromBundle(deviceInfoBundle);
     int deviceVolume = bundle.getInt(FIELD_DEVICE_VOLUME, /* defaultValue= */ 0);
     boolean deviceMuted = bundle.getBoolean(FIELD_DEVICE_MUTED, /* defaultValue= */ false);
     boolean playWhenReady = bundle.getBoolean(FIELD_PLAY_WHEN_READY, /* defaultValue= */ false);
@@ -1122,16 +1093,11 @@
     MediaMetadata mediaMetadata =
         mediaMetadataBundle == null
             ? MediaMetadata.EMPTY
-<<<<<<< HEAD
-            : MediaMetadata.CREATOR.fromBundle(mediaMetadataBundle);
-    long seekBackIncrementMs = bundle.getLong(FIELD_SEEK_BACK_INCREMENT_MS, /* defaultValue= */ 0);
-=======
             : MediaMetadata.fromBundle(mediaMetadataBundle);
     long seekBackIncrementMs =
         bundle.getLong(
             FIELD_SEEK_BACK_INCREMENT_MS,
             /* defaultValue= */ sessionInterfaceVersion < 4 ? 0 : C.DEFAULT_SEEK_BACK_INCREMENT_MS);
->>>>>>> 76088cd6
     long seekForwardIncrementMs =
         bundle.getLong(
             FIELD_SEEK_FORWARD_INCREMENT_MS,
@@ -1146,7 +1112,7 @@
                 : C.DEFAULT_MAX_SEEK_TO_PREVIOUS_POSITION_MS);
     Bundle currentTracksBundle = bundle.getBundle(FIELD_CURRENT_TRACKS);
     Tracks currentTracks =
-        currentTracksBundle == null ? Tracks.EMPTY : Tracks.CREATOR.fromBundle(currentTracksBundle);
+        currentTracksBundle == null ? Tracks.EMPTY : Tracks.fromBundle(currentTracksBundle);
     @Nullable
     Bundle trackSelectionParametersBundle = bundle.getBundle(FIELD_TRACK_SELECTION_PARAMETERS);
     TrackSelectionParameters trackSelectionParameters =
