/*
 * Copyright 2019 The Android Open Source Project
 *
 * Licensed under the Apache License, Version 2.0 (the "License");
 * you may not use this file except in compliance with the License.
 * You may obtain a copy of the License at
 *
 *      http://www.apache.org/licenses/LICENSE-2.0
 *
 * Unless required by applicable law or agreed to in writing, software
 * distributed under the License is distributed on an "AS IS" BASIS,
 * WITHOUT WARRANTIES OR CONDITIONS OF ANY KIND, either express or implied.
 * See the License for the specific language governing permissions and
 * limitations under the License.
 */
package androidx.media3.session;

import static androidx.media3.session.LibraryResult.RESULT_SUCCESS;
import static androidx.media3.session.SessionError.ERROR_INVALID_STATE;
import static androidx.media3.session.SessionError.ERROR_NOT_SUPPORTED;
import static androidx.media3.session.SessionError.ERROR_UNKNOWN;
import static com.google.common.base.Preconditions.checkNotNull;
import static com.google.common.base.Preconditions.checkState;
import static java.lang.Math.max;
import static java.lang.Math.min;

import android.app.PendingIntent;
import android.content.Context;
import android.os.Bundle;
import android.os.RemoteException;
import androidx.annotation.Nullable;
import androidx.media3.common.MediaItem;
import androidx.media3.common.MediaMetadata;
import androidx.media3.common.Player;
import androidx.media3.common.util.BitmapLoader;
import androidx.media3.common.util.Log;
import androidx.media3.common.util.Util;
import androidx.media3.session.MediaLibraryService.LibraryParams;
import androidx.media3.session.MediaLibraryService.MediaLibrarySession;
import androidx.media3.session.MediaSession.ControllerCb;
import androidx.media3.session.MediaSession.ControllerInfo;
import androidx.media3.session.legacy.MediaSessionCompat;
import com.google.common.collect.HashMultimap;
import com.google.common.collect.ImmutableList;
import com.google.common.collect.ImmutableSet;
import com.google.common.util.concurrent.FutureCallback;
import com.google.common.util.concurrent.Futures;
import com.google.common.util.concurrent.ListenableFuture;
import com.google.common.util.concurrent.MoreExecutors;
import com.google.common.util.concurrent.SettableFuture;
import java.util.List;
import java.util.Objects;
import java.util.Set;
import java.util.concurrent.CancellationException;
import java.util.concurrent.ExecutionException;
import java.util.concurrent.Future;

/* package */ class MediaLibrarySessionImpl extends MediaSessionImpl {

  private static final String RECENT_LIBRARY_ROOT_MEDIA_ID = "androidx.media3.session.recent.root";
  private final MediaLibrarySession instance;
  private final MediaLibrarySession.Callback callback;
  private final HashMultimap<String, ControllerInfo> parentIdToSubscribedControllers;
  private final HashMultimap<ControllerCb, String> controllerToSubscribedParentIds;

  private final @MediaLibrarySession.LibraryErrorReplicationMode int libraryErrorReplicationMode;

  /** Creates an instance. */
  public MediaLibrarySessionImpl(
      MediaLibrarySession instance,
      Context context,
      String id,
      Player player,
      @Nullable PendingIntent sessionActivity,
      ImmutableList<CommandButton> customLayout,
      ImmutableList<CommandButton> mediaButtonPreferences,
      ImmutableList<CommandButton> commandButtonsForMediaItems,
      MediaLibrarySession.Callback callback,
      Bundle tokenExtras,
      Bundle sessionExtras,
      BitmapLoader bitmapLoader,
      boolean playIfSuppressed,
      boolean isPeriodicPositionUpdateEnabled,
      @MediaLibrarySession.LibraryErrorReplicationMode int libraryErrorReplicationMode,
      @Nullable Boolean systemUiPlaybackResumptionOptIn) {
    super(
        instance,
        context,
        id,
        player,
        sessionActivity,
        customLayout,
        mediaButtonPreferences,
        commandButtonsForMediaItems,
        callback,
        tokenExtras,
        sessionExtras,
        bitmapLoader,
        playIfSuppressed,
        isPeriodicPositionUpdateEnabled,
<<<<<<< HEAD
        systemUiPlaybackResumptionOptIn);
=======
        /* useLegacySurfaceHandling= */ false);
>>>>>>> 5fc67816
    this.instance = instance;
    this.callback = callback;
    this.libraryErrorReplicationMode = libraryErrorReplicationMode;
    parentIdToSubscribedControllers = HashMultimap.create();
    controllerToSubscribedParentIds = HashMultimap.create();
  }

  @Override
  public List<ControllerInfo> getConnectedControllers() {
    List<ControllerInfo> list = super.getConnectedControllers();
    @Nullable MediaLibraryServiceLegacyStub legacyStub = getLegacyBrowserService();
    if (legacyStub == null) {
      return list;
    }
    ImmutableList<ControllerInfo> legacyControllers =
        legacyStub.getConnectedControllersManager().getConnectedControllers();
    ImmutableList.Builder<ControllerInfo> combinedList =
        ImmutableList.builderWithExpectedSize(list.size() + legacyControllers.size());
    return combinedList.addAll(list).addAll(legacyControllers).build();
  }

  @Override
  public boolean isConnected(ControllerInfo controller) {
    if (super.isConnected(controller)) {
      return true;
    }
    @Nullable MediaLibraryServiceLegacyStub legacyStub = getLegacyBrowserService();
    return legacyStub != null
        && legacyStub.getConnectedControllersManager().isConnected(controller);
  }

  public void clearReplicatedLibraryError() {
    getMediaSessionLegacyStub().clearLegacyErrorStatus();
  }

  public ListenableFuture<LibraryResult<MediaItem>> onGetLibraryRootOnHandler(
      ControllerInfo browser, @Nullable LibraryParams params) {
    if (params != null && params.isRecent && isSystemUiController(browser)) {
      // Advertise support for playback resumption, if enabled.
      return !canResumePlaybackOnStart()
          ? Futures.immediateFuture(LibraryResult.ofError(ERROR_NOT_SUPPORTED))
          : Futures.immediateFuture(
              LibraryResult.ofItem(
                  new MediaItem.Builder()
                      .setMediaId(RECENT_LIBRARY_ROOT_MEDIA_ID)
                      .setMediaMetadata(
                          new MediaMetadata.Builder()
                              .setIsBrowsable(true)
                              .setIsPlayable(false)
                              .build())
                      .build(),
                  params));
    }
    return callback.onGetLibraryRoot(instance, resolveControllerInfoForCallback(browser), params);
  }

  public ListenableFuture<LibraryResult<ImmutableList<MediaItem>>> onGetChildrenOnHandler(
      ControllerInfo browser,
      String parentId,
      int page,
      int pageSize,
      @Nullable LibraryParams params) {
    if (Objects.equals(parentId, RECENT_LIBRARY_ROOT_MEDIA_ID)) {
      if (!canResumePlaybackOnStart()) {
        return Futures.immediateFuture(LibraryResult.ofError(ERROR_NOT_SUPPORTED));
      }
      // Advertise support for playback resumption. If STATE_IDLE, the request arrives at boot time
      // to get the full item data to build a notification. If not STATE_IDLE we don't need to
      // deliver the full media item, so we do the minimal viable effort.
      return getPlayerWrapper().getPlaybackState() == Player.STATE_IDLE
          ? getRecentMediaItemAtDeviceBootTime(browser, params)
          : Futures.immediateFuture(
              LibraryResult.ofItemList(
                  ImmutableList.of(
                      new MediaItem.Builder()
                          .setMediaId("androidx.media3.session.recent.item")
                          .setMediaMetadata(
                              new MediaMetadata.Builder()
                                  .setIsBrowsable(false)
                                  .setIsPlayable(true)
                                  .build())
                          .build()),
                  params));
    }
    ListenableFuture<LibraryResult<ImmutableList<MediaItem>>> future =
        callback.onGetChildren(
            instance, resolveControllerInfoForCallback(browser), parentId, page, pageSize, params);
    future.addListener(
        () -> {
          @Nullable LibraryResult<ImmutableList<MediaItem>> result = tryGetFutureResult(future);
          if (result != null) {
            maybeUpdateLegacyErrorState(browser, result);
            verifyResultItems(result, pageSize);
          }
        },
        this::postOrRunOnApplicationHandler);
    return future;
  }

  public ListenableFuture<LibraryResult<MediaItem>> onGetItemOnHandler(
      ControllerInfo browser, String mediaId) {
    ListenableFuture<LibraryResult<MediaItem>> future =
        callback.onGetItem(instance, resolveControllerInfoForCallback(browser), mediaId);
    future.addListener(
        () -> {
          @Nullable LibraryResult<MediaItem> result = tryGetFutureResult(future);
          if (result != null) {
            maybeUpdateLegacyErrorState(browser, result);
          }
        },
        this::postOrRunOnApplicationHandler);
    return future;
  }

  public ListenableFuture<LibraryResult<Void>> onSubscribeOnHandler(
      ControllerInfo browser, String parentId, @Nullable LibraryParams params) {

    ControllerCb controllerCb = checkNotNull(browser.getControllerCb());
    controllerToSubscribedParentIds.put(controllerCb, parentId);
    parentIdToSubscribedControllers.put(parentId, browser);

    // Call callbacks after adding it to the subscription list because library session may want
    // to call notifyChildrenChanged() in the callback.
    //
    // onSubscribe is defined to return a non-null result but it's implemented by applications,
    // so we explicitly null-check the result to fail early if an app accidentally returns null.
    ListenableFuture<LibraryResult<Void>> future =
        checkNotNull(
            callback.onSubscribe(
                instance, resolveControllerInfoForCallback(browser), parentId, params),
            "onSubscribe must return non-null future");

    future.addListener(
        () -> {
          @Nullable LibraryResult<Void> result = tryGetFutureResult(future);
          if (result == null || result.resultCode != RESULT_SUCCESS) {
            // Remove subscription in case of an error.
            removeSubscription(browser, parentId);
          }
        },
        this::postOrRunOnApplicationHandler);

    return future;
  }

  public ImmutableList<ControllerInfo> getSubscribedControllers(String mediaId) {
    return ImmutableList.copyOf(parentIdToSubscribedControllers.get(mediaId));
  }

  private boolean isSubscribed(ControllerCb controllerCb, String parentId) {
    return controllerToSubscribedParentIds.containsEntry(controllerCb, parentId);
  }

  public ListenableFuture<LibraryResult<Void>> onUnsubscribeOnHandler(
      ControllerInfo browser, String parentId) {
    ListenableFuture<LibraryResult<Void>> future =
        callback.onUnsubscribe(instance, resolveControllerInfoForCallback(browser), parentId);
    future.addListener(
        () -> removeSubscription(browser, parentId), this::postOrRunOnApplicationHandler);
    return future;
  }

  public void notifyChildrenChanged(
      String parentId, int itemCount, @Nullable LibraryParams params) {
    List<ControllerInfo> connectedControllers = instance.getConnectedControllers();
    for (int i = 0; i < connectedControllers.size(); i++) {
      notifyChildrenChanged(connectedControllers.get(i), parentId, itemCount, params);
    }
  }

  public void notifyChildrenChanged(
      ControllerInfo browser, String parentId, int itemCount, @Nullable LibraryParams params) {
    if (isMediaNotificationControllerConnected() && isMediaNotificationController(browser)) {
      ControllerInfo systemUiBrowser = getSystemUiControllerInfo();
      if (systemUiBrowser == null) {
        return;
      }
      browser = systemUiBrowser;
    }
    dispatchRemoteControllerTaskWithoutReturn(
        browser,
        (callback, seq) -> {
          if (!isSubscribed(callback, parentId)) {
            return;
          }
          callback.onChildrenChanged(seq, parentId, itemCount, params);
        });
  }

  public ListenableFuture<LibraryResult<Void>> onSearchOnHandler(
      ControllerInfo browser, String query, @Nullable LibraryParams params) {
    ListenableFuture<LibraryResult<Void>> future =
        callback.onSearch(instance, resolveControllerInfoForCallback(browser), query, params);
    future.addListener(
        () -> {
          @Nullable LibraryResult<Void> result = tryGetFutureResult(future);
          if (result != null) {
            maybeUpdateLegacyErrorState(browser, result);
          }
        },
        this::postOrRunOnApplicationHandler);
    return future;
  }

  public ListenableFuture<LibraryResult<ImmutableList<MediaItem>>> onGetSearchResultOnHandler(
      ControllerInfo browser,
      String query,
      int page,
      int pageSize,
      @Nullable LibraryParams params) {
    ListenableFuture<LibraryResult<ImmutableList<MediaItem>>> future =
        callback.onGetSearchResult(
            instance, resolveControllerInfoForCallback(browser), query, page, pageSize, params);
    future.addListener(
        () -> {
          @Nullable LibraryResult<ImmutableList<MediaItem>> result = tryGetFutureResult(future);
          if (result != null) {
            maybeUpdateLegacyErrorState(browser, result);
            verifyResultItems(result, pageSize);
          }
        },
        this::postOrRunOnApplicationHandler);
    return future;
  }

  public void notifySearchResultChanged(
      ControllerInfo browser, String query, int itemCount, @Nullable LibraryParams params) {
    if (isMediaNotificationControllerConnected() && isMediaNotificationController(browser)) {
      ControllerInfo systemUiBrowser = getSystemUiControllerInfo();
      if (systemUiBrowser == null) {
        return;
      }
      browser = systemUiBrowser;
    }
    dispatchRemoteControllerTaskWithoutReturn(
        browser, (callback, seq) -> callback.onSearchResultChanged(seq, query, itemCount, params));
  }

  @Override
  public void onDisconnectedOnHandler(ControllerInfo controller) {
    ControllerCb controllerCb = checkNotNull(controller.getControllerCb());
    Set<String> subscriptions = controllerToSubscribedParentIds.get(controllerCb);
    for (String parentId : ImmutableSet.copyOf(subscriptions)) {
      removeSubscription(controller, parentId);
    }
    super.onDisconnectedOnHandler(controller);
  }

  @Override
  @Nullable
  protected MediaLibraryServiceLegacyStub getLegacyBrowserService() {
    return (MediaLibraryServiceLegacyStub) super.getLegacyBrowserService();
  }

  @Override
  protected MediaSessionServiceLegacyStub createLegacyBrowserService(
      MediaSessionCompat.Token compatToken) {
    MediaLibraryServiceLegacyStub stub = new MediaLibraryServiceLegacyStub(this);
    stub.initialize(compatToken);
    return stub;
  }

  @Override
  protected void dispatchRemoteControllerTaskWithoutReturn(RemoteControllerTask task) {
    super.dispatchRemoteControllerTaskWithoutReturn(task);
    @Nullable MediaLibraryServiceLegacyStub legacyStub = getLegacyBrowserService();
    if (legacyStub != null) {
      try {
        task.run(legacyStub.getBrowserLegacyCbForBroadcast(), /* seq= */ 0);
      } catch (RemoteException e) {
        Log.e(TAG, "Exception in using media1 API", e);
      }
    }
  }

  private void maybeUpdateLegacyErrorState(ControllerInfo browser, LibraryResult<?> result) {
    if (libraryErrorReplicationMode == MediaLibrarySession.LIBRARY_ERROR_REPLICATION_MODE_NONE
        || browser.getControllerVersion() != ControllerInfo.LEGACY_CONTROLLER_VERSION) {
      return;
    }
    if (isReplicationErrorCode(result.resultCode)) {
      getMediaSessionLegacyStub()
          .setLegacyError(
              result,
              /* isFatal= */ libraryErrorReplicationMode
                  == MediaLibraryService.MediaLibrarySession.LIBRARY_ERROR_REPLICATION_MODE_FATAL);
    }
    if (result.resultCode == RESULT_SUCCESS) {
      getMediaSessionLegacyStub().clearLegacyErrorStatus();
    }
  }

  private boolean isReplicationErrorCode(@LibraryResult.Code int resultCode) {
    return resultCode == LibraryResult.RESULT_ERROR_SESSION_AUTHENTICATION_EXPIRED
        || resultCode == LibraryResult.RESULT_ERROR_SESSION_PARENTAL_CONTROL_RESTRICTED;
  }

  @Nullable
  private static <T> T tryGetFutureResult(Future<T> future) {
    checkState(future.isDone());
    try {
      return future.get();
    } catch (CancellationException | ExecutionException | InterruptedException e) {
      Log.w(TAG, "Library operation failed", e);
      return null;
    }
  }

  private static void verifyResultItems(
      LibraryResult<ImmutableList<MediaItem>> result, int pageSize) {
    if (result.resultCode == RESULT_SUCCESS) {
      List<MediaItem> items = checkNotNull(result.value);
      if (items.size() > pageSize) {
        throw new IllegalStateException("Invalid size=" + items.size() + ", pageSize=" + pageSize);
      }
    }
  }

  private void removeSubscription(ControllerInfo controllerInfo, String parentId) {
    ControllerCb controllerCb = checkNotNull(controllerInfo.getControllerCb());
    parentIdToSubscribedControllers.remove(parentId, controllerInfo);
    controllerToSubscribedParentIds.remove(controllerCb, parentId);
  }

  private void postOrRunOnApplicationHandler(Runnable runnable) {
    Util.postOrRun(getApplicationHandler(), runnable);
  }

  private ListenableFuture<LibraryResult<ImmutableList<MediaItem>>>
      getRecentMediaItemAtDeviceBootTime(
          ControllerInfo controller, @Nullable LibraryParams params) {
    SettableFuture<LibraryResult<ImmutableList<MediaItem>>> settableFuture =
        SettableFuture.create();
    controller =
        isMediaNotificationControllerConnected()
            ? checkNotNull(getMediaNotificationControllerInfo())
            : controller;
    ListenableFuture<MediaSession.MediaItemsWithStartPosition> future =
        callback.onPlaybackResumption(instance, controller, /* isForPlayback= */ false);
    Futures.addCallback(
        future,
        new FutureCallback<MediaSession.MediaItemsWithStartPosition>() {
          @Override
          public void onSuccess(MediaSession.MediaItemsWithStartPosition playlist) {
            if (playlist.mediaItems.isEmpty()) {
              settableFuture.set(LibraryResult.ofError(ERROR_INVALID_STATE, params));
              return;
            }
            int sanitizedStartIndex =
                max(0, min(playlist.startIndex, playlist.mediaItems.size() - 1));
            settableFuture.set(
                LibraryResult.ofItemList(
                    ImmutableList.of(playlist.mediaItems.get(sanitizedStartIndex)), params));
          }

          @Override
          public void onFailure(Throwable t) {
            settableFuture.set(LibraryResult.ofError(ERROR_UNKNOWN, params));
            Log.e(TAG, "Failed fetching recent media item at boot time: " + t.getMessage(), t);
          }
        },
        MoreExecutors.directExecutor());
    return settableFuture;
  }
}<|MERGE_RESOLUTION|>--- conflicted
+++ resolved
@@ -98,11 +98,8 @@
         bitmapLoader,
         playIfSuppressed,
         isPeriodicPositionUpdateEnabled,
-<<<<<<< HEAD
+        /* useLegacySurfaceHandling= */ false,
         systemUiPlaybackResumptionOptIn);
-=======
-        /* useLegacySurfaceHandling= */ false);
->>>>>>> 5fc67816
     this.instance = instance;
     this.callback = callback;
     this.libraryErrorReplicationMode = libraryErrorReplicationMode;
