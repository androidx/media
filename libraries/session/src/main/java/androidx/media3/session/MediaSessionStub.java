--- conflicted
+++ resolved
@@ -80,7 +80,7 @@
 import androidx.media3.common.TrackSelectionParameters;
 import androidx.media3.common.Tracks;
 import androidx.media3.common.util.Assertions;
-import androidx.media3.common.util.BundleCollectionUtil;
+import androidx.media3.common.util.BundleableUtil;
 import androidx.media3.common.util.Consumer;
 import androidx.media3.common.util.Log;
 import androidx.media3.common.util.Util;
@@ -528,9 +528,6 @@
                     connectionResult.availablePlayerCommands,
                     playerWrapper.getAvailableCommands(),
                     sessionImpl.getToken().getExtras(),
-                    connectionResult.sessionExtras != null
-                        ? connectionResult.sessionExtras
-                        : sessionImpl.getSessionExtras(),
                     playerInfo);
 
             // Double check if session is still there, because release() can be called in
@@ -543,11 +540,7 @@
                   sequencedFutureManager.obtainNextSequenceNumber(),
                   caller instanceof MediaControllerStub
                       ? state.toBundleInProcess()
-<<<<<<< HEAD
-                      : state.toBundleForRemoteProcess(controllerInfo.getInterfaceVersion()));
-=======
                       : state.toBundle(controllerInfo.getInterfaceVersion()));
->>>>>>> f6fe90f3
               connected = true;
             } catch (RemoteException e) {
               // Controller may be died prematurely.
@@ -607,7 +600,7 @@
     }
     ConnectionRequest request;
     try {
-      request = ConnectionRequest.fromBundle(connectionRequestBundle);
+      request = ConnectionRequest.CREATOR.fromBundle(connectionRequestBundle);
     } catch (RuntimeException e) {
       Log.w(TAG, "Ignoring malformed Bundle for ConnectionRequest", e);
       return;
@@ -684,7 +677,7 @@
     }
     SessionResult result;
     try {
-      result = SessionResult.fromBundle(sessionResultBundle);
+      result = SessionResult.CREATOR.fromBundle(sessionResultBundle);
     } catch (RuntimeException e) {
       Log.w(TAG, "Ignoring malformed Bundle for SessionResult", e);
       return;
@@ -866,7 +859,7 @@
     }
     SessionCommand command;
     try {
-      command = SessionCommand.fromBundle(commandBundle);
+      command = SessionCommand.CREATOR.fromBundle(commandBundle);
     } catch (RuntimeException e) {
       Log.w(TAG, "Ignoring malformed Bundle for SessionCommand", e);
       return;
@@ -895,7 +888,7 @@
     }
     Rating rating;
     try {
-      rating = Rating.fromBundle(ratingBundle);
+      rating = Rating.CREATOR.fromBundle(ratingBundle);
     } catch (RuntimeException e) {
       Log.w(TAG, "Ignoring malformed Bundle for Rating", e);
       return;
@@ -917,7 +910,7 @@
     }
     Rating rating;
     try {
-      rating = Rating.fromBundle(ratingBundle);
+      rating = Rating.CREATOR.fromBundle(ratingBundle);
     } catch (RuntimeException e) {
       Log.w(TAG, "Ignoring malformed Bundle for Rating", e);
       return;
@@ -949,7 +942,8 @@
     if (caller == null || playbackParametersBundle == null) {
       return;
     }
-    PlaybackParameters playbackParameters = PlaybackParameters.fromBundle(playbackParametersBundle);
+    PlaybackParameters playbackParameters =
+        PlaybackParameters.CREATOR.fromBundle(playbackParametersBundle);
     queueSessionTaskWithPlayerCommand(
         caller,
         sequenceNumber,
@@ -975,7 +969,7 @@
     }
     MediaItem mediaItem;
     try {
-      mediaItem = MediaItem.fromBundle(mediaItemBundle);
+      mediaItem = MediaItem.CREATOR.fromBundle(mediaItemBundle);
     } catch (RuntimeException e) {
       Log.w(TAG, "Ignoring malformed Bundle for MediaItem", e);
       return;
@@ -1006,7 +1000,7 @@
     }
     MediaItem mediaItem;
     try {
-      mediaItem = MediaItem.fromBundle(mediaItemBundle);
+      mediaItem = MediaItem.CREATOR.fromBundle(mediaItemBundle);
     } catch (RuntimeException e) {
       Log.w(TAG, "Ignoring malformed Bundle for MediaItem", e);
       return;
@@ -1051,8 +1045,8 @@
     List<MediaItem> mediaItemList;
     try {
       mediaItemList =
-          BundleCollectionUtil.fromBundleList(
-              MediaItem::fromBundle, BundleListRetriever.getList(mediaItemsRetriever));
+          BundleableUtil.fromBundleList(
+              MediaItem.CREATOR, BundleListRetriever.getList(mediaItemsRetriever));
     } catch (RuntimeException e) {
       Log.w(TAG, "Ignoring malformed Bundle for MediaItem", e);
       return;
@@ -1089,8 +1083,8 @@
     List<MediaItem> mediaItemList;
     try {
       mediaItemList =
-          BundleCollectionUtil.fromBundleList(
-              MediaItem::fromBundle, BundleListRetriever.getList(mediaItemsRetriever));
+          BundleableUtil.fromBundleList(
+              MediaItem.CREATOR, BundleListRetriever.getList(mediaItemsRetriever));
     } catch (RuntimeException e) {
       Log.w(TAG, "Ignoring malformed Bundle for MediaItem", e);
       return;
@@ -1124,7 +1118,7 @@
     }
     MediaMetadata playlistMetadata;
     try {
-      playlistMetadata = MediaMetadata.fromBundle(playlistMetadataBundle);
+      playlistMetadata = MediaMetadata.CREATOR.fromBundle(playlistMetadataBundle);
     } catch (RuntimeException e) {
       Log.w(TAG, "Ignoring malformed Bundle for MediaMetadata", e);
       return;
@@ -1144,7 +1138,7 @@
     }
     MediaItem mediaItem;
     try {
-      mediaItem = MediaItem.fromBundle(mediaItemBundle);
+      mediaItem = MediaItem.CREATOR.fromBundle(mediaItemBundle);
     } catch (RuntimeException e) {
       Log.w(TAG, "Ignoring malformed Bundle for MediaItem", e);
       return;
@@ -1169,7 +1163,7 @@
     }
     MediaItem mediaItem;
     try {
-      mediaItem = MediaItem.fromBundle(mediaItemBundle);
+      mediaItem = MediaItem.CREATOR.fromBundle(mediaItemBundle);
     } catch (RuntimeException e) {
       Log.w(TAG, "Ignoring malformed Bundle for MediaItem", e);
       return;
@@ -1198,8 +1192,8 @@
     List<MediaItem> mediaItems;
     try {
       mediaItems =
-          BundleCollectionUtil.fromBundleList(
-              MediaItem::fromBundle, BundleListRetriever.getList(mediaItemsRetriever));
+          BundleableUtil.fromBundleList(
+              MediaItem.CREATOR, BundleListRetriever.getList(mediaItemsRetriever));
     } catch (RuntimeException e) {
       Log.w(TAG, "Ignoring malformed Bundle for MediaItem", e);
       return;
@@ -1227,8 +1221,8 @@
     List<MediaItem> mediaItems;
     try {
       mediaItems =
-          BundleCollectionUtil.fromBundleList(
-              MediaItem::fromBundle, BundleListRetriever.getList(mediaItemsRetriever));
+          BundleableUtil.fromBundleList(
+              MediaItem.CREATOR, BundleListRetriever.getList(mediaItemsRetriever));
     } catch (RuntimeException e) {
       Log.w(TAG, "Ignoring malformed Bundle for MediaItem", e);
       return;
@@ -1327,7 +1321,7 @@
     }
     MediaItem mediaItem;
     try {
-      mediaItem = MediaItem.fromBundle(mediaItemBundle);
+      mediaItem = MediaItem.CREATOR.fromBundle(mediaItemBundle);
     } catch (RuntimeException e) {
       Log.w(TAG, "Ignoring malformed Bundle for MediaItem", e);
       return;
@@ -1366,8 +1360,8 @@
     ImmutableList<MediaItem> mediaItems;
     try {
       mediaItems =
-          BundleCollectionUtil.fromBundleList(
-              MediaItem::fromBundle, BundleListRetriever.getList(mediaItemsRetriever));
+          BundleableUtil.fromBundleList(
+              MediaItem.CREATOR, BundleListRetriever.getList(mediaItemsRetriever));
     } catch (RuntimeException e) {
       Log.w(TAG, "Ignoring malformed Bundle for MediaItem", e);
       return;
@@ -1622,7 +1616,7 @@
         sendSessionResultSuccess(
             player ->
                 player.setAudioAttributes(
-                    AudioAttributes.fromBundle(audioAttributes), handleAudioFocus)));
+                    AudioAttributes.CREATOR.fromBundle(audioAttributes), handleAudioFocus)));
   }
 
   @Override
@@ -1700,7 +1694,7 @@
     }
     @Nullable
     LibraryParams libraryParams =
-        libraryParamsBundle == null ? null : LibraryParams.fromBundle(libraryParamsBundle);
+        libraryParamsBundle == null ? null : LibraryParams.CREATOR.fromBundle(libraryParamsBundle);
     dispatchSessionTaskWithSessionCommand(
         caller,
         sequenceNumber,
@@ -1756,7 +1750,7 @@
     }
     @Nullable
     LibraryParams libraryParams =
-        libraryParamsBundle == null ? null : LibraryParams.fromBundle(libraryParamsBundle);
+        libraryParamsBundle == null ? null : LibraryParams.CREATOR.fromBundle(libraryParamsBundle);
     dispatchSessionTaskWithSessionCommand(
         caller,
         sequenceNumber,
@@ -1782,7 +1776,7 @@
     }
     @Nullable
     LibraryParams libraryParams =
-        libraryParamsBundle == null ? null : LibraryParams.fromBundle(libraryParamsBundle);
+        libraryParamsBundle == null ? null : LibraryParams.CREATOR.fromBundle(libraryParamsBundle);
     dispatchSessionTaskWithSessionCommand(
         caller,
         sequenceNumber,
@@ -1817,7 +1811,7 @@
     }
     @Nullable
     LibraryParams libraryParams =
-        libraryParamsBundle == null ? null : LibraryParams.fromBundle(libraryParamsBundle);
+        libraryParamsBundle == null ? null : LibraryParams.CREATOR.fromBundle(libraryParamsBundle);
     dispatchSessionTaskWithSessionCommand(
         caller,
         sequenceNumber,
@@ -1843,7 +1837,7 @@
     }
     @Nullable
     LibraryParams libraryParams =
-        libraryParamsBundle == null ? null : LibraryParams.fromBundle(libraryParamsBundle);
+        libraryParamsBundle == null ? null : LibraryParams.CREATOR.fromBundle(libraryParamsBundle);
     dispatchSessionTaskWithSessionCommand(
         caller,
         sequenceNumber,
@@ -1991,11 +1985,7 @@
         Bundle playerInfoBundle =
             iController instanceof MediaControllerStub
                 ? filteredPlayerInfo.toBundleInProcess()
-<<<<<<< HEAD
-                : filteredPlayerInfo.toBundleForRemoteProcess(controllerInterfaceVersion);
-=======
                 : filteredPlayerInfo.toBundle(controllerInterfaceVersion);
->>>>>>> f6fe90f3
         iController.onPlayerInfoChangedWithExclusions(
             sequenceNumber,
             playerInfoBundle,
@@ -2008,11 +1998,7 @@
         //noinspection deprecation
         iController.onPlayerInfoChanged(
             sequenceNumber,
-<<<<<<< HEAD
-            filteredPlayerInfo.toBundleForRemoteProcess(controllerInterfaceVersion),
-=======
             filteredPlayerInfo.toBundle(controllerInterfaceVersion),
->>>>>>> f6fe90f3
             bundlingExclusionsTimeline);
       }
     }
@@ -2020,8 +2006,7 @@
     @Override
     public void setCustomLayout(int sequenceNumber, List<CommandButton> layout)
         throws RemoteException {
-      iController.onSetCustomLayout(
-          sequenceNumber, BundleCollectionUtil.toBundleList(layout, CommandButton::toBundle));
+      iController.onSetCustomLayout(sequenceNumber, BundleableUtil.toBundleList(layout));
     }
 
     @Override
