/*
 * Copyright 2019 The Android Open Source Project
 *
 * Licensed under the Apache License, Version 2.0 (the "License");
 * you may not use this file except in compliance with the License.
 * You may obtain a copy of the License at
 *
 *      http://www.apache.org/licenses/LICENSE-2.0
 *
 * Unless required by applicable law or agreed to in writing, software
 * distributed under the License is distributed on an "AS IS" BASIS,
 * WITHOUT WARRANTIES OR CONDITIONS OF ANY KIND, either express or implied.
 * See the License for the specific language governing permissions and
 * limitations under the License.
 */
package androidx.media3.session;

import static androidx.media3.common.Player.COMMAND_ADJUST_DEVICE_VOLUME;
import static androidx.media3.common.Player.COMMAND_ADJUST_DEVICE_VOLUME_WITH_FLAGS;
import static androidx.media3.common.Player.COMMAND_CHANGE_MEDIA_ITEMS;
import static androidx.media3.common.Player.COMMAND_PLAY_PAUSE;
import static androidx.media3.common.Player.COMMAND_PREPARE;
import static androidx.media3.common.Player.COMMAND_SEEK_BACK;
import static androidx.media3.common.Player.COMMAND_SEEK_FORWARD;
import static androidx.media3.common.Player.COMMAND_SEEK_IN_CURRENT_MEDIA_ITEM;
import static androidx.media3.common.Player.COMMAND_SEEK_TO_DEFAULT_POSITION;
import static androidx.media3.common.Player.COMMAND_SEEK_TO_MEDIA_ITEM;
import static androidx.media3.common.Player.COMMAND_SEEK_TO_NEXT;
import static androidx.media3.common.Player.COMMAND_SEEK_TO_NEXT_MEDIA_ITEM;
import static androidx.media3.common.Player.COMMAND_SEEK_TO_PREVIOUS;
import static androidx.media3.common.Player.COMMAND_SEEK_TO_PREVIOUS_MEDIA_ITEM;
import static androidx.media3.common.Player.COMMAND_SET_AUDIO_ATTRIBUTES;
import static androidx.media3.common.Player.COMMAND_SET_DEVICE_VOLUME;
import static androidx.media3.common.Player.COMMAND_SET_DEVICE_VOLUME_WITH_FLAGS;
import static androidx.media3.common.Player.COMMAND_SET_MEDIA_ITEM;
import static androidx.media3.common.Player.COMMAND_SET_PLAYLIST_METADATA;
import static androidx.media3.common.Player.COMMAND_SET_REPEAT_MODE;
import static androidx.media3.common.Player.COMMAND_SET_SHUFFLE_MODE;
import static androidx.media3.common.Player.COMMAND_SET_SPEED_AND_PITCH;
import static androidx.media3.common.Player.COMMAND_SET_TRACK_SELECTION_PARAMETERS;
import static androidx.media3.common.Player.COMMAND_SET_VIDEO_SURFACE;
import static androidx.media3.common.Player.COMMAND_SET_VOLUME;
import static androidx.media3.common.Player.COMMAND_STOP;
import static androidx.media3.common.util.Assertions.checkNotNull;
import static androidx.media3.common.util.Assertions.checkStateNotNull;
import static androidx.media3.common.util.Util.postOrRun;
import static androidx.media3.common.util.Util.postOrRunWithCompletion;
import static androidx.media3.common.util.Util.transformFutureAsync;
import static androidx.media3.session.SessionCommand.COMMAND_CODE_CUSTOM;
import static androidx.media3.session.SessionCommand.COMMAND_CODE_LIBRARY_GET_CHILDREN;
import static androidx.media3.session.SessionCommand.COMMAND_CODE_LIBRARY_GET_ITEM;
import static androidx.media3.session.SessionCommand.COMMAND_CODE_LIBRARY_GET_LIBRARY_ROOT;
import static androidx.media3.session.SessionCommand.COMMAND_CODE_LIBRARY_GET_SEARCH_RESULT;
import static androidx.media3.session.SessionCommand.COMMAND_CODE_LIBRARY_SEARCH;
import static androidx.media3.session.SessionCommand.COMMAND_CODE_LIBRARY_SUBSCRIBE;
import static androidx.media3.session.SessionCommand.COMMAND_CODE_LIBRARY_UNSUBSCRIBE;
import static androidx.media3.session.SessionCommand.COMMAND_CODE_SESSION_SET_RATING;

import android.app.PendingIntent;
import android.os.Binder;
import android.os.Bundle;
import android.os.IBinder;
import android.os.RemoteException;
import android.text.TextUtils;
import android.view.Surface;
import androidx.annotation.Nullable;
import androidx.core.util.ObjectsCompat;
import androidx.media.MediaSessionManager;
import androidx.media3.common.AudioAttributes;
import androidx.media3.common.BundleListRetriever;
import androidx.media3.common.C;
import androidx.media3.common.MediaItem;
import androidx.media3.common.MediaLibraryInfo;
import androidx.media3.common.MediaMetadata;
import androidx.media3.common.PlaybackParameters;
import androidx.media3.common.Player;
import androidx.media3.common.Rating;
import androidx.media3.common.TrackGroup;
import androidx.media3.common.TrackSelectionOverride;
import androidx.media3.common.TrackSelectionParameters;
import androidx.media3.common.Tracks;
import androidx.media3.common.util.Assertions;
import androidx.media3.common.util.BundleableUtil;
import androidx.media3.common.util.Consumer;
import androidx.media3.common.util.Log;
import androidx.media3.common.util.Util;
import androidx.media3.session.MediaLibraryService.LibraryParams;
import androidx.media3.session.MediaLibraryService.MediaLibrarySession;
import androidx.media3.session.MediaSession.ControllerCb;
import androidx.media3.session.MediaSession.ControllerInfo;
import androidx.media3.session.MediaSession.MediaItemsWithStartPosition;
import androidx.media3.session.SessionCommand.CommandCode;
import com.google.common.collect.ImmutableBiMap;
import com.google.common.collect.ImmutableList;
import com.google.common.util.concurrent.Futures;
import com.google.common.util.concurrent.ListenableFuture;
import com.google.common.util.concurrent.MoreExecutors;
import com.google.common.util.concurrent.SettableFuture;
import java.lang.ref.WeakReference;
import java.util.Collections;
import java.util.HashSet;
import java.util.List;
import java.util.Set;
import java.util.concurrent.CancellationException;
import java.util.concurrent.ExecutionException;

/**
 * Class that handles incoming commands from {@link MediaController} and {@link MediaBrowser} to
 * both {@link MediaSession} and {@link MediaLibrarySession}.
 */
// We cannot create a subclass for library service specific function because AIDL doesn't support
// subclassing and it's generated stub class is an abstract class.
/* package */ final class MediaSessionStub extends IMediaSession.Stub {

  private static final String TAG = "MediaSessionStub";

  /** The version of the IMediaSession interface. */
  public static final int VERSION_INT = 2;

  /**
   * Sequence number used when a controller method is triggered on the sesison side that wasn't
   * initiated by the controller itself.
   */
  public static final int UNKNOWN_SEQUENCE_NUMBER = Integer.MIN_VALUE;

  private final WeakReference<MediaSessionImpl> sessionImpl;
  private final MediaSessionManager sessionManager;
  private final ConnectedControllersManager<IBinder> connectedControllersManager;
  private final Set<ControllerInfo> pendingControllers;

  private ImmutableBiMap<TrackGroup, String> trackGroupIdMap;
  private int nextUniqueTrackGroupIdPrefix;

  public MediaSessionStub(MediaSessionImpl sessionImpl) {
    // Initialize members with params.
    this.sessionImpl = new WeakReference<>(sessionImpl);
    sessionManager = MediaSessionManager.getSessionManager(sessionImpl.getContext());
    connectedControllersManager = new ConnectedControllersManager<>(sessionImpl);
    // ConcurrentHashMap has a bug in APIs 21-22 that can result in lost updates.
    pendingControllers = Collections.synchronizedSet(new HashSet<>());
    trackGroupIdMap = ImmutableBiMap.of();
  }

  public ConnectedControllersManager<IBinder> getConnectedControllersManager() {
    return connectedControllersManager;
  }

  private static void sendSessionResult(
      ControllerInfo controller, int sequenceNumber, SessionResult result) {
    try {
      checkStateNotNull(controller.getControllerCb()).onSessionResult(sequenceNumber, result);
    } catch (RemoteException e) {
      Log.w(TAG, "Failed to send result to controller " + controller, e);
    }
  }

  private static <K extends MediaSessionImpl>
      SessionTask<ListenableFuture<Void>, K> sendSessionResultSuccess(
          Consumer<PlayerWrapper> task) {
    return sendSessionResultSuccess((player, controller) -> task.accept(player));
  }

  private static <K extends MediaSessionImpl>
      SessionTask<ListenableFuture<Void>, K> sendSessionResultSuccess(ControllerPlayerTask task) {
    return (sessionImpl, controller, sequenceNumber) -> {
      if (sessionImpl.isReleased()) {
        return Futures.immediateVoidFuture();
      }
      task.run(sessionImpl.getPlayerWrapper(), controller);
      sendSessionResult(
          controller, sequenceNumber, new SessionResult(SessionResult.RESULT_SUCCESS));
      return Futures.immediateVoidFuture();
    };
  }

  private static <K extends MediaSessionImpl>
      SessionTask<ListenableFuture<Void>, K> sendSessionResultWhenReady(
          SessionTask<ListenableFuture<SessionResult>, K> task) {
    return (sessionImpl, controller, sequenceNumber) ->
        handleSessionTaskWhenReady(
            sessionImpl,
            controller,
            sequenceNumber,
            task,
            future -> {
              SessionResult result;
              try {
                result = checkNotNull(future.get(), "SessionResult must not be null");
              } catch (CancellationException e) {
                Log.w(TAG, "Session operation cancelled", e);
                result = new SessionResult(SessionResult.RESULT_INFO_SKIPPED);
              } catch (ExecutionException | InterruptedException exception) {
                Log.w(TAG, "Session operation failed", exception);
                result =
                    new SessionResult(
                        exception.getCause() instanceof UnsupportedOperationException
                            ? SessionResult.RESULT_ERROR_NOT_SUPPORTED
                            : SessionResult.RESULT_ERROR_UNKNOWN);
              }
              sendSessionResult(controller, sequenceNumber, result);
            });
  }

  private static <K extends MediaSessionImpl>
      SessionTask<ListenableFuture<SessionResult>, K> handleMediaItemsWhenReady(
          SessionTask<ListenableFuture<List<MediaItem>>, K> mediaItemsTask,
          MediaItemPlayerTask mediaItemPlayerTask) {
    return (sessionImpl, controller, sequenceNumber) -> {
      if (sessionImpl.isReleased()) {
        return Futures.immediateFuture(
            new SessionResult(SessionResult.RESULT_ERROR_SESSION_DISCONNECTED));
      }
      return transformFutureAsync(
          mediaItemsTask.run(sessionImpl, controller, sequenceNumber),
          mediaItems ->
              postOrRunWithCompletion(
                  sessionImpl.getApplicationHandler(),
                  sessionImpl.callWithControllerForCurrentRequestSet(
                      controller,
                      () -> {
                        if (!sessionImpl.isReleased()) {
                          mediaItemPlayerTask.run(
                              sessionImpl.getPlayerWrapper(), controller, mediaItems);
                        }
                      }),
                  new SessionResult(SessionResult.RESULT_SUCCESS)));
    };
  }

  private static <K extends MediaSessionImpl>
      SessionTask<ListenableFuture<SessionResult>, K> handleMediaItemsWithStartPositionWhenReady(
          SessionTask<ListenableFuture<MediaItemsWithStartPosition>, K> mediaItemsTask,
          MediaItemsWithStartPositionPlayerTask mediaItemPlayerTask) {
    return (sessionImpl, controller, sequenceNumber) -> {
      if (sessionImpl.isReleased()) {
        return Futures.immediateFuture(
            new SessionResult(SessionResult.RESULT_ERROR_SESSION_DISCONNECTED));
      }
      return transformFutureAsync(
          mediaItemsTask.run(sessionImpl, controller, sequenceNumber),
          mediaItemsWithStartPosition ->
              postOrRunWithCompletion(
                  sessionImpl.getApplicationHandler(),
                  sessionImpl.callWithControllerForCurrentRequestSet(
                      controller,
                      () -> {
                        if (!sessionImpl.isReleased()) {
                          mediaItemPlayerTask.run(
                              sessionImpl.getPlayerWrapper(), mediaItemsWithStartPosition);
                        }
                      }),
                  new SessionResult(SessionResult.RESULT_SUCCESS)));
    };
  }

  private static void sendLibraryResult(
      ControllerInfo controller, int sequenceNumber, LibraryResult<?> result) {
    try {
      checkStateNotNull(controller.getControllerCb()).onLibraryResult(sequenceNumber, result);
    } catch (RemoteException e) {
      Log.w(TAG, "Failed to send result to browser " + controller, e);
    }
  }

  private static <V, K extends MediaLibrarySessionImpl>
      SessionTask<ListenableFuture<Void>, K> sendLibraryResultWhenReady(
          SessionTask<ListenableFuture<LibraryResult<V>>, K> task) {
    return (sessionImpl, controller, sequenceNumber) ->
        handleSessionTaskWhenReady(
            sessionImpl,
            controller,
            sequenceNumber,
            task,
            future -> {
              LibraryResult<V> result;
              try {
                result = checkNotNull(future.get(), "LibraryResult must not be null");
              } catch (CancellationException e) {
                Log.w(TAG, "Library operation cancelled", e);
                result = LibraryResult.ofError(LibraryResult.RESULT_INFO_SKIPPED);
              } catch (ExecutionException | InterruptedException e) {
                Log.w(TAG, "Library operation failed", e);
                result = LibraryResult.ofError(LibraryResult.RESULT_ERROR_UNKNOWN);
              }
              sendLibraryResult(controller, sequenceNumber, result);
            });
  }

  private <K extends MediaSessionImpl> void queueSessionTaskWithPlayerCommand(
      IMediaController caller,
      int sequenceNumber,
      @Player.Command int command,
      SessionTask<ListenableFuture<Void>, K> task) {
    ControllerInfo controllerInfo = connectedControllersManager.getController(caller.asBinder());
    if (controllerInfo != null) {
      queueSessionTaskWithPlayerCommandForControllerInfo(
          controllerInfo, sequenceNumber, command, task);
    }
  }

  private <K extends MediaSessionImpl> void queueSessionTaskWithPlayerCommandForControllerInfo(
      ControllerInfo controller,
      int sequenceNumber,
      @Player.Command int command,
      SessionTask<ListenableFuture<Void>, K> task) {
    long token = Binder.clearCallingIdentity();
    try {
      @SuppressWarnings({"unchecked", "cast.unsafe"})
      @Nullable
      K sessionImpl = (K) this.sessionImpl.get();
      if (sessionImpl == null || sessionImpl.isReleased()) {
        return;
      }
      postOrRun(
          sessionImpl.getApplicationHandler(),
          () -> {
            if (!connectedControllersManager.isPlayerCommandAvailable(controller, command)) {
              sendSessionResult(
                  controller,
                  sequenceNumber,
                  new SessionResult(SessionResult.RESULT_ERROR_PERMISSION_DENIED));
              return;
            }
            @SessionResult.Code
            int resultCode = sessionImpl.onPlayerCommandRequestOnHandler(controller, command);
            if (resultCode != SessionResult.RESULT_SUCCESS) {
              // Don't run rejected command.
              sendSessionResult(controller, sequenceNumber, new SessionResult(resultCode));
              return;
            }
            if (command == COMMAND_SET_VIDEO_SURFACE) {
              sessionImpl
                  .callWithControllerForCurrentRequestSet(
                      controller, () -> task.run(sessionImpl, controller, sequenceNumber))
                  .run();
            } else {
              connectedControllersManager.addToCommandQueue(
                  controller, () -> task.run(sessionImpl, controller, sequenceNumber));
            }
          });
    } finally {
      Binder.restoreCallingIdentity(token);
    }
  }

  private <K extends MediaSessionImpl> void dispatchSessionTaskWithSessionCommand(
      IMediaController caller,
      int sequenceNumber,
      @CommandCode int commandCode,
      SessionTask<ListenableFuture<Void>, K> task) {
    dispatchSessionTaskWithSessionCommand(
        caller, sequenceNumber, /* sessionCommand= */ null, commandCode, task);
  }

  private <K extends MediaSessionImpl> void dispatchSessionTaskWithSessionCommand(
      IMediaController caller,
      int sequenceNumber,
      SessionCommand sessionCommand,
      SessionTask<ListenableFuture<Void>, K> task) {
    dispatchSessionTaskWithSessionCommand(
        caller, sequenceNumber, sessionCommand, COMMAND_CODE_CUSTOM, task);
  }

  private <K extends MediaSessionImpl> void dispatchSessionTaskWithSessionCommand(
      IMediaController caller,
      int sequenceNumber,
      @Nullable SessionCommand sessionCommand,
      @CommandCode int commandCode,
      SessionTask<ListenableFuture<Void>, K> task) {
    long token = Binder.clearCallingIdentity();
    try {
      @SuppressWarnings({"unchecked", "cast.unsafe"})
      @Nullable
      K sessionImpl = (K) this.sessionImpl.get();
      if (sessionImpl == null || sessionImpl.isReleased()) {
        return;
      }
      @Nullable
      ControllerInfo controller = connectedControllersManager.getController(caller.asBinder());
      if (controller == null) {
        return;
      }
      postOrRun(
          sessionImpl.getApplicationHandler(),
          () -> {
            if (!connectedControllersManager.isConnected(controller)) {
              return;
            }
            if (sessionCommand != null) {
              if (!connectedControllersManager.isSessionCommandAvailable(
                  controller, sessionCommand)) {
                sendSessionResult(
                    controller,
                    sequenceNumber,
                    new SessionResult(SessionResult.RESULT_ERROR_PERMISSION_DENIED));
                return;
              }
            } else {
              if (!connectedControllersManager.isSessionCommandAvailable(controller, commandCode)) {
                sendSessionResult(
                    controller,
                    sequenceNumber,
                    new SessionResult(SessionResult.RESULT_ERROR_PERMISSION_DENIED));
                return;
              }
            }
            task.run(sessionImpl, controller, sequenceNumber);
          });
    } finally {
      Binder.restoreCallingIdentity(token);
    }
  }

  private static <T, K extends MediaSessionImpl> ListenableFuture<Void> handleSessionTaskWhenReady(
      K sessionImpl,
      ControllerInfo controller,
      int sequenceNumber,
      SessionTask<ListenableFuture<T>, K> task,
      Consumer<ListenableFuture<T>> futureResultHandler) {
    if (sessionImpl.isReleased()) {
      return Futures.immediateVoidFuture();
    }
    ListenableFuture<T> future = task.run(sessionImpl, controller, sequenceNumber);
    SettableFuture<Void> outputFuture = SettableFuture.create();
    future.addListener(
        () -> {
          if (sessionImpl.isReleased()) {
            outputFuture.set(null);
            return;
          }
          try {
            futureResultHandler.accept(future);
            outputFuture.set(null);
          } catch (Throwable error) {
            outputFuture.setException(error);
          }
        },
        MoreExecutors.directExecutor());
    return outputFuture;
  }

  private int maybeCorrectMediaItemIndex(
      ControllerInfo controllerInfo, PlayerWrapper player, int mediaItemIndex) {
    if (player.isCommandAvailable(Player.COMMAND_GET_TIMELINE)
        && !connectedControllersManager.isPlayerCommandAvailable(
            controllerInfo, Player.COMMAND_GET_TIMELINE)
        && connectedControllersManager.isPlayerCommandAvailable(
            controllerInfo, Player.COMMAND_GET_CURRENT_MEDIA_ITEM)) {
      // COMMAND_GET_TIMELINE was filtered out for this controller, so all indices are relative to
      // the current one.
      return mediaItemIndex + player.getCurrentMediaItemIndex();
    }
    return mediaItemIndex;
  }

  @SuppressWarnings("UngroupedOverloads") // Overload belongs to AIDL interface that is separated.
  public void connect(@Nullable IMediaController caller, @Nullable ControllerInfo controllerInfo) {
    if (caller == null || controllerInfo == null) {
      return;
    }
    @Nullable MediaSessionImpl sessionImpl = this.sessionImpl.get();
    if (sessionImpl == null || sessionImpl.isReleased()) {
      try {
        caller.onDisconnected(/* seq= */ 0);
      } catch (RemoteException e) {
        // Controller may be died prematurely.
        // Not an issue because we'll ignore it anyway.
      }
      return;
    }
    pendingControllers.add(controllerInfo);
    postOrRun(
        sessionImpl.getApplicationHandler(),
        () -> {
          boolean connected = false;
          try {
            pendingControllers.remove(controllerInfo);
            if (sessionImpl.isReleased()) {
              return;
            }
            IBinder callbackBinder =
                checkStateNotNull((Controller2Cb) controllerInfo.getControllerCb())
                    .getCallbackBinder();
            MediaSession.ConnectionResult connectionResult =
                sessionImpl.onConnectOnHandler(controllerInfo);
            // Don't reject connection for the request from trusted app.
            // Otherwise server will fail to retrieve session's information to dispatch
            // media keys to.
            if (!connectionResult.isAccepted && !controllerInfo.isTrusted()) {
              return;
            }
            if (!connectionResult.isAccepted) {
              // For the accepted controller, send non-null allowed commands to keep connection.
              connectionResult =
                  MediaSession.ConnectionResult.accept(
                      SessionCommands.EMPTY, Player.Commands.EMPTY);
            }
            SequencedFutureManager sequencedFutureManager;
            if (connectedControllersManager.isConnected(controllerInfo)) {
              Log.w(
                  TAG,
                  "Controller "
                      + controllerInfo
                      + " has sent connection"
                      + " request multiple times");
            }
            connectedControllersManager.addController(
                callbackBinder,
                controllerInfo,
                connectionResult.availableSessionCommands,
                connectionResult.availablePlayerCommands);
            sequencedFutureManager =
                connectedControllersManager.getSequencedFutureManager(controllerInfo);
            if (sequencedFutureManager == null) {
              Log.w(TAG, "Ignoring connection request from unknown controller info");
              return;
            }
            // If connection is accepted, notify the current state to the controller.
            // It's needed because we cannot call synchronous calls between
            // session/controller.
            PlayerWrapper playerWrapper = sessionImpl.getPlayerWrapper();
            PlayerInfo playerInfo = playerWrapper.createPlayerInfoForBundling();
            playerInfo = generateAndCacheUniqueTrackGroupIds(playerInfo);
            ConnectionState state =
                new ConnectionState(
                    MediaLibraryInfo.VERSION_INT,
                    MediaSessionStub.VERSION_INT,
                    MediaSessionStub.this,
                    sessionImpl.getSessionActivity(),
                    connectionResult.customLayout != null
                        ? connectionResult.customLayout
                        : sessionImpl.getCustomLayout(),
                    connectionResult.availableSessionCommands,
                    connectionResult.availablePlayerCommands,
                    playerWrapper.getAvailableCommands(),
                    sessionImpl.getToken().getExtras(),
                    playerInfo);

            // Double check if session is still there, because release() can be called in
            // another thread.
            if (sessionImpl.isReleased()) {
              return;
            }
            try {
              caller.onConnected(
                  sequencedFutureManager.obtainNextSequenceNumber(),
                  caller instanceof MediaControllerStub
                      ? state.toBundleInProcess()
                      : state.toBundle(controllerInfo.getInterfaceVersion()));
              connected = true;
            } catch (RemoteException e) {
              // Controller may be died prematurely.
            }
            if (connected) {
              sessionImpl.onPostConnectOnHandler(controllerInfo);
            }
          } finally {
            if (!connected) {
              try {
                caller.onDisconnected(/* seq= */ 0);
              } catch (RemoteException e) {
                // Controller may be died prematurely.
                // Not an issue because we'll ignore it anyway.
              }
            }
          }
        });
  }

  public void release() {
    List<ControllerInfo> controllers = connectedControllersManager.getConnectedControllers();
    for (ControllerInfo controller : controllers) {
      ControllerCb cb = controller.getControllerCb();
      if (cb != null) {
        try {
          cb.onDisconnected(/* seq= */ 0);
        } catch (RemoteException e) {
          // Ignore. We're releasing.
        }
      }
    }
    for (ControllerInfo controller : pendingControllers) {
      ControllerCb cb = controller.getControllerCb();
      if (cb != null) {
        try {
          cb.onDisconnected(/* seq= */ 0);
        } catch (RemoteException e) {
          // Ignore. We're releasing.
        }
      }
    }
  }

  //////////////////////////////////////////////////////////////////////////////////////////////
  // AIDL methods for session overrides
  //////////////////////////////////////////////////////////////////////////////////////////////

  @Override
  public void connect(
      @Nullable IMediaController caller,
      int sequenceNumber,
      @Nullable Bundle connectionRequestBundle) {
    if (caller == null || connectionRequestBundle == null) {
      return;
    }
    ConnectionRequest request;
    try {
      request = ConnectionRequest.CREATOR.fromBundle(connectionRequestBundle);
    } catch (RuntimeException e) {
      Log.w(TAG, "Ignoring malformed Bundle for ConnectionRequest", e);
      return;
    }
    int uid = Binder.getCallingUid();
    int callingPid = Binder.getCallingPid();
    long token = Binder.clearCallingIdentity();
    // Binder.getCallingPid() can be 0 for an oneway call from the remote process.
    // If it's the case, use PID from the ConnectionRequest.
    int pid = (callingPid != 0) ? callingPid : request.pid;
    try {

      MediaSessionManager.RemoteUserInfo remoteUserInfo =
          new MediaSessionManager.RemoteUserInfo(request.packageName, pid, uid);
      ControllerInfo controllerInfo =
          new ControllerInfo(
              remoteUserInfo,
              request.libraryVersion,
              request.controllerInterfaceVersion,
              sessionManager.isTrustedForMediaControl(remoteUserInfo),
              new MediaSessionStub.Controller2Cb(caller),
              request.connectionHints);
      connect(caller, controllerInfo);
    } finally {
      Binder.restoreCallingIdentity(token);
    }
  }

  @Override
  public void stop(@Nullable IMediaController caller, int sequenceNumber) {
    if (caller == null) {
      return;
    }
    @Nullable
    ControllerInfo controllerInfo = connectedControllersManager.getController(caller.asBinder());
    if (controllerInfo != null) {
      stopForControllerInfo(controllerInfo, sequenceNumber);
    }
  }

  public void stopForControllerInfo(ControllerInfo controllerInfo, int sequenceNumber) {
    queueSessionTaskWithPlayerCommandForControllerInfo(
        controllerInfo,
        sequenceNumber,
        COMMAND_STOP,
        sendSessionResultSuccess(PlayerWrapper::stop));
  }

  @Override
  public void release(@Nullable IMediaController caller, int sequenceNumber) {
    if (caller == null) {
      return;
    }
    long token = Binder.clearCallingIdentity();
    try {
      @Nullable MediaSessionImpl sessionImpl = this.sessionImpl.get();
      if (sessionImpl == null || sessionImpl.isReleased()) {
        return;
      }
      postOrRun(
          sessionImpl.getApplicationHandler(),
          () -> connectedControllersManager.removeController(caller.asBinder()));
    } finally {
      Binder.restoreCallingIdentity(token);
    }
  }

  @Override
  public void onControllerResult(
      @Nullable IMediaController caller, int sequenceNumber, @Nullable Bundle sessionResultBundle) {
    if (caller == null || sessionResultBundle == null) {
      return;
    }
    SessionResult result;
    try {
      result = SessionResult.CREATOR.fromBundle(sessionResultBundle);
    } catch (RuntimeException e) {
      Log.w(TAG, "Ignoring malformed Bundle for SessionResult", e);
      return;
    }
    long token = Binder.clearCallingIdentity();
    try {
      @Nullable
      SequencedFutureManager manager =
          connectedControllersManager.getSequencedFutureManager(caller.asBinder());
      if (manager == null) {
        return;
      }
      manager.setFutureResult(sequenceNumber, result);
    } finally {
      Binder.restoreCallingIdentity(token);
    }
  }

  @Override
  public void play(@Nullable IMediaController caller, int sequenceNumber) {
    if (caller == null) {
      return;
    }
    @Nullable
    ControllerInfo controller = connectedControllersManager.getController(caller.asBinder());
    if (controller != null) {
      playForControllerInfo(controller, sequenceNumber);
    }
  }

  public void playForControllerInfo(ControllerInfo controller, int sequenceNumber) {
    queueSessionTaskWithPlayerCommandForControllerInfo(
        controller,
        sequenceNumber,
        COMMAND_PLAY_PAUSE,
        sendSessionResultSuccess(
            player -> {
              @Nullable MediaSessionImpl impl = sessionImpl.get();
              if (impl == null || impl.isReleased()) {
                return;
              }
              impl.handleMediaControllerPlayRequest(controller);
            }));
  }

  @Override
  public void pause(@Nullable IMediaController caller, int sequenceNumber) {
    if (caller == null) {
      return;
    }
    @Nullable
    ControllerInfo controllerInfo = connectedControllersManager.getController(caller.asBinder());
    if (controllerInfo != null) {
      pauseForControllerInfo(controllerInfo, sequenceNumber);
    }
  }

  public void pauseForControllerInfo(ControllerInfo controller, int sequenceNumber) {
    queueSessionTaskWithPlayerCommandForControllerInfo(
        controller, sequenceNumber, COMMAND_PLAY_PAUSE, sendSessionResultSuccess(Player::pause));
  }

  @Override
  public void prepare(@Nullable IMediaController caller, int sequenceNumber) {
    if (caller == null) {
      return;
    }
    queueSessionTaskWithPlayerCommand(
        caller, sequenceNumber, COMMAND_PREPARE, sendSessionResultSuccess(Player::prepare));
  }

  @Override
  public void seekToDefaultPosition(@Nullable IMediaController caller, int sequenceNumber) {
    if (caller == null) {
      return;
    }
    queueSessionTaskWithPlayerCommand(
        caller,
        sequenceNumber,
        COMMAND_SEEK_TO_DEFAULT_POSITION,
        sendSessionResultSuccess(player -> player.seekToDefaultPosition()));
  }

  @Override
  public void seekToDefaultPositionWithMediaItemIndex(
      @Nullable IMediaController caller, int sequenceNumber, int mediaItemIndex) {
    if (caller == null || mediaItemIndex < 0) {
      return;
    }
    queueSessionTaskWithPlayerCommand(
        caller,
        sequenceNumber,
        COMMAND_SEEK_TO_MEDIA_ITEM,
        sendSessionResultSuccess(
            (player, controller) ->
                player.seekToDefaultPosition(
                    maybeCorrectMediaItemIndex(controller, player, mediaItemIndex))));
  }

  @Override
  public void seekTo(@Nullable IMediaController caller, int sequenceNumber, long positionMs) {
    if (caller == null) {
      return;
    }
    queueSessionTaskWithPlayerCommand(
        caller,
        sequenceNumber,
        COMMAND_SEEK_IN_CURRENT_MEDIA_ITEM,
        sendSessionResultSuccess(player -> player.seekTo(positionMs)));
  }

  @Override
  public void seekToWithMediaItemIndex(
      @Nullable IMediaController caller, int sequenceNumber, int mediaItemIndex, long positionMs) {
    if (caller == null || mediaItemIndex < 0) {
      return;
    }
    queueSessionTaskWithPlayerCommand(
        caller,
        sequenceNumber,
        COMMAND_SEEK_TO_MEDIA_ITEM,
        sendSessionResultSuccess(
            (player, controller) ->
                player.seekTo(
                    maybeCorrectMediaItemIndex(controller, player, mediaItemIndex), positionMs)));
  }

  @Override
  public void seekBack(@Nullable IMediaController caller, int sequenceNumber) {
    if (caller == null) {
      return;
    }
    @Nullable
    ControllerInfo controllerInfo = connectedControllersManager.getController(caller.asBinder());
    if (controllerInfo != null) {
      seekBackForControllerInfo(controllerInfo, sequenceNumber);
    }
  }

  public void seekBackForControllerInfo(ControllerInfo controllerInfo, int sequenceNumber) {
    queueSessionTaskWithPlayerCommandForControllerInfo(
        controllerInfo,
        sequenceNumber,
        COMMAND_SEEK_BACK,
        sendSessionResultSuccess(Player::seekBack));
  }

  @Override
  public void seekForward(IMediaController caller, int sequenceNumber) {
    if (caller == null) {
      return;
    }
    @Nullable
    ControllerInfo controllerInfo = connectedControllersManager.getController(caller.asBinder());
    if (controllerInfo != null) {
      seekForwardForControllerInfo(controllerInfo, sequenceNumber);
    }
  }

  public void seekForwardForControllerInfo(ControllerInfo controllerInfo, int sequenceNumber) {
    queueSessionTaskWithPlayerCommandForControllerInfo(
        controllerInfo,
        sequenceNumber,
        COMMAND_SEEK_FORWARD,
        sendSessionResultSuccess(Player::seekForward));
  }

  @Override
  public void onCustomCommand(
      @Nullable IMediaController caller,
      int sequenceNumber,
      @Nullable Bundle commandBundle,
      @Nullable Bundle args) {
    if (caller == null || commandBundle == null || args == null) {
      return;
    }
    SessionCommand command;
    try {
      command = SessionCommand.CREATOR.fromBundle(commandBundle);
    } catch (RuntimeException e) {
      Log.w(TAG, "Ignoring malformed Bundle for SessionCommand", e);
      return;
    }
    dispatchSessionTaskWithSessionCommand(
        caller,
        sequenceNumber,
        command,
        sendSessionResultWhenReady(
            (sessionImpl, controller, sequenceNum) ->
                sessionImpl.onCustomCommandOnHandler(controller, command, args)));
  }

  @Override
  public void setRatingWithMediaId(
      @Nullable IMediaController caller,
      int sequenceNumber,
      @Nullable String mediaId,
      @Nullable Bundle ratingBundle) {
    if (caller == null || mediaId == null || ratingBundle == null) {
      return;
    }
    if (TextUtils.isEmpty(mediaId)) {
      Log.w(TAG, "setRatingWithMediaId(): Ignoring empty mediaId");
      return;
    }
    Rating rating;
    try {
      rating = Rating.CREATOR.fromBundle(ratingBundle);
    } catch (RuntimeException e) {
      Log.w(TAG, "Ignoring malformed Bundle for Rating", e);
      return;
    }
    dispatchSessionTaskWithSessionCommand(
        caller,
        sequenceNumber,
        COMMAND_CODE_SESSION_SET_RATING,
        sendSessionResultWhenReady(
            (sessionImpl, controller, sequenceNum) ->
                sessionImpl.onSetRatingOnHandler(controller, mediaId, rating)));
  }

  @Override
  public void setRating(
      @Nullable IMediaController caller, int sequenceNumber, @Nullable Bundle ratingBundle) {
    if (caller == null || ratingBundle == null) {
      return;
    }
    Rating rating;
    try {
      rating = Rating.CREATOR.fromBundle(ratingBundle);
    } catch (RuntimeException e) {
      Log.w(TAG, "Ignoring malformed Bundle for Rating", e);
      return;
    }
    dispatchSessionTaskWithSessionCommand(
        caller,
        sequenceNumber,
        COMMAND_CODE_SESSION_SET_RATING,
        sendSessionResultWhenReady(
            (sessionImpl, controller, sequenceNum) ->
                sessionImpl.onSetRatingOnHandler(controller, rating)));
  }

  @Override
  public void setPlaybackSpeed(@Nullable IMediaController caller, int sequenceNumber, float speed) {
    if (caller == null || !(speed > 0f)) {
      return;
    }
    queueSessionTaskWithPlayerCommand(
        caller,
        sequenceNumber,
        COMMAND_SET_SPEED_AND_PITCH,
        sendSessionResultSuccess(player -> player.setPlaybackSpeed(speed)));
  }

  @Override
  public void setPlaybackParameters(
      @Nullable IMediaController caller,
      int sequenceNumber,
      @Nullable Bundle playbackParametersBundle) {
    if (caller == null || playbackParametersBundle == null) {
      return;
    }
<<<<<<< HEAD
    PlaybackParameters playbackParameters =
        PlaybackParameters.CREATOR.fromBundle(playbackParametersBundle);
=======
    PlaybackParameters playbackParameters;
    try {
      playbackParameters = PlaybackParameters.fromBundle(playbackParametersBundle);
    } catch (RuntimeException e) {
      Log.w(TAG, "Ignoring malformed Bundle for PlaybackParameters", e);
      return;
    }
>>>>>>> e12345c2
    queueSessionTaskWithPlayerCommand(
        caller,
        sequenceNumber,
        COMMAND_SET_SPEED_AND_PITCH,
        sendSessionResultSuccess(player -> player.setPlaybackParameters(playbackParameters)));
  }

  @Override
  public void setMediaItem(
      @Nullable IMediaController caller, int sequenceNumber, @Nullable Bundle mediaItemBundle) {
    setMediaItemWithResetPosition(
        caller, sequenceNumber, mediaItemBundle, /* resetPosition= */ true);
  }

  @Override
  public void setMediaItemWithStartPosition(
      @Nullable IMediaController caller,
      int sequenceNumber,
      @Nullable Bundle mediaItemBundle,
      long startPositionMs) {
    if (caller == null || mediaItemBundle == null) {
      return;
    }
    MediaItem mediaItem;
    try {
      mediaItem = MediaItem.CREATOR.fromBundle(mediaItemBundle);
    } catch (RuntimeException e) {
      Log.w(TAG, "Ignoring malformed Bundle for MediaItem", e);
      return;
    }
    queueSessionTaskWithPlayerCommand(
        caller,
        sequenceNumber,
        COMMAND_SET_MEDIA_ITEM,
        sendSessionResultWhenReady(
            handleMediaItemsWithStartPositionWhenReady(
                (sessionImpl, controller, sequenceNum) ->
                    sessionImpl.onSetMediaItemsOnHandler(
                        controller,
                        ImmutableList.of(mediaItem),
                        /* startIndex= */ 0,
                        startPositionMs),
                MediaUtils::setMediaItemsWithStartIndexAndPosition)));
  }

  @Override
  public void setMediaItemWithResetPosition(
      @Nullable IMediaController caller,
      int sequenceNumber,
      @Nullable Bundle mediaItemBundle,
      boolean resetPosition) {
    if (caller == null || mediaItemBundle == null) {
      return;
    }
    MediaItem mediaItem;
    try {
      mediaItem = MediaItem.CREATOR.fromBundle(mediaItemBundle);
    } catch (RuntimeException e) {
      Log.w(TAG, "Ignoring malformed Bundle for MediaItem", e);
      return;
    }
    queueSessionTaskWithPlayerCommand(
        caller,
        sequenceNumber,
        COMMAND_SET_MEDIA_ITEM,
        sendSessionResultWhenReady(
            handleMediaItemsWithStartPositionWhenReady(
                (sessionImpl, controller, sequenceNum) ->
                    sessionImpl.onSetMediaItemsOnHandler(
                        controller,
                        ImmutableList.of(mediaItem),
                        resetPosition
                            ? C.INDEX_UNSET
                            : sessionImpl.getPlayerWrapper().getCurrentMediaItemIndex(),
                        resetPosition
                            ? C.TIME_UNSET
                            : sessionImpl.getPlayerWrapper().getCurrentPosition()),
                MediaUtils::setMediaItemsWithStartIndexAndPosition)));
  }

  @Override
  public void setMediaItems(
      @Nullable IMediaController caller,
      int sequenceNumber,
      @Nullable IBinder mediaItemsRetriever) {
    setMediaItemsWithResetPosition(
        caller, sequenceNumber, mediaItemsRetriever, /* resetPosition= */ true);
  }

  @Override
  public void setMediaItemsWithResetPosition(
      @Nullable IMediaController caller,
      int sequenceNumber,
      @Nullable IBinder mediaItemsRetriever,
      boolean resetPosition) {
    if (caller == null || mediaItemsRetriever == null) {
      return;
    }
    List<MediaItem> mediaItemList;
    try {
      mediaItemList =
          BundleableUtil.fromBundleList(
              MediaItem.CREATOR, BundleListRetriever.getList(mediaItemsRetriever));
    } catch (RuntimeException e) {
      Log.w(TAG, "Ignoring malformed Bundle for MediaItem", e);
      return;
    }
    queueSessionTaskWithPlayerCommand(
        caller,
        sequenceNumber,
        COMMAND_CHANGE_MEDIA_ITEMS,
        sendSessionResultWhenReady(
            handleMediaItemsWithStartPositionWhenReady(
                (sessionImpl, controller, sequenceNum) ->
                    sessionImpl.onSetMediaItemsOnHandler(
                        controller,
                        mediaItemList,
                        resetPosition
                            ? C.INDEX_UNSET
                            : sessionImpl.getPlayerWrapper().getCurrentMediaItemIndex(),
                        resetPosition
                            ? C.TIME_UNSET
                            : sessionImpl.getPlayerWrapper().getCurrentPosition()),
                MediaUtils::setMediaItemsWithStartIndexAndPosition)));
  }

  @Override
  public void setMediaItemsWithStartIndex(
      @Nullable IMediaController caller,
      int sequenceNumber,
      @Nullable IBinder mediaItemsRetriever,
      int startIndex,
      long startPositionMs) {
    if (caller == null
        || mediaItemsRetriever == null
        || (startIndex != C.INDEX_UNSET && startIndex < 0)) {
      return;
    }
    List<MediaItem> mediaItemList;
    try {
      mediaItemList =
          BundleableUtil.fromBundleList(
              MediaItem.CREATOR, BundleListRetriever.getList(mediaItemsRetriever));
    } catch (RuntimeException e) {
      Log.w(TAG, "Ignoring malformed Bundle for MediaItem", e);
      return;
    }
    queueSessionTaskWithPlayerCommand(
        caller,
        sequenceNumber,
        COMMAND_CHANGE_MEDIA_ITEMS,
        sendSessionResultWhenReady(
            handleMediaItemsWithStartPositionWhenReady(
                (sessionImpl, controller, sequenceNum) ->
                    sessionImpl.onSetMediaItemsOnHandler(
                        controller,
                        mediaItemList,
                        (startIndex == C.INDEX_UNSET)
                            ? sessionImpl.getPlayerWrapper().getCurrentMediaItemIndex()
                            : startIndex,
                        (startIndex == C.INDEX_UNSET)
                            ? sessionImpl.getPlayerWrapper().getCurrentPosition()
                            : startPositionMs),
                MediaUtils::setMediaItemsWithStartIndexAndPosition)));
  }

  @Override
  public void setPlaylistMetadata(
      @Nullable IMediaController caller,
      int sequenceNumber,
      @Nullable Bundle playlistMetadataBundle) {
    if (caller == null || playlistMetadataBundle == null) {
      return;
    }
    MediaMetadata playlistMetadata;
    try {
      playlistMetadata = MediaMetadata.CREATOR.fromBundle(playlistMetadataBundle);
    } catch (RuntimeException e) {
      Log.w(TAG, "Ignoring malformed Bundle for MediaMetadata", e);
      return;
    }
    queueSessionTaskWithPlayerCommand(
        caller,
        sequenceNumber,
        COMMAND_SET_PLAYLIST_METADATA,
        sendSessionResultSuccess(player -> player.setPlaylistMetadata(playlistMetadata)));
  }

  @Override
  public void addMediaItem(
      @Nullable IMediaController caller, int sequenceNumber, @Nullable Bundle mediaItemBundle) {
    if (caller == null || mediaItemBundle == null) {
      return;
    }
    MediaItem mediaItem;
    try {
      mediaItem = MediaItem.CREATOR.fromBundle(mediaItemBundle);
    } catch (RuntimeException e) {
      Log.w(TAG, "Ignoring malformed Bundle for MediaItem", e);
      return;
    }
    queueSessionTaskWithPlayerCommand(
        caller,
        sequenceNumber,
        COMMAND_CHANGE_MEDIA_ITEMS,
        sendSessionResultWhenReady(
            handleMediaItemsWhenReady(
                (sessionImpl, controller, sequenceNum) ->
                    sessionImpl.onAddMediaItemsOnHandler(controller, ImmutableList.of(mediaItem)),
                (playerWrapper, controller, mediaItems) ->
                    playerWrapper.addMediaItems(mediaItems))));
  }

  @Override
  public void addMediaItemWithIndex(
      @Nullable IMediaController caller,
      int sequenceNumber,
      int index,
      @Nullable Bundle mediaItemBundle) {
    if (caller == null || mediaItemBundle == null || index < 0) {
      return;
    }
    MediaItem mediaItem;
    try {
      mediaItem = MediaItem.CREATOR.fromBundle(mediaItemBundle);
    } catch (RuntimeException e) {
      Log.w(TAG, "Ignoring malformed Bundle for MediaItem", e);
      return;
    }
    queueSessionTaskWithPlayerCommand(
        caller,
        sequenceNumber,
        COMMAND_CHANGE_MEDIA_ITEMS,
        sendSessionResultWhenReady(
            handleMediaItemsWhenReady(
                (sessionImpl, controller, sequenceNum) ->
                    sessionImpl.onAddMediaItemsOnHandler(controller, ImmutableList.of(mediaItem)),
                (player, controller, mediaItems) ->
                    player.addMediaItems(
                        maybeCorrectMediaItemIndex(controller, player, index), mediaItems))));
  }

  @Override
  public void addMediaItems(
      @Nullable IMediaController caller,
      int sequenceNumber,
      @Nullable IBinder mediaItemsRetriever) {
    if (caller == null || mediaItemsRetriever == null) {
      return;
    }
    List<MediaItem> mediaItems;
    try {
      mediaItems =
          BundleableUtil.fromBundleList(
              MediaItem.CREATOR, BundleListRetriever.getList(mediaItemsRetriever));
    } catch (RuntimeException e) {
      Log.w(TAG, "Ignoring malformed Bundle for MediaItem", e);
      return;
    }
    queueSessionTaskWithPlayerCommand(
        caller,
        sequenceNumber,
        COMMAND_CHANGE_MEDIA_ITEMS,
        sendSessionResultWhenReady(
            handleMediaItemsWhenReady(
                (sessionImpl, controller, sequenceNum) ->
                    sessionImpl.onAddMediaItemsOnHandler(controller, mediaItems),
                (playerWrapper, controller, items) -> playerWrapper.addMediaItems(items))));
  }

  @Override
  public void addMediaItemsWithIndex(
      @Nullable IMediaController caller,
      int sequenceNumber,
      int index,
      @Nullable IBinder mediaItemsRetriever) {
    if (caller == null || mediaItemsRetriever == null || index < 0) {
      return;
    }
    List<MediaItem> mediaItems;
    try {
      mediaItems =
          BundleableUtil.fromBundleList(
              MediaItem.CREATOR, BundleListRetriever.getList(mediaItemsRetriever));
    } catch (RuntimeException e) {
      Log.w(TAG, "Ignoring malformed Bundle for MediaItem", e);
      return;
    }
    queueSessionTaskWithPlayerCommand(
        caller,
        sequenceNumber,
        COMMAND_CHANGE_MEDIA_ITEMS,
        sendSessionResultWhenReady(
            handleMediaItemsWhenReady(
                (sessionImpl, controller, sequenceNum) ->
                    sessionImpl.onAddMediaItemsOnHandler(controller, mediaItems),
                (player, controller, items) ->
                    player.addMediaItems(
                        maybeCorrectMediaItemIndex(controller, player, index), items))));
  }

  @Override
  public void removeMediaItem(@Nullable IMediaController caller, int sequenceNumber, int index) {
    if (caller == null || index < 0) {
      return;
    }
    queueSessionTaskWithPlayerCommand(
        caller,
        sequenceNumber,
        COMMAND_CHANGE_MEDIA_ITEMS,
        sendSessionResultSuccess(
            (player, controller) ->
                player.removeMediaItem(maybeCorrectMediaItemIndex(controller, player, index))));
  }

  @Override
  public void removeMediaItems(
      @Nullable IMediaController caller, int sequenceNumber, int fromIndex, int toIndex) {
    if (caller == null || fromIndex < 0 || toIndex < fromIndex) {
      return;
    }
    queueSessionTaskWithPlayerCommand(
        caller,
        sequenceNumber,
        COMMAND_CHANGE_MEDIA_ITEMS,
        sendSessionResultSuccess(
            (player, controller) ->
                player.removeMediaItems(
                    maybeCorrectMediaItemIndex(controller, player, fromIndex),
                    maybeCorrectMediaItemIndex(controller, player, toIndex))));
  }

  @Override
  public void clearMediaItems(@Nullable IMediaController caller, int sequenceNumber) {
    if (caller == null) {
      return;
    }
    queueSessionTaskWithPlayerCommand(
        caller,
        sequenceNumber,
        COMMAND_CHANGE_MEDIA_ITEMS,
        sendSessionResultSuccess(Player::clearMediaItems));
  }

  @Override
  public void moveMediaItem(
      @Nullable IMediaController caller, int sequenceNumber, int currentIndex, int newIndex) {
    if (caller == null || currentIndex < 0 || newIndex < 0) {
      return;
    }
    queueSessionTaskWithPlayerCommand(
        caller,
        sequenceNumber,
        COMMAND_CHANGE_MEDIA_ITEMS,
        sendSessionResultSuccess(player -> player.moveMediaItem(currentIndex, newIndex)));
  }

  @Override
  public void moveMediaItems(
      @Nullable IMediaController caller,
      int sequenceNumber,
      int fromIndex,
      int toIndex,
      int newIndex) {
    if (caller == null || fromIndex < 0 || toIndex < fromIndex || newIndex < 0) {
      return;
    }
    queueSessionTaskWithPlayerCommand(
        caller,
        sequenceNumber,
        COMMAND_CHANGE_MEDIA_ITEMS,
        sendSessionResultSuccess(player -> player.moveMediaItems(fromIndex, toIndex, newIndex)));
  }

  @Override
  public void replaceMediaItem(
      @Nullable IMediaController caller,
      int sequenceNumber,
      int index,
      @Nullable Bundle mediaItemBundle) {
    if (caller == null || mediaItemBundle == null || index < 0) {
      return;
    }
    MediaItem mediaItem;
    try {
      mediaItem = MediaItem.CREATOR.fromBundle(mediaItemBundle);
    } catch (RuntimeException e) {
      Log.w(TAG, "Ignoring malformed Bundle for MediaItem", e);
      return;
    }
    queueSessionTaskWithPlayerCommand(
        caller,
        sequenceNumber,
        COMMAND_CHANGE_MEDIA_ITEMS,
        sendSessionResultWhenReady(
            handleMediaItemsWhenReady(
                (sessionImpl, controller, sequenceNum) ->
                    sessionImpl.onAddMediaItemsOnHandler(controller, ImmutableList.of(mediaItem)),
                (player, controller, mediaItems) -> {
                  if (mediaItems.size() == 1) {
                    player.replaceMediaItem(
                        maybeCorrectMediaItemIndex(controller, player, index), mediaItems.get(0));
                  } else {
                    player.replaceMediaItems(
                        maybeCorrectMediaItemIndex(controller, player, index),
                        maybeCorrectMediaItemIndex(controller, player, index + 1),
                        mediaItems);
                  }
                })));
  }

  @Override
  public void replaceMediaItems(
      @Nullable IMediaController caller,
      int sequenceNumber,
      int fromIndex,
      int toIndex,
      @Nullable IBinder mediaItemsRetriever) {
    if (caller == null || mediaItemsRetriever == null || fromIndex < 0 || toIndex < fromIndex) {
      return;
    }
    ImmutableList<MediaItem> mediaItems;
    try {
      mediaItems =
          BundleableUtil.fromBundleList(
              MediaItem.CREATOR, BundleListRetriever.getList(mediaItemsRetriever));
    } catch (RuntimeException e) {
      Log.w(TAG, "Ignoring malformed Bundle for MediaItem", e);
      return;
    }
    queueSessionTaskWithPlayerCommand(
        caller,
        sequenceNumber,
        COMMAND_CHANGE_MEDIA_ITEMS,
        sendSessionResultWhenReady(
            handleMediaItemsWhenReady(
                (sessionImpl, controller, sequenceNum) ->
                    sessionImpl.onAddMediaItemsOnHandler(controller, mediaItems),
                (player, controller, items) ->
                    player.replaceMediaItems(
                        maybeCorrectMediaItemIndex(controller, player, fromIndex),
                        maybeCorrectMediaItemIndex(controller, player, toIndex),
                        items))));
  }

  @Override
  public void seekToPreviousMediaItem(@Nullable IMediaController caller, int sequenceNumber) {
    if (caller == null) {
      return;
    }
    queueSessionTaskWithPlayerCommand(
        caller,
        sequenceNumber,
        COMMAND_SEEK_TO_PREVIOUS_MEDIA_ITEM,
        sendSessionResultSuccess(Player::seekToPreviousMediaItem));
  }

  @Override
  public void seekToNextMediaItem(@Nullable IMediaController caller, int sequenceNumber) {
    if (caller == null) {
      return;
    }
    queueSessionTaskWithPlayerCommand(
        caller,
        sequenceNumber,
        COMMAND_SEEK_TO_NEXT_MEDIA_ITEM,
        sendSessionResultSuccess(Player::seekToNextMediaItem));
  }

  @Override
  public void seekToPrevious(@Nullable IMediaController caller, int sequenceNumber) {
    if (caller == null) {
      return;
    }
    @Nullable
    ControllerInfo controllerInfo = connectedControllersManager.getController(caller.asBinder());
    if (controllerInfo != null) {
      seekToPreviousForControllerInfo(controllerInfo, sequenceNumber);
    }
  }

  public void seekToPreviousForControllerInfo(ControllerInfo controllerInfo, int sequenceNumber) {
    queueSessionTaskWithPlayerCommandForControllerInfo(
        controllerInfo,
        sequenceNumber,
        COMMAND_SEEK_TO_PREVIOUS,
        sendSessionResultSuccess(Player::seekToPrevious));
  }

  @Override
  public void seekToNext(@Nullable IMediaController caller, int sequenceNumber) {
    if (caller == null) {
      return;
    }
    @Nullable
    ControllerInfo controllerInfo = connectedControllersManager.getController(caller.asBinder());
    if (controllerInfo != null) {
      seekToNextForControllerInfo(controllerInfo, sequenceNumber);
    }
  }

  public void seekToNextForControllerInfo(ControllerInfo controllerInfo, int sequenceNumber) {
    queueSessionTaskWithPlayerCommandForControllerInfo(
        controllerInfo,
        sequenceNumber,
        COMMAND_SEEK_TO_NEXT,
        sendSessionResultSuccess(Player::seekToNext));
  }

  @Override
  public void setRepeatMode(
      @Nullable IMediaController caller, int sequenceNumber, @Player.RepeatMode int repeatMode) {
    if (caller == null) {
      return;
    }
    if (repeatMode != Player.REPEAT_MODE_ALL
        && repeatMode != Player.REPEAT_MODE_OFF
        && repeatMode != Player.REPEAT_MODE_ONE) {
      return;
    }
    queueSessionTaskWithPlayerCommand(
        caller,
        sequenceNumber,
        COMMAND_SET_REPEAT_MODE,
        sendSessionResultSuccess(player -> player.setRepeatMode(repeatMode)));
  }

  @Override
  public void setShuffleModeEnabled(
      @Nullable IMediaController caller, int sequenceNumber, boolean shuffleModeEnabled) {
    if (caller == null) {
      return;
    }
    queueSessionTaskWithPlayerCommand(
        caller,
        sequenceNumber,
        COMMAND_SET_SHUFFLE_MODE,
        sendSessionResultSuccess(player -> player.setShuffleModeEnabled(shuffleModeEnabled)));
  }

  @Override
  public void setVideoSurface(
      @Nullable IMediaController caller, int sequenceNumber, @Nullable Surface surface) {
    if (caller == null) {
      return;
    }
    queueSessionTaskWithPlayerCommand(
        caller,
        sequenceNumber,
        COMMAND_SET_VIDEO_SURFACE,
        sendSessionResultSuccess(player -> player.setVideoSurface(surface)));
  }

  @Override
  public void setVolume(@Nullable IMediaController caller, int sequenceNumber, float volume) {
    if (caller == null || !(volume >= 0f && volume <= 1f)) {
      return;
    }
    queueSessionTaskWithPlayerCommand(
        caller,
        sequenceNumber,
        COMMAND_SET_VOLUME,
        sendSessionResultSuccess(player -> player.setVolume(volume)));
  }

  @SuppressWarnings("deprecation") // Backwards compatibility a for flag-less method
  @Override
  public void setDeviceVolume(@Nullable IMediaController caller, int sequenceNumber, int volume) {
    if (caller == null || volume < 0) {
      return;
    }
    queueSessionTaskWithPlayerCommand(
        caller,
        sequenceNumber,
        COMMAND_SET_DEVICE_VOLUME,
        sendSessionResultSuccess(player -> player.setDeviceVolume(volume)));
  }

  @Override
  public void setDeviceVolumeWithFlags(
      @Nullable IMediaController caller, int sequenceNumber, int volume, int flags) {
    if (caller == null || volume < 0) {
      return;
    }
    queueSessionTaskWithPlayerCommand(
        caller,
        sequenceNumber,
        COMMAND_SET_DEVICE_VOLUME_WITH_FLAGS,
        sendSessionResultSuccess(player -> player.setDeviceVolume(volume, flags)));
  }

  @SuppressWarnings("deprecation") // Backwards compatibility a for flag-less method
  @Override
  public void increaseDeviceVolume(@Nullable IMediaController caller, int sequenceNumber) {
    if (caller == null) {
      return;
    }
    queueSessionTaskWithPlayerCommand(
        caller,
        sequenceNumber,
        COMMAND_ADJUST_DEVICE_VOLUME,
        sendSessionResultSuccess(player -> player.increaseDeviceVolume()));
  }

  @Override
  public void increaseDeviceVolumeWithFlags(
      @Nullable IMediaController caller, int sequenceNumber, int flags) {
    if (caller == null) {
      return;
    }
    queueSessionTaskWithPlayerCommand(
        caller,
        sequenceNumber,
        COMMAND_ADJUST_DEVICE_VOLUME_WITH_FLAGS,
        sendSessionResultSuccess(player -> player.increaseDeviceVolume(flags)));
  }

  @SuppressWarnings("deprecation") // Backwards compatibility a for flag-less method
  @Override
  public void decreaseDeviceVolume(@Nullable IMediaController caller, int sequenceNumber) {
    if (caller == null) {
      return;
    }
    queueSessionTaskWithPlayerCommand(
        caller,
        sequenceNumber,
        COMMAND_ADJUST_DEVICE_VOLUME,
        sendSessionResultSuccess(player -> player.decreaseDeviceVolume()));
  }

  @Override
  public void decreaseDeviceVolumeWithFlags(
      @Nullable IMediaController caller, int sequenceNumber, int flags) {
    if (caller == null) {
      return;
    }
    queueSessionTaskWithPlayerCommand(
        caller,
        sequenceNumber,
        COMMAND_ADJUST_DEVICE_VOLUME_WITH_FLAGS,
        sendSessionResultSuccess(player -> player.decreaseDeviceVolume(flags)));
  }

  @SuppressWarnings("deprecation") // Backwards compatibility a for flag-less method
  @Override
  public void setDeviceMuted(@Nullable IMediaController caller, int sequenceNumber, boolean muted) {
    if (caller == null) {
      return;
    }
    queueSessionTaskWithPlayerCommand(
        caller,
        sequenceNumber,
        COMMAND_ADJUST_DEVICE_VOLUME,
        sendSessionResultSuccess(player -> player.setDeviceMuted(muted)));
  }

  @Override
  public void setDeviceMutedWithFlags(
      @Nullable IMediaController caller, int sequenceNumber, boolean muted, int flags) {
    if (caller == null) {
      return;
    }
    queueSessionTaskWithPlayerCommand(
        caller,
        sequenceNumber,
        COMMAND_ADJUST_DEVICE_VOLUME_WITH_FLAGS,
        sendSessionResultSuccess(player -> player.setDeviceMuted(muted, flags)));
  }

  @Override
  public void setAudioAttributes(
      @Nullable IMediaController caller,
      int sequenceNumber,
      @Nullable Bundle audioAttributes,
      boolean handleAudioFocus) {
    if (caller == null || audioAttributes == null) {
      return;
    }
    AudioAttributes attributes;
    try {
      attributes = AudioAttributes.fromBundle(audioAttributes);
    } catch (RuntimeException e) {
      Log.w(TAG, "Ignoring malformed Bundle for AudioAttributes", e);
      return;
    }
    queueSessionTaskWithPlayerCommand(
        caller,
        sequenceNumber,
        COMMAND_SET_AUDIO_ATTRIBUTES,
        sendSessionResultSuccess(
<<<<<<< HEAD
            player ->
                player.setAudioAttributes(
                    AudioAttributes.CREATOR.fromBundle(audioAttributes), handleAudioFocus)));
=======
            player -> player.setAudioAttributes(attributes, handleAudioFocus)));
>>>>>>> e12345c2
  }

  @Override
  public void setPlayWhenReady(
      @Nullable IMediaController caller, int sequenceNumber, boolean playWhenReady) {
    if (caller == null) {
      return;
    }
    queueSessionTaskWithPlayerCommand(
        caller,
        sequenceNumber,
        COMMAND_PLAY_PAUSE,
        sendSessionResultSuccess(player -> player.setPlayWhenReady(playWhenReady)));
  }

  @Override
  public void flushCommandQueue(@Nullable IMediaController caller) {
    if (caller == null) {
      return;
    }
    long token = Binder.clearCallingIdentity();
    try {
      @Nullable MediaSessionImpl sessionImpl = this.sessionImpl.get();
      if (sessionImpl == null || sessionImpl.isReleased()) {
        return;
      }
      ControllerInfo controllerInfo = connectedControllersManager.getController(caller.asBinder());
      if (controllerInfo != null) {
        postOrRun(
            sessionImpl.getApplicationHandler(),
            () -> connectedControllersManager.flushCommandQueue(controllerInfo));
      }
    } finally {
      Binder.restoreCallingIdentity(token);
    }
  }

  @Override
  public void setTrackSelectionParameters(
      @Nullable IMediaController caller,
      int sequenceNumber,
      @Nullable Bundle trackSelectionParametersBundle) {
    if (caller == null || trackSelectionParametersBundle == null) {
      return;
    }
    TrackSelectionParameters trackSelectionParameters;
    try {
      trackSelectionParameters =
          TrackSelectionParameters.fromBundle(trackSelectionParametersBundle);
    } catch (RuntimeException e) {
      Log.w(TAG, "Ignoring malformed Bundle for TrackSelectionParameters", e);
      return;
    }
    queueSessionTaskWithPlayerCommand(
        caller,
        sequenceNumber,
        COMMAND_SET_TRACK_SELECTION_PARAMETERS,
        sendSessionResultSuccess(
            player -> {
              TrackSelectionParameters updatedParameters =
                  updateOverridesUsingUniqueTrackGroupIds(trackSelectionParameters);
              player.setTrackSelectionParameters(updatedParameters);
            }));
  }

  //////////////////////////////////////////////////////////////////////////////////////////////
  // AIDL methods for LibrarySession overrides
  //////////////////////////////////////////////////////////////////////////////////////////////

  @Override
  public void getLibraryRoot(
      @Nullable IMediaController caller, int sequenceNumber, @Nullable Bundle libraryParamsBundle) {
    if (caller == null) {
      return;
    }
<<<<<<< HEAD
    @Nullable
    LibraryParams libraryParams =
        libraryParamsBundle == null ? null : LibraryParams.CREATOR.fromBundle(libraryParamsBundle);
=======
    @Nullable LibraryParams libraryParams;
    try {
      libraryParams =
          libraryParamsBundle == null ? null : LibraryParams.fromBundle(libraryParamsBundle);
    } catch (RuntimeException e) {
      Log.w(TAG, "Ignoring malformed Bundle for LibraryParams", e);
      return;
    }
>>>>>>> e12345c2
    dispatchSessionTaskWithSessionCommand(
        caller,
        sequenceNumber,
        COMMAND_CODE_LIBRARY_GET_LIBRARY_ROOT,
        sendLibraryResultWhenReady(
            (librarySessionImpl, controller, sequenceNum) ->
                librarySessionImpl.onGetLibraryRootOnHandler(controller, libraryParams)));
  }

  @Override
  public void getItem(
      @Nullable IMediaController caller, int sequenceNumber, @Nullable String mediaId) {
    if (caller == null) {
      return;
    }
    if (TextUtils.isEmpty(mediaId)) {
      Log.w(TAG, "getItem(): Ignoring empty mediaId");
      return;
    }
    dispatchSessionTaskWithSessionCommand(
        caller,
        sequenceNumber,
        COMMAND_CODE_LIBRARY_GET_ITEM,
        sendLibraryResultWhenReady(
            (librarySessionImpl, controller, sequenceNum) ->
                librarySessionImpl.onGetItemOnHandler(controller, mediaId)));
  }

  @Override
  public void getChildren(
      @Nullable IMediaController caller,
      int sequenceNumber,
      @Nullable String parentId,
      int page,
      int pageSize,
      @Nullable Bundle libraryParamsBundle) {
    if (caller == null) {
      return;
    }
    if (TextUtils.isEmpty(parentId)) {
      Log.w(TAG, "getChildren(): Ignoring empty parentId");
      return;
    }
    if (page < 0) {
      Log.w(TAG, "getChildren(): Ignoring negative page");
      return;
    }
    if (pageSize < 1) {
      Log.w(TAG, "getChildren(): Ignoring pageSize less than 1");
      return;
    }
<<<<<<< HEAD
    @Nullable
    LibraryParams libraryParams =
        libraryParamsBundle == null ? null : LibraryParams.CREATOR.fromBundle(libraryParamsBundle);
=======
    @Nullable LibraryParams libraryParams;
    try {
      libraryParams =
          libraryParamsBundle == null ? null : LibraryParams.fromBundle(libraryParamsBundle);
    } catch (RuntimeException e) {
      Log.w(TAG, "Ignoring malformed Bundle for LibraryParams", e);
      return;
    }
>>>>>>> e12345c2
    dispatchSessionTaskWithSessionCommand(
        caller,
        sequenceNumber,
        COMMAND_CODE_LIBRARY_GET_CHILDREN,
        sendLibraryResultWhenReady(
            (librarySessionImpl, controller, sequenceNum) ->
                librarySessionImpl.onGetChildrenOnHandler(
                    controller, parentId, page, pageSize, libraryParams)));
  }

  @Override
  public void search(
      @Nullable IMediaController caller,
      int sequenceNumber,
      @Nullable String query,
      @Nullable Bundle libraryParamsBundle) {
    if (caller == null) {
      return;
    }
    if (TextUtils.isEmpty(query)) {
      Log.w(TAG, "search(): Ignoring empty query");
      return;
    }
<<<<<<< HEAD
    @Nullable
    LibraryParams libraryParams =
        libraryParamsBundle == null ? null : LibraryParams.CREATOR.fromBundle(libraryParamsBundle);
=======
    @Nullable LibraryParams libraryParams;
    try {
      libraryParams =
          libraryParamsBundle == null ? null : LibraryParams.fromBundle(libraryParamsBundle);
    } catch (RuntimeException e) {
      Log.w(TAG, "Ignoring malformed Bundle for LibraryParams", e);
      return;
    }
>>>>>>> e12345c2
    dispatchSessionTaskWithSessionCommand(
        caller,
        sequenceNumber,
        COMMAND_CODE_LIBRARY_SEARCH,
        sendLibraryResultWhenReady(
            (librarySessionImpl, controller, sequenceNum) ->
                librarySessionImpl.onSearchOnHandler(controller, query, libraryParams)));
  }

  @Override
  public void getSearchResult(
      @Nullable IMediaController caller,
      int sequenceNumber,
      @Nullable String query,
      int page,
      int pageSize,
      @Nullable Bundle libraryParamsBundle) {
    if (caller == null) {
      return;
    }
    if (TextUtils.isEmpty(query)) {
      Log.w(TAG, "getSearchResult(): Ignoring empty query");
      return;
    }
    if (page < 0) {
      Log.w(TAG, "getSearchResult(): Ignoring negative page");
      return;
    }
    if (pageSize < 1) {
      Log.w(TAG, "getSearchResult(): Ignoring pageSize less than 1");
      return;
    }
<<<<<<< HEAD
    @Nullable
    LibraryParams libraryParams =
        libraryParamsBundle == null ? null : LibraryParams.CREATOR.fromBundle(libraryParamsBundle);
=======
    @Nullable LibraryParams libraryParams;
    try {
      libraryParams =
          libraryParamsBundle == null ? null : LibraryParams.fromBundle(libraryParamsBundle);
    } catch (RuntimeException e) {
      Log.w(TAG, "Ignoring malformed Bundle for LibraryParams", e);
      return;
    }
>>>>>>> e12345c2
    dispatchSessionTaskWithSessionCommand(
        caller,
        sequenceNumber,
        COMMAND_CODE_LIBRARY_GET_SEARCH_RESULT,
        sendLibraryResultWhenReady(
            (librarySessionImpl, controller, sequenceNum) ->
                librarySessionImpl.onGetSearchResultOnHandler(
                    controller, query, page, pageSize, libraryParams)));
  }

  @Override
  public void subscribe(
      @Nullable IMediaController caller,
      int sequenceNumber,
      @Nullable String parentId,
      @Nullable Bundle libraryParamsBundle) {
    if (caller == null) {
      return;
    }
    if (TextUtils.isEmpty(parentId)) {
      Log.w(TAG, "subscribe(): Ignoring empty parentId");
      return;
    }
<<<<<<< HEAD
    @Nullable
    LibraryParams libraryParams =
        libraryParamsBundle == null ? null : LibraryParams.CREATOR.fromBundle(libraryParamsBundle);
=======
    @Nullable LibraryParams libraryParams;
    try {
      libraryParams =
          libraryParamsBundle == null ? null : LibraryParams.fromBundle(libraryParamsBundle);
    } catch (RuntimeException e) {
      Log.w(TAG, "Ignoring malformed Bundle for LibraryParams", e);
      return;
    }
>>>>>>> e12345c2
    dispatchSessionTaskWithSessionCommand(
        caller,
        sequenceNumber,
        COMMAND_CODE_LIBRARY_SUBSCRIBE,
        sendLibraryResultWhenReady(
            (librarySessionImpl, controller, sequenceNum) ->
                librarySessionImpl.onSubscribeOnHandler(controller, parentId, libraryParams)));
  }

  @Override
  public void unsubscribe(
      @Nullable IMediaController caller, int sequenceNumber, @Nullable String parentId) {
    if (caller == null) {
      return;
    }
    if (TextUtils.isEmpty(parentId)) {
      Log.w(TAG, "unsubscribe(): Ignoring empty parentId");
      return;
    }
    dispatchSessionTaskWithSessionCommand(
        caller,
        sequenceNumber,
        COMMAND_CODE_LIBRARY_UNSUBSCRIBE,
        sendLibraryResultWhenReady(
            (librarySessionImpl, controller, sequenceNum) ->
                librarySessionImpl.onUnsubscribeOnHandler(controller, parentId)));
  }

  /* package */ PlayerInfo generateAndCacheUniqueTrackGroupIds(PlayerInfo playerInfo) {
    ImmutableList<Tracks.Group> trackGroups = playerInfo.currentTracks.getGroups();
    ImmutableList.Builder<Tracks.Group> updatedTrackGroups = ImmutableList.builder();
    ImmutableBiMap.Builder<TrackGroup, String> updatedTrackGroupIdMap = ImmutableBiMap.builder();
    for (int i = 0; i < trackGroups.size(); i++) {
      Tracks.Group trackGroup = trackGroups.get(i);
      TrackGroup mediaTrackGroup = trackGroup.getMediaTrackGroup();
      @Nullable String uniqueId = trackGroupIdMap.get(mediaTrackGroup);
      if (uniqueId == null) {
        uniqueId = generateUniqueTrackGroupId(mediaTrackGroup);
      }
      updatedTrackGroupIdMap.put(mediaTrackGroup, uniqueId);
      updatedTrackGroups.add(trackGroup.copyWithId(uniqueId));
    }
    trackGroupIdMap = updatedTrackGroupIdMap.buildOrThrow();
    playerInfo = playerInfo.copyWithCurrentTracks(new Tracks(updatedTrackGroups.build()));
    if (playerInfo.trackSelectionParameters.overrides.isEmpty()) {
      return playerInfo;
    }
    TrackSelectionParameters.Builder updatedTrackSelectionParameters =
        playerInfo.trackSelectionParameters.buildUpon().clearOverrides();
    for (TrackSelectionOverride override : playerInfo.trackSelectionParameters.overrides.values()) {
      TrackGroup trackGroup = override.mediaTrackGroup;
      @Nullable String uniqueId = trackGroupIdMap.get(trackGroup);
      if (uniqueId != null) {
        updatedTrackSelectionParameters.addOverride(
            new TrackSelectionOverride(trackGroup.copyWithId(uniqueId), override.trackIndices));
      } else {
        updatedTrackSelectionParameters.addOverride(override);
      }
    }
    return playerInfo.copyWithTrackSelectionParameters(updatedTrackSelectionParameters.build());
  }

  private TrackSelectionParameters updateOverridesUsingUniqueTrackGroupIds(
      TrackSelectionParameters trackSelectionParameters) {
    if (trackSelectionParameters.overrides.isEmpty()) {
      return trackSelectionParameters;
    }
    TrackSelectionParameters.Builder updateTrackSelectionParameters =
        trackSelectionParameters.buildUpon().clearOverrides();
    for (TrackSelectionOverride override : trackSelectionParameters.overrides.values()) {
      TrackGroup trackGroup = override.mediaTrackGroup;
      @Nullable TrackGroup originalTrackGroup = trackGroupIdMap.inverse().get(trackGroup.id);
      if (originalTrackGroup != null
          && override.mediaTrackGroup.length == originalTrackGroup.length) {
        updateTrackSelectionParameters.addOverride(
            new TrackSelectionOverride(originalTrackGroup, override.trackIndices));
      } else {
        updateTrackSelectionParameters.addOverride(override);
      }
    }
    return updateTrackSelectionParameters.build();
  }

  private String generateUniqueTrackGroupId(TrackGroup trackGroup) {
    return Util.intToStringMaxRadix(nextUniqueTrackGroupIdPrefix++) + "-" + trackGroup.id;
  }

  /** Common interface for code snippets to handle all incoming commands from the controller. */
  private interface SessionTask<T, K extends MediaSessionImpl> {
    T run(K sessionImpl, ControllerInfo controller, int sequenceNumber);
  }

  private interface MediaItemPlayerTask {
    void run(PlayerWrapper player, ControllerInfo controller, List<MediaItem> mediaItems);
  }

  private interface ControllerPlayerTask {
    void run(PlayerWrapper player, ControllerInfo controller);
  }

  private interface MediaItemsWithStartPositionPlayerTask {
    void run(PlayerWrapper player, MediaItemsWithStartPosition mediaItemsWithStartPosition);
  }

  /* package */ static final class Controller2Cb implements ControllerCb {

    private final IMediaController iController;

    public Controller2Cb(IMediaController callback) {
      iController = callback;
    }

    public IBinder getCallbackBinder() {
      return iController.asBinder();
    }

    @Override
    public void onSessionResult(int sequenceNumber, SessionResult result) throws RemoteException {
      iController.onSessionResult(sequenceNumber, result.toBundle());
    }

    @Override
    public void onLibraryResult(int sequenceNumber, LibraryResult<?> result)
        throws RemoteException {
      iController.onLibraryResult(sequenceNumber, result.toBundle());
    }

    @Override
    public void onPlayerInfoChanged(
        int sequenceNumber,
        PlayerInfo playerInfo,
        Player.Commands availableCommands,
        boolean excludeTimeline,
        boolean excludeTracks,
        int controllerInterfaceVersion)
        throws RemoteException {
      Assertions.checkState(controllerInterfaceVersion != 0);
      // The bundling exclusions merge the performance overrides with the available commands.
      boolean bundlingExclusionsTimeline =
          excludeTimeline || !availableCommands.contains(Player.COMMAND_GET_TIMELINE);
      boolean bundlingExclusionsTracks =
          excludeTracks || !availableCommands.contains(Player.COMMAND_GET_TRACKS);
      if (controllerInterfaceVersion >= 2) {
        PlayerInfo filteredPlayerInfo =
            playerInfo.filterByAvailableCommands(availableCommands, excludeTimeline, excludeTracks);
        Bundle playerInfoBundle =
            iController instanceof MediaControllerStub
                ? filteredPlayerInfo.toBundleInProcess()
                : filteredPlayerInfo.toBundle(controllerInterfaceVersion);
        iController.onPlayerInfoChangedWithExclusions(
            sequenceNumber,
            playerInfoBundle,
            new PlayerInfo.BundlingExclusions(bundlingExclusionsTimeline, bundlingExclusionsTracks)
                .toBundle());
      } else {
        PlayerInfo filteredPlayerInfo =
            playerInfo.filterByAvailableCommands(
                availableCommands, excludeTimeline, /* excludeTracks= */ true);
        //noinspection deprecation
        iController.onPlayerInfoChanged(
            sequenceNumber,
            filteredPlayerInfo.toBundle(controllerInterfaceVersion),
            bundlingExclusionsTimeline);
      }
    }

    @Override
    public void setCustomLayout(int sequenceNumber, List<CommandButton> layout)
        throws RemoteException {
      iController.onSetCustomLayout(sequenceNumber, BundleableUtil.toBundleList(layout));
    }

    @Override
    public void onSessionActivityChanged(int sequenceNumber, PendingIntent sessionActivity)
        throws RemoteException {
      iController.onSessionActivityChanged(sequenceNumber, sessionActivity);
    }

    @Override
    public void onAvailableCommandsChangedFromSession(
        int sequenceNumber, SessionCommands sessionCommands, Player.Commands playerCommands)
        throws RemoteException {
      iController.onAvailableCommandsChangedFromSession(
          sequenceNumber, sessionCommands.toBundle(), playerCommands.toBundle());
    }

    @Override
    public void onAvailableCommandsChangedFromPlayer(
        int sequenceNumber, Player.Commands availableCommands) throws RemoteException {
      iController.onAvailableCommandsChangedFromPlayer(
          sequenceNumber, availableCommands.toBundle());
    }

    @Override
    public void sendCustomCommand(int sequenceNumber, SessionCommand command, Bundle args)
        throws RemoteException {
      iController.onCustomCommand(sequenceNumber, command.toBundle(), args);
    }

    @SuppressWarnings("nullness:argument") // params can be null.
    @Override
    public void onChildrenChanged(
        int sequenceNumber, String parentId, int itemCount, @Nullable LibraryParams params)
        throws RemoteException {
      iController.onChildrenChanged(
          sequenceNumber, parentId, itemCount, params == null ? null : params.toBundle());
    }

    @SuppressWarnings("nullness:argument") // params can be null.
    @Override
    public void onSearchResultChanged(
        int sequenceNumber, String query, int itemCount, @Nullable LibraryParams params)
        throws RemoteException {
      iController.onSearchResultChanged(
          sequenceNumber, query, itemCount, params == null ? null : params.toBundle());
    }

    @Override
    public void onDisconnected(int sequenceNumber) throws RemoteException {
      iController.onDisconnected(sequenceNumber);
    }

    @Override
    public void onPeriodicSessionPositionInfoChanged(
        int sequenceNumber,
        SessionPositionInfo sessionPositionInfo,
        boolean canAccessCurrentMediaItem,
        boolean canAccessTimeline,
        int controllerInterfaceVersion)
        throws RemoteException {
      iController.onPeriodicSessionPositionInfoChanged(
          sequenceNumber,
          sessionPositionInfo
              .filterByAvailableCommands(canAccessCurrentMediaItem, canAccessTimeline)
              .toBundle(controllerInterfaceVersion));
    }

    @Override
    public void onRenderedFirstFrame(int sequenceNumber) throws RemoteException {
      iController.onRenderedFirstFrame(sequenceNumber);
    }

    @Override
    public void onSessionExtrasChanged(int sequenceNumber, Bundle sessionExtras)
        throws RemoteException {
      iController.onExtrasChanged(sequenceNumber, sessionExtras);
    }

    @Override
    public int hashCode() {
      return ObjectsCompat.hash(getCallbackBinder());
    }

    @Override
    public boolean equals(@Nullable Object obj) {
      if (this == obj) {
        return true;
      }
      if (obj == null || obj.getClass() != Controller2Cb.class) {
        return false;
      }
      Controller2Cb other = (Controller2Cb) obj;
      return Util.areEqual(getCallbackBinder(), other.getCallbackBinder());
    }
  }
}<|MERGE_RESOLUTION|>--- conflicted
+++ resolved
@@ -80,7 +80,7 @@
 import androidx.media3.common.TrackSelectionParameters;
 import androidx.media3.common.Tracks;
 import androidx.media3.common.util.Assertions;
-import androidx.media3.common.util.BundleableUtil;
+import androidx.media3.common.util.BundleCollectionUtil;
 import androidx.media3.common.util.Consumer;
 import androidx.media3.common.util.Log;
 import androidx.media3.common.util.Util;
@@ -534,6 +534,9 @@
                     connectionResult.availablePlayerCommands,
                     playerWrapper.getAvailableCommands(),
                     sessionImpl.getToken().getExtras(),
+                    connectionResult.sessionExtras != null
+                        ? connectionResult.sessionExtras
+                        : sessionImpl.getSessionExtras(),
                     playerInfo);
 
             // Double check if session is still there, because release() can be called in
@@ -546,7 +549,7 @@
                   sequencedFutureManager.obtainNextSequenceNumber(),
                   caller instanceof MediaControllerStub
                       ? state.toBundleInProcess()
-                      : state.toBundle(controllerInfo.getInterfaceVersion()));
+                      : state.toBundleForRemoteProcess(controllerInfo.getInterfaceVersion()));
               connected = true;
             } catch (RemoteException e) {
               // Controller may be died prematurely.
@@ -605,7 +608,7 @@
     }
     ConnectionRequest request;
     try {
-      request = ConnectionRequest.CREATOR.fromBundle(connectionRequestBundle);
+      request = ConnectionRequest.fromBundle(connectionRequestBundle);
     } catch (RuntimeException e) {
       Log.w(TAG, "Ignoring malformed Bundle for ConnectionRequest", e);
       return;
@@ -681,7 +684,7 @@
     }
     SessionResult result;
     try {
-      result = SessionResult.CREATOR.fromBundle(sessionResultBundle);
+      result = SessionResult.fromBundle(sessionResultBundle);
     } catch (RuntimeException e) {
       Log.w(TAG, "Ignoring malformed Bundle for SessionResult", e);
       return;
@@ -860,7 +863,7 @@
     }
     SessionCommand command;
     try {
-      command = SessionCommand.CREATOR.fromBundle(commandBundle);
+      command = SessionCommand.fromBundle(commandBundle);
     } catch (RuntimeException e) {
       Log.w(TAG, "Ignoring malformed Bundle for SessionCommand", e);
       return;
@@ -889,7 +892,7 @@
     }
     Rating rating;
     try {
-      rating = Rating.CREATOR.fromBundle(ratingBundle);
+      rating = Rating.fromBundle(ratingBundle);
     } catch (RuntimeException e) {
       Log.w(TAG, "Ignoring malformed Bundle for Rating", e);
       return;
@@ -911,7 +914,7 @@
     }
     Rating rating;
     try {
-      rating = Rating.CREATOR.fromBundle(ratingBundle);
+      rating = Rating.fromBundle(ratingBundle);
     } catch (RuntimeException e) {
       Log.w(TAG, "Ignoring malformed Bundle for Rating", e);
       return;
@@ -945,10 +948,6 @@
     if (caller == null || playbackParametersBundle == null) {
       return;
     }
-<<<<<<< HEAD
-    PlaybackParameters playbackParameters =
-        PlaybackParameters.CREATOR.fromBundle(playbackParametersBundle);
-=======
     PlaybackParameters playbackParameters;
     try {
       playbackParameters = PlaybackParameters.fromBundle(playbackParametersBundle);
@@ -956,7 +955,6 @@
       Log.w(TAG, "Ignoring malformed Bundle for PlaybackParameters", e);
       return;
     }
->>>>>>> e12345c2
     queueSessionTaskWithPlayerCommand(
         caller,
         sequenceNumber,
@@ -982,7 +980,7 @@
     }
     MediaItem mediaItem;
     try {
-      mediaItem = MediaItem.CREATOR.fromBundle(mediaItemBundle);
+      mediaItem = MediaItem.fromBundle(mediaItemBundle);
     } catch (RuntimeException e) {
       Log.w(TAG, "Ignoring malformed Bundle for MediaItem", e);
       return;
@@ -1013,7 +1011,7 @@
     }
     MediaItem mediaItem;
     try {
-      mediaItem = MediaItem.CREATOR.fromBundle(mediaItemBundle);
+      mediaItem = MediaItem.fromBundle(mediaItemBundle);
     } catch (RuntimeException e) {
       Log.w(TAG, "Ignoring malformed Bundle for MediaItem", e);
       return;
@@ -1058,8 +1056,8 @@
     List<MediaItem> mediaItemList;
     try {
       mediaItemList =
-          BundleableUtil.fromBundleList(
-              MediaItem.CREATOR, BundleListRetriever.getList(mediaItemsRetriever));
+          BundleCollectionUtil.fromBundleList(
+              MediaItem::fromBundle, BundleListRetriever.getList(mediaItemsRetriever));
     } catch (RuntimeException e) {
       Log.w(TAG, "Ignoring malformed Bundle for MediaItem", e);
       return;
@@ -1098,8 +1096,8 @@
     List<MediaItem> mediaItemList;
     try {
       mediaItemList =
-          BundleableUtil.fromBundleList(
-              MediaItem.CREATOR, BundleListRetriever.getList(mediaItemsRetriever));
+          BundleCollectionUtil.fromBundleList(
+              MediaItem::fromBundle, BundleListRetriever.getList(mediaItemsRetriever));
     } catch (RuntimeException e) {
       Log.w(TAG, "Ignoring malformed Bundle for MediaItem", e);
       return;
@@ -1133,7 +1131,7 @@
     }
     MediaMetadata playlistMetadata;
     try {
-      playlistMetadata = MediaMetadata.CREATOR.fromBundle(playlistMetadataBundle);
+      playlistMetadata = MediaMetadata.fromBundle(playlistMetadataBundle);
     } catch (RuntimeException e) {
       Log.w(TAG, "Ignoring malformed Bundle for MediaMetadata", e);
       return;
@@ -1153,7 +1151,7 @@
     }
     MediaItem mediaItem;
     try {
-      mediaItem = MediaItem.CREATOR.fromBundle(mediaItemBundle);
+      mediaItem = MediaItem.fromBundle(mediaItemBundle);
     } catch (RuntimeException e) {
       Log.w(TAG, "Ignoring malformed Bundle for MediaItem", e);
       return;
@@ -1181,7 +1179,7 @@
     }
     MediaItem mediaItem;
     try {
-      mediaItem = MediaItem.CREATOR.fromBundle(mediaItemBundle);
+      mediaItem = MediaItem.fromBundle(mediaItemBundle);
     } catch (RuntimeException e) {
       Log.w(TAG, "Ignoring malformed Bundle for MediaItem", e);
       return;
@@ -1210,8 +1208,8 @@
     List<MediaItem> mediaItems;
     try {
       mediaItems =
-          BundleableUtil.fromBundleList(
-              MediaItem.CREATOR, BundleListRetriever.getList(mediaItemsRetriever));
+          BundleCollectionUtil.fromBundleList(
+              MediaItem::fromBundle, BundleListRetriever.getList(mediaItemsRetriever));
     } catch (RuntimeException e) {
       Log.w(TAG, "Ignoring malformed Bundle for MediaItem", e);
       return;
@@ -1239,8 +1237,8 @@
     List<MediaItem> mediaItems;
     try {
       mediaItems =
-          BundleableUtil.fromBundleList(
-              MediaItem.CREATOR, BundleListRetriever.getList(mediaItemsRetriever));
+          BundleCollectionUtil.fromBundleList(
+              MediaItem::fromBundle, BundleListRetriever.getList(mediaItemsRetriever));
     } catch (RuntimeException e) {
       Log.w(TAG, "Ignoring malformed Bundle for MediaItem", e);
       return;
@@ -1342,7 +1340,7 @@
     }
     MediaItem mediaItem;
     try {
-      mediaItem = MediaItem.CREATOR.fromBundle(mediaItemBundle);
+      mediaItem = MediaItem.fromBundle(mediaItemBundle);
     } catch (RuntimeException e) {
       Log.w(TAG, "Ignoring malformed Bundle for MediaItem", e);
       return;
@@ -1381,8 +1379,8 @@
     ImmutableList<MediaItem> mediaItems;
     try {
       mediaItems =
-          BundleableUtil.fromBundleList(
-              MediaItem.CREATOR, BundleListRetriever.getList(mediaItemsRetriever));
+          BundleCollectionUtil.fromBundleList(
+              MediaItem::fromBundle, BundleListRetriever.getList(mediaItemsRetriever));
     } catch (RuntimeException e) {
       Log.w(TAG, "Ignoring malformed Bundle for MediaItem", e);
       return;
@@ -1647,13 +1645,7 @@
         sequenceNumber,
         COMMAND_SET_AUDIO_ATTRIBUTES,
         sendSessionResultSuccess(
-<<<<<<< HEAD
-            player ->
-                player.setAudioAttributes(
-                    AudioAttributes.CREATOR.fromBundle(audioAttributes), handleAudioFocus)));
-=======
             player -> player.setAudioAttributes(attributes, handleAudioFocus)));
->>>>>>> e12345c2
   }
 
   @Override
@@ -1729,11 +1721,6 @@
     if (caller == null) {
       return;
     }
-<<<<<<< HEAD
-    @Nullable
-    LibraryParams libraryParams =
-        libraryParamsBundle == null ? null : LibraryParams.CREATOR.fromBundle(libraryParamsBundle);
-=======
     @Nullable LibraryParams libraryParams;
     try {
       libraryParams =
@@ -1742,7 +1729,6 @@
       Log.w(TAG, "Ignoring malformed Bundle for LibraryParams", e);
       return;
     }
->>>>>>> e12345c2
     dispatchSessionTaskWithSessionCommand(
         caller,
         sequenceNumber,
@@ -1794,11 +1780,6 @@
       Log.w(TAG, "getChildren(): Ignoring pageSize less than 1");
       return;
     }
-<<<<<<< HEAD
-    @Nullable
-    LibraryParams libraryParams =
-        libraryParamsBundle == null ? null : LibraryParams.CREATOR.fromBundle(libraryParamsBundle);
-=======
     @Nullable LibraryParams libraryParams;
     try {
       libraryParams =
@@ -1807,7 +1788,6 @@
       Log.w(TAG, "Ignoring malformed Bundle for LibraryParams", e);
       return;
     }
->>>>>>> e12345c2
     dispatchSessionTaskWithSessionCommand(
         caller,
         sequenceNumber,
@@ -1831,11 +1811,6 @@
       Log.w(TAG, "search(): Ignoring empty query");
       return;
     }
-<<<<<<< HEAD
-    @Nullable
-    LibraryParams libraryParams =
-        libraryParamsBundle == null ? null : LibraryParams.CREATOR.fromBundle(libraryParamsBundle);
-=======
     @Nullable LibraryParams libraryParams;
     try {
       libraryParams =
@@ -1844,7 +1819,6 @@
       Log.w(TAG, "Ignoring malformed Bundle for LibraryParams", e);
       return;
     }
->>>>>>> e12345c2
     dispatchSessionTaskWithSessionCommand(
         caller,
         sequenceNumber,
@@ -1877,11 +1851,6 @@
       Log.w(TAG, "getSearchResult(): Ignoring pageSize less than 1");
       return;
     }
-<<<<<<< HEAD
-    @Nullable
-    LibraryParams libraryParams =
-        libraryParamsBundle == null ? null : LibraryParams.CREATOR.fromBundle(libraryParamsBundle);
-=======
     @Nullable LibraryParams libraryParams;
     try {
       libraryParams =
@@ -1890,7 +1859,6 @@
       Log.w(TAG, "Ignoring malformed Bundle for LibraryParams", e);
       return;
     }
->>>>>>> e12345c2
     dispatchSessionTaskWithSessionCommand(
         caller,
         sequenceNumber,
@@ -1914,11 +1882,6 @@
       Log.w(TAG, "subscribe(): Ignoring empty parentId");
       return;
     }
-<<<<<<< HEAD
-    @Nullable
-    LibraryParams libraryParams =
-        libraryParamsBundle == null ? null : LibraryParams.CREATOR.fromBundle(libraryParamsBundle);
-=======
     @Nullable LibraryParams libraryParams;
     try {
       libraryParams =
@@ -1927,7 +1890,6 @@
       Log.w(TAG, "Ignoring malformed Bundle for LibraryParams", e);
       return;
     }
->>>>>>> e12345c2
     dispatchSessionTaskWithSessionCommand(
         caller,
         sequenceNumber,
@@ -2076,7 +2038,7 @@
         Bundle playerInfoBundle =
             iController instanceof MediaControllerStub
                 ? filteredPlayerInfo.toBundleInProcess()
-                : filteredPlayerInfo.toBundle(controllerInterfaceVersion);
+                : filteredPlayerInfo.toBundleForRemoteProcess(controllerInterfaceVersion);
         iController.onPlayerInfoChangedWithExclusions(
             sequenceNumber,
             playerInfoBundle,
@@ -2089,7 +2051,7 @@
         //noinspection deprecation
         iController.onPlayerInfoChanged(
             sequenceNumber,
-            filteredPlayerInfo.toBundle(controllerInterfaceVersion),
+            filteredPlayerInfo.toBundleForRemoteProcess(controllerInterfaceVersion),
             bundlingExclusionsTimeline);
       }
     }
@@ -2097,7 +2059,8 @@
     @Override
     public void setCustomLayout(int sequenceNumber, List<CommandButton> layout)
         throws RemoteException {
-      iController.onSetCustomLayout(sequenceNumber, BundleableUtil.toBundleList(layout));
+      iController.onSetCustomLayout(
+          sequenceNumber, BundleCollectionUtil.toBundleList(layout, CommandButton::toBundle));
     }
 
     @Override
