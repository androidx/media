--- conflicted
+++ resolved
@@ -25,12 +25,7 @@
 import androidx.annotation.Nullable;
 import androidx.core.app.BundleCompat;
 import androidx.media3.common.Player;
-<<<<<<< HEAD
-import androidx.media3.common.util.BundleUtil;
-import androidx.media3.common.util.BundleableUtil;
-=======
 import androidx.media3.common.util.BundleCollectionUtil;
->>>>>>> 76088cd6
 import androidx.media3.common.util.Util;
 import com.google.common.collect.ImmutableList;
 import java.util.List;
@@ -56,6 +51,8 @@
   public final Player.Commands playerCommandsFromPlayer;
 
   public final Bundle tokenExtras;
+
+  public final Bundle sessionExtras;
 
   public final PlayerInfo playerInfo;
 
@@ -79,13 +76,9 @@
       Player.Commands playerCommandsFromSession,
       Player.Commands playerCommandsFromPlayer,
       Bundle tokenExtras,
-<<<<<<< HEAD
-      PlayerInfo playerInfo) {
-=======
       Bundle sessionExtras,
       PlayerInfo playerInfo,
       @Nullable Token platformToken) {
->>>>>>> 76088cd6
     this.libraryVersion = libraryVersion;
     this.sessionInterfaceVersion = sessionInterfaceVersion;
     this.sessionBinder = sessionBinder;
@@ -97,6 +90,7 @@
     this.playerCommandsFromSession = playerCommandsFromSession;
     this.playerCommandsFromPlayer = playerCommandsFromPlayer;
     this.tokenExtras = tokenExtras;
+    this.sessionExtras = sessionExtras;
     this.playerInfo = playerInfo;
     this.platformToken = platformToken;
   }
@@ -111,30 +105,23 @@
   private static final String FIELD_PLAYER_COMMANDS_FROM_SESSION = Util.intToStringMaxRadix(4);
   private static final String FIELD_PLAYER_COMMANDS_FROM_PLAYER = Util.intToStringMaxRadix(5);
   private static final String FIELD_TOKEN_EXTRAS = Util.intToStringMaxRadix(6);
+  private static final String FIELD_SESSION_EXTRAS = Util.intToStringMaxRadix(11);
   private static final String FIELD_PLAYER_INFO = Util.intToStringMaxRadix(7);
   private static final String FIELD_SESSION_INTERFACE_VERSION = Util.intToStringMaxRadix(8);
   private static final String FIELD_IN_PROCESS_BINDER = Util.intToStringMaxRadix(10);
   private static final String FIELD_PLATFORM_TOKEN = Util.intToStringMaxRadix(12);
 
-<<<<<<< HEAD
-  // Next field key = 11
-
-  @Override
-  public Bundle toBundle() {
-    return toBundle(Integer.MAX_VALUE);
-  }
-=======
   // Next field key = 15
->>>>>>> 76088cd6
-
-  public Bundle toBundle(int controllerInterfaceVersion) {
+
+  public Bundle toBundleForRemoteProcess(int controllerInterfaceVersion) {
     Bundle bundle = new Bundle();
     bundle.putInt(FIELD_LIBRARY_VERSION, libraryVersion);
     BundleCompat.putBinder(bundle, FIELD_SESSION_BINDER, sessionBinder.asBinder());
     bundle.putParcelable(FIELD_SESSION_ACTIVITY, sessionActivity);
     if (!customLayout.isEmpty()) {
       bundle.putParcelableArrayList(
-          FIELD_CUSTOM_LAYOUT, BundleableUtil.toBundleArrayList(customLayout));
+          FIELD_CUSTOM_LAYOUT,
+          BundleCollectionUtil.toBundleArrayList(customLayout, CommandButton::toBundle));
     }
     if (!mediaButtonPreferences.isEmpty()) {
       if (controllerInterfaceVersion >= 7) {
@@ -161,6 +148,7 @@
     bundle.putBundle(FIELD_PLAYER_COMMANDS_FROM_SESSION, playerCommandsFromSession.toBundle());
     bundle.putBundle(FIELD_PLAYER_COMMANDS_FROM_PLAYER, playerCommandsFromPlayer.toBundle());
     bundle.putBundle(FIELD_TOKEN_EXTRAS, tokenExtras);
+    bundle.putBundle(FIELD_SESSION_EXTRAS, sessionExtras);
     Player.Commands intersectedCommands =
         MediaUtils.intersect(playerCommandsFromSession, playerCommandsFromPlayer);
     bundle.putBundle(
@@ -168,7 +156,7 @@
         playerInfo
             .filterByAvailableCommands(
                 intersectedCommands, /* excludeTimeline= */ false, /* excludeTracks= */ false)
-            .toBundle(controllerInterfaceVersion));
+            .toBundleForRemoteProcess(controllerInterfaceVersion));
     bundle.putInt(FIELD_SESSION_INTERFACE_VERSION, sessionInterfaceVersion);
     if (platformToken != null) {
       bundle.putParcelable(FIELD_PLATFORM_TOKEN, platformToken);
@@ -186,17 +174,9 @@
     return bundle;
   }
 
-<<<<<<< HEAD
-  /** Object that can restore a {@link ConnectionState} from a {@link Bundle}. */
-  public static final Creator<ConnectionState> CREATOR = ConnectionState::fromBundle;
-
-  private static ConnectionState fromBundle(Bundle bundle) {
-    @Nullable IBinder inProcessBinder = BundleUtil.getBinder(bundle, FIELD_IN_PROCESS_BINDER);
-=======
   /** Restores a {@code ConnectionState} from a {@link Bundle}. */
   public static ConnectionState fromBundle(Bundle bundle) {
     @Nullable IBinder inProcessBinder = bundle.getBinder(FIELD_IN_PROCESS_BINDER);
->>>>>>> 76088cd6
     if (inProcessBinder instanceof InProcessBinder) {
       return ((InProcessBinder) inProcessBinder).getConnectionState();
     }
@@ -208,10 +188,6 @@
     @Nullable
     List<Bundle> customLayoutArrayList = bundle.getParcelableArrayList(FIELD_CUSTOM_LAYOUT);
     ImmutableList<CommandButton> customLayout =
-<<<<<<< HEAD
-        commandButtonArrayList != null
-            ? BundleableUtil.fromBundleList(CommandButton.CREATOR, commandButtonArrayList)
-=======
         customLayoutArrayList != null
             ? BundleCollectionUtil.fromBundleList(
                 b -> CommandButton.fromBundle(b, sessionInterfaceVersion), customLayoutArrayList)
@@ -233,36 +209,32 @@
             ? BundleCollectionUtil.fromBundleList(
                 b -> CommandButton.fromBundle(b, sessionInterfaceVersion),
                 commandButtonsForMediaItemsArrayList)
->>>>>>> 76088cd6
             : ImmutableList.of();
     @Nullable Bundle sessionCommandsBundle = bundle.getBundle(FIELD_SESSION_COMMANDS);
     SessionCommands sessionCommands =
         sessionCommandsBundle == null
             ? SessionCommands.EMPTY
-            : SessionCommands.CREATOR.fromBundle(sessionCommandsBundle);
+            : SessionCommands.fromBundle(sessionCommandsBundle);
     @Nullable
     Bundle playerCommandsFromPlayerBundle = bundle.getBundle(FIELD_PLAYER_COMMANDS_FROM_PLAYER);
     Player.Commands playerCommandsFromPlayer =
         playerCommandsFromPlayerBundle == null
             ? Player.Commands.EMPTY
-            : Player.Commands.CREATOR.fromBundle(playerCommandsFromPlayerBundle);
+            : Player.Commands.fromBundle(playerCommandsFromPlayerBundle);
     @Nullable
     Bundle playerCommandsFromSessionBundle = bundle.getBundle(FIELD_PLAYER_COMMANDS_FROM_SESSION);
     Player.Commands playerCommandsFromSession =
         playerCommandsFromSessionBundle == null
             ? Player.Commands.EMPTY
-            : Player.Commands.CREATOR.fromBundle(playerCommandsFromSessionBundle);
+            : Player.Commands.fromBundle(playerCommandsFromSessionBundle);
     @Nullable Bundle tokenExtras = bundle.getBundle(FIELD_TOKEN_EXTRAS);
+    @Nullable Bundle sessionExtras = bundle.getBundle(FIELD_SESSION_EXTRAS);
     @Nullable Bundle playerInfoBundle = bundle.getBundle(FIELD_PLAYER_INFO);
     PlayerInfo playerInfo =
         playerInfoBundle == null
             ? PlayerInfo.DEFAULT
-<<<<<<< HEAD
-            : PlayerInfo.CREATOR.fromBundle(playerInfoBundle);
-=======
             : PlayerInfo.fromBundle(playerInfoBundle, sessionInterfaceVersion);
     @Nullable Token platformToken = bundle.getParcelable(FIELD_PLATFORM_TOKEN);
->>>>>>> 76088cd6
     return new ConnectionState(
         libraryVersion,
         sessionInterfaceVersion,
@@ -275,13 +247,9 @@
         playerCommandsFromSession,
         playerCommandsFromPlayer,
         tokenExtras == null ? Bundle.EMPTY : tokenExtras,
-<<<<<<< HEAD
-        playerInfo);
-=======
         sessionExtras == null ? Bundle.EMPTY : sessionExtras,
         playerInfo,
         platformToken);
->>>>>>> 76088cd6
   }
 
   private final class InProcessBinder extends Binder {
