--- conflicted
+++ resolved
@@ -504,7 +504,7 @@
 
   @Override
   public void onSetRating(RatingCompat ratingCompat, @Nullable Bundle unusedExtras) {
-    @Nullable Rating rating = LegacyConversions.convertToRating(ratingCompat);
+    @Nullable Rating rating = MediaUtils.convertToRating(ratingCompat);
     if (rating == null) {
       Log.w(TAG, "Ignoring invalid RatingCompat " + ratingCompat);
       return;
@@ -535,8 +535,7 @@
         controller ->
             sessionImpl
                 .getPlayerWrapper()
-                .setRepeatMode(
-                    LegacyConversions.convertToRepeatMode(playbackStateCompatRepeatMode)),
+                .setRepeatMode(MediaUtils.convertToRepeatMode(playbackStateCompatRepeatMode)),
         sessionCompat.getCurrentControllerInfo());
   }
 
@@ -547,7 +546,7 @@
         controller ->
             sessionImpl
                 .getPlayerWrapper()
-                .setShuffleModeEnabled(LegacyConversions.convertToShuffleModeEnabled(shuffleMode)),
+                .setShuffleModeEnabled(MediaUtils.convertToShuffleModeEnabled(shuffleMode)),
         sessionCompat.getCurrentControllerInfo());
   }
 
@@ -862,7 +861,7 @@
             Log.w(TAG, "onAddQueueItem(): Media ID shouldn't be empty");
             return;
           }
-          MediaItem mediaItem = LegacyConversions.convertToMediaItem(description);
+          MediaItem mediaItem = MediaUtils.convertToMediaItem(description);
           ListenableFuture<List<MediaItem>> mediaItemsFuture =
               sessionImpl.onAddMediaItemsOnHandler(controller, ImmutableList.of(mediaItem));
           Futures.addCallback(
@@ -1144,7 +1143,7 @@
         sessionCompat.setRatingType(RatingCompat.RATING_NONE);
       } else {
         sessionCompat.setRatingType(
-            LegacyConversions.getRatingCompatStyle(mediaItem.mediaMetadata.userRating));
+            MediaUtils.getRatingCompatStyle(mediaItem.mediaMetadata.userRating));
       }
       updateLegacySessionPlaybackState(sessionImpl.getPlayerWrapper());
     }
@@ -1168,11 +1167,7 @@
         setQueue(sessionCompat, /* queue= */ null);
         return;
       }
-<<<<<<< HEAD
-      List<MediaItem> mediaItemList = LegacyConversions.convertToMediaItemList(timeline);
-=======
       List<MediaItem> mediaItemList = MediaUtils.convertToMediaItemList(timeline);
->>>>>>> f6fe90f3
       List<@NullableType ListenableFuture<Bitmap>> bitmapFutures = new ArrayList<>();
       final AtomicInteger resultCount = new AtomicInteger(0);
       Runnable handleBitmapFuturesTask =
@@ -1214,7 +1209,7 @@
             Log.d(TAG, "Failed to get bitmap", e);
           }
         }
-        queueItemList.add(LegacyConversions.convertToQueueItem(mediaItems.get(i), i, bitmap));
+        queueItemList.add(MediaUtils.convertToQueueItem(mediaItems.get(i), i, bitmap));
       }
 
       if (Util.SDK_INT < 21) {
@@ -1250,21 +1245,12 @@
     public void onShuffleModeEnabledChanged(int seq, boolean shuffleModeEnabled)
         throws RemoteException {
       sessionCompat.setShuffleMode(
-<<<<<<< HEAD
-          LegacyConversions.convertToPlaybackStateCompatShuffleMode(shuffleModeEnabled));
-=======
           MediaUtils.convertToPlaybackStateCompatShuffleMode(shuffleModeEnabled));
->>>>>>> f6fe90f3
     }
 
     @Override
     public void onRepeatModeChanged(int seq, @RepeatMode int repeatMode) throws RemoteException {
-<<<<<<< HEAD
-      sessionCompat.setRepeatMode(
-          LegacyConversions.convertToPlaybackStateCompatRepeatMode(repeatMode));
-=======
       sessionCompat.setRepeatMode(MediaUtils.convertToPlaybackStateCompatRepeatMode(repeatMode));
->>>>>>> f6fe90f3
     }
 
     @Override
@@ -1272,7 +1258,7 @@
       @DeviceInfo.PlaybackType
       int playbackType = sessionImpl.getPlayerWrapper().getDeviceInfo().playbackType;
       if (playbackType == DeviceInfo.PLAYBACK_TYPE_LOCAL) {
-        int legacyStreamType = LegacyConversions.getLegacyStreamType(audioAttributes);
+        int legacyStreamType = MediaUtils.getLegacyStreamType(audioAttributes);
         sessionCompat.setPlaybackToLocal(legacyStreamType);
       }
     }
@@ -1283,7 +1269,7 @@
       volumeProviderCompat = player.createVolumeProviderCompat();
       if (volumeProviderCompat == null) {
         int streamType =
-            LegacyConversions.getLegacyStreamType(player.getAudioAttributesWithCommandCheck());
+            MediaUtils.getLegacyStreamType(player.getAudioAttributesWithCommandCheck());
         sessionCompat.setPlaybackToLocal(streamType);
       } else {
         sessionCompat.setPlaybackToRemote(volumeProviderCompat);
@@ -1354,7 +1340,7 @@
                   }
                   setMetadata(
                       sessionCompat,
-                      LegacyConversions.convertToMediaMetadataCompat(
+                      MediaUtils.convertToMediaMetadataCompat(
                           newMediaMetadata,
                           newMediaId,
                           newMediaUri,
@@ -1379,7 +1365,7 @@
       }
       setMetadata(
           sessionCompat,
-          LegacyConversions.convertToMediaMetadataCompat(
+          MediaUtils.convertToMediaMetadataCompat(
               newMediaMetadata, newMediaId, newMediaUri, newDurationMs, artworkBitmap));
     }
   }
