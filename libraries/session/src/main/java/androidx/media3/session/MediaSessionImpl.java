/*
 * Copyright 2019 The Android Open Source Project
 *
 * Licensed under the Apache License, Version 2.0 (the "License");
 * you may not use this file except in compliance with the License.
 * You may obtain a copy of the License at
 *
 *      http://www.apache.org/licenses/LICENSE-2.0
 *
 * Unless required by applicable law or agreed to in writing, software
 * distributed under the License is distributed on an "AS IS" BASIS,
 * WITHOUT WARRANTIES OR CONDITIONS OF ANY KIND, either express or implied.
 * See the License for the specific language governing permissions and
 * limitations under the License.
 */
package androidx.media3.session;

import static android.view.KeyEvent.KEYCODE_HEADSETHOOK;
import static android.view.KeyEvent.KEYCODE_MEDIA_FAST_FORWARD;
import static android.view.KeyEvent.KEYCODE_MEDIA_NEXT;
import static android.view.KeyEvent.KEYCODE_MEDIA_PAUSE;
import static android.view.KeyEvent.KEYCODE_MEDIA_PLAY;
import static android.view.KeyEvent.KEYCODE_MEDIA_PLAY_PAUSE;
import static android.view.KeyEvent.KEYCODE_MEDIA_PREVIOUS;
import static android.view.KeyEvent.KEYCODE_MEDIA_REWIND;
import static android.view.KeyEvent.KEYCODE_MEDIA_SKIP_BACKWARD;
import static android.view.KeyEvent.KEYCODE_MEDIA_SKIP_FORWARD;
import static android.view.KeyEvent.KEYCODE_MEDIA_STOP;
import static androidx.media3.common.Player.COMMAND_CHANGE_MEDIA_ITEMS;
import static androidx.media3.common.Player.COMMAND_SET_MEDIA_ITEM;
import static androidx.media3.common.util.Util.postOrRun;
import static androidx.media3.session.MediaSessionStub.UNKNOWN_SEQUENCE_NUMBER;
import static androidx.media3.session.SessionError.ERROR_SESSION_DISCONNECTED;
import static androidx.media3.session.SessionError.ERROR_UNKNOWN;
import static androidx.media3.session.SessionError.INFO_CANCELLED;
import static com.google.common.base.Preconditions.checkNotNull;
import static java.lang.Math.max;
import static java.lang.Math.min;

import android.app.PendingIntent;
import android.content.ComponentName;
import android.content.Context;
import android.content.Intent;
import android.content.pm.PackageManager;
import android.content.res.Resources;
import android.media.session.MediaSession.Token;
import android.net.Uri;
import android.os.Build;
import android.os.Bundle;
import android.os.DeadObjectException;
import android.os.Handler;
import android.os.IBinder;
import android.os.Looper;
import android.os.Message;
import android.os.Process;
import android.os.RemoteException;
import android.os.SystemClock;
import android.view.KeyEvent;
import android.view.ViewConfiguration;
import androidx.annotation.CheckResult;
import androidx.annotation.FloatRange;
import androidx.annotation.GuardedBy;
import androidx.annotation.Nullable;
import androidx.media3.common.AudioAttributes;
import androidx.media3.common.DeviceInfo;
import androidx.media3.common.MediaItem;
import androidx.media3.common.MediaLibraryInfo;
import androidx.media3.common.MediaMetadata;
import androidx.media3.common.PlaybackException;
import androidx.media3.common.PlaybackParameters;
import androidx.media3.common.Player;
import androidx.media3.common.Player.DiscontinuityReason;
import androidx.media3.common.Player.PositionInfo;
import androidx.media3.common.Player.RepeatMode;
import androidx.media3.common.Rating;
import androidx.media3.common.Timeline;
import androidx.media3.common.TrackSelectionParameters;
import androidx.media3.common.Tracks;
import androidx.media3.common.VideoSize;
import androidx.media3.common.text.CueGroup;
import androidx.media3.common.util.BitmapLoader;
import androidx.media3.common.util.Log;
import androidx.media3.common.util.UnstableApi;
import androidx.media3.common.util.Util;
import androidx.media3.session.MediaSession.ControllerCb;
import androidx.media3.session.MediaSession.ControllerInfo;
import androidx.media3.session.MediaSession.MediaItemsWithStartPosition;
import androidx.media3.session.SequencedFutureManager.SequencedFuture;
import androidx.media3.session.legacy.MediaBrowserServiceCompat;
import androidx.media3.session.legacy.MediaSessionCompat;
import com.google.common.base.Supplier;
import com.google.common.base.Suppliers;
import com.google.common.collect.ImmutableList;
import com.google.common.util.concurrent.FutureCallback;
import com.google.common.util.concurrent.Futures;
import com.google.common.util.concurrent.ListenableFuture;
import com.google.common.util.concurrent.SettableFuture;
import java.lang.ref.WeakReference;
import java.util.List;
import java.util.Objects;
import java.util.concurrent.ExecutionException;
import org.checkerframework.checker.initialization.qual.Initialized;

/* package */ class MediaSessionImpl {

  private static final String ANDROID_AUTOMOTIVE_LAUNCHER_PACKAGE_NAME =
      "com.android.car.carlauncher";
  private static final String ANDROID_AUTOMOTIVE_MEDIA_PACKAGE_NAME = "com.android.car.media";
  private static final String ANDROID_AUTO_PACKAGE_NAME = "com.google.android.projection.gearhead";
  private static final String SYSTEM_UI_PACKAGE_NAME = "com.android.systemui";
  private static final String WRONG_THREAD_ERROR_MESSAGE =
      "Player callback method is called from a wrong thread. "
          + "See javadoc of MediaSession for details.";

  private static final long DEFAULT_SESSION_POSITION_UPDATE_DELAY_MS = 3_000;

  public static final String TAG = "MediaSessionImpl";

  private static final SessionResult RESULT_WHEN_CLOSED = new SessionResult(INFO_CANCELLED);

  private final Object lock = new Object();

  private final Uri sessionUri;
  private final PlayerInfoChangedHandler onPlayerInfoChangedHandler;
  private final MediaPlayPauseKeyHandler mediaPlayPauseKeyHandler;
  private final MediaSession.Callback callback;
  private final Context context;
  private final MediaSessionStub sessionStub;
  private final MediaSessionLegacyStub sessionLegacyStub;
  private final String sessionId;
  private final SessionToken sessionToken;
  private final MediaSession instance;
  private final Handler applicationHandler;
  private final BitmapLoader bitmapLoader;
  private final Runnable periodicSessionPositionInfoUpdateRunnable;
  private final Handler mainHandler;
  private final boolean playIfSuppressed;
  private final boolean isPeriodicPositionUpdateEnabled;
  private final boolean useLegacySurfaceHandling;
  private final ImmutableList<CommandButton> commandButtonsForMediaItems;

  private PlayerInfo playerInfo;
  private PlayerWrapper playerWrapper;
  @Nullable private PendingIntent sessionActivity;
  @Nullable private PlayerListener playerListener;
  @Nullable private MediaSession.Listener mediaSessionListener;
  @Nullable private ControllerInfo controllerForCurrentRequest;

  @GuardedBy("lock")
  @Nullable
  private MediaSessionServiceLegacyStub browserServiceLegacyStub;

  @GuardedBy("lock")
  private boolean closed;

  // Should be only accessed on the application looper
  private long sessionPositionUpdateDelayMs;
  private boolean isMediaNotificationControllerConnected;
  private ImmutableList<CommandButton> customLayout;
  private ImmutableList<CommandButton> mediaButtonPreferences;
  private Bundle sessionExtras;
  @Nullable private PlaybackException playbackException;
  private final @Nullable Boolean systemUiPlaybackResumptionOptIn;

  @SuppressWarnings("argument.type.incompatible") // Using this in System.identityHashCode
  public MediaSessionImpl(
      MediaSession instance,
      Context context,
      String id,
      Player player,
      @Nullable PendingIntent sessionActivity,
      ImmutableList<CommandButton> customLayout,
      ImmutableList<CommandButton> mediaButtonPreferences,
      ImmutableList<CommandButton> commandButtonsForMediaItems,
      MediaSession.Callback callback,
      Bundle tokenExtras,
      Bundle sessionExtras,
      BitmapLoader bitmapLoader,
      boolean playIfSuppressed,
      boolean isPeriodicPositionUpdateEnabled,
<<<<<<< HEAD
      @Nullable Boolean systemUiPlaybackResumptionOptIn) {
=======
      boolean useLegacySurfaceHandling) {
>>>>>>> 5fc67816
    Log.i(
        TAG,
        "Init "
            + Integer.toHexString(System.identityHashCode(this))
            + " ["
            + MediaLibraryInfo.VERSION_SLASHY
            + "] ["
            + Util.DEVICE_DEBUG_INFO
            + "]");
    this.instance = instance;
    this.context = context;
    sessionId = id;
    this.sessionActivity = sessionActivity;
    this.customLayout = customLayout;
    this.mediaButtonPreferences = mediaButtonPreferences;
    this.commandButtonsForMediaItems = commandButtonsForMediaItems;
    this.callback = callback;
    this.sessionExtras = sessionExtras;
    this.bitmapLoader = bitmapLoader;
    this.playIfSuppressed = playIfSuppressed;
    this.isPeriodicPositionUpdateEnabled = isPeriodicPositionUpdateEnabled;
<<<<<<< HEAD
    this.systemUiPlaybackResumptionOptIn = systemUiPlaybackResumptionOptIn;
=======
    this.useLegacySurfaceHandling = useLegacySurfaceHandling;
>>>>>>> 5fc67816

    @SuppressWarnings("nullness:assignment")
    @Initialized
    MediaSessionImpl thisRef = this;

    sessionStub = new MediaSessionStub(thisRef);

    mainHandler = new Handler(Looper.getMainLooper());
    Looper applicationLooper = player.getApplicationLooper();
    applicationHandler = new Handler(applicationLooper);

    playerInfo = PlayerInfo.DEFAULT;
    onPlayerInfoChangedHandler = new PlayerInfoChangedHandler(applicationLooper);
    mediaPlayPauseKeyHandler = new MediaPlayPauseKeyHandler(applicationLooper);

    // Build Uri that differentiate sessions across the creation/destruction in PendingIntent.
    // Here's the reason why Session ID / SessionToken aren't suitable here.
    //   - Session ID
    //     PendingIntent from the previously closed session with the same ID can be sent to the
    //     newly created session.
    //   - SessionToken
    //     SessionToken is a Parcelable so we can only put it into the intent extra.
    //     However, creating two different PendingIntent that only differs extras isn't allowed.
    //     See {@link PendingIntent} and {@link Intent#filterEquals} for details.
    sessionUri =
        new Uri.Builder()
            .scheme(MediaSessionImpl.class.getName())
            .appendPath(id)
            .appendPath(String.valueOf(SystemClock.elapsedRealtime()))
            .build();

    // For MediaSessionLegacyStub, use the same default commands as the proxy controller gets when
    // the app doesn't overrides the default commands in `onConnect`. When the default is overridden
    // by the app in `onConnect`, the default set here will be overridden with these values.
    MediaSession.ConnectionResult connectionResult =
        new MediaSession.ConnectionResult.AcceptedResultBuilder(instance).build();
    sessionLegacyStub =
        new MediaSessionLegacyStub(
            /* session= */ thisRef,
            sessionUri,
            applicationHandler,
            tokenExtras,
            playIfSuppressed,
            customLayout,
            mediaButtonPreferences,
            connectionResult.availableSessionCommands,
            connectionResult.availablePlayerCommands,
            sessionExtras);

    Token platformToken = sessionLegacyStub.getSessionCompat().getSessionToken().getToken();
    sessionToken =
        new SessionToken(
            Process.myUid(),
            SessionToken.TYPE_SESSION,
            MediaLibraryInfo.VERSION_INT,
            MediaSessionStub.VERSION_INT,
            context.getPackageName(),
            sessionStub,
            tokenExtras,
            platformToken);

    PlayerWrapper playerWrapper = new PlayerWrapper(player);
    this.playerWrapper = playerWrapper;
    postOrRun(
        applicationHandler,
        () ->
            thisRef.setPlayerInternal(
                /* oldPlayerWrapper= */ null, /* newPlayerWrapper= */ playerWrapper));

    sessionPositionUpdateDelayMs = DEFAULT_SESSION_POSITION_UPDATE_DELAY_MS;
    periodicSessionPositionInfoUpdateRunnable =
        thisRef::notifyPeriodicSessionPositionInfoChangesOnHandler;
    postOrRun(applicationHandler, thisRef::schedulePeriodicSessionPositionInfoChanges);
  }

  public void setPlayer(Player player) {
    if (player == playerWrapper.getWrappedPlayer()) {
      return;
    }
    setPlayerInternal(/* oldPlayerWrapper= */ playerWrapper, new PlayerWrapper(player));
  }

  private void setPlayerInternal(
      @Nullable PlayerWrapper oldPlayerWrapper, PlayerWrapper newPlayerWrapper) {
    playerWrapper = newPlayerWrapper;
    if (oldPlayerWrapper != null) {
      oldPlayerWrapper.removeListener(checkNotNull(this.playerListener));
    }
    PlayerListener playerListener = new PlayerListener(this, newPlayerWrapper);
    newPlayerWrapper.addListener(playerListener);
    this.playerListener = playerListener;

    dispatchRemoteControllerTaskToLegacyStub(
        (callback, seq) -> callback.onPlayerChanged(seq, oldPlayerWrapper, newPlayerWrapper));

    // Check whether it's called in constructor where previous player can be null.
    if (oldPlayerWrapper == null) {
      // Do followings at the last moment. Otherwise commands through framework would be sent to
      // this session while initializing, and end up with unexpected situation.
      sessionLegacyStub.start();
    }

    playerInfo = newPlayerWrapper.createInitialPlayerInfo();
    handleAvailablePlayerCommandsChanged(newPlayerWrapper.getAvailableCommands());
  }

  public void release() {
    Log.i(
        TAG,
        "Release "
            + Integer.toHexString(System.identityHashCode(this))
            + " ["
            + MediaLibraryInfo.VERSION_SLASHY
            + "] ["
            + Util.DEVICE_DEBUG_INFO
            + "] ["
            + MediaLibraryInfo.registeredModules()
            + "]");
    synchronized (lock) {
      if (closed) {
        return;
      }
      closed = true;
    }
    mediaPlayPauseKeyHandler.clearPendingPlayPauseTask();
    applicationHandler.removeCallbacksAndMessages(null);
    try {
      postOrRun(
          applicationHandler,
          () -> {
            if (playerListener != null) {
              playerWrapper.removeListener(playerListener);
            }
          });
    } catch (Exception e) {
      // Catch all exceptions to ensure the rest of this method to be executed as exceptions may be
      // thrown by user if, for example, the application thread is dead or removeListener throws an
      // exception.
      Log.w(TAG, "Exception thrown while closing", e);
    }
    sessionLegacyStub.release();
    sessionStub.release();
  }

  public PlayerWrapper getPlayerWrapper() {
    return playerWrapper;
  }

  @CheckResult
  public Runnable callWithControllerForCurrentRequestSet(
      @Nullable ControllerInfo controllerForCurrentRequest, Runnable runnable) {
    return () -> {
      this.controllerForCurrentRequest = controllerForCurrentRequest;
      runnable.run();
      this.controllerForCurrentRequest = null;
    };
  }

  public String getId() {
    return sessionId;
  }

  public Uri getUri() {
    return sessionUri;
  }

  public SessionToken getToken() {
    return sessionToken;
  }

  public List<ControllerInfo> getConnectedControllers() {
    ImmutableList<ControllerInfo> media3Controllers =
        sessionStub.getConnectedControllersManager().getConnectedControllers();
    ImmutableList<ControllerInfo> platformControllers =
        sessionLegacyStub.getConnectedControllersManager().getConnectedControllers();
    ImmutableList.Builder<ControllerInfo> controllers =
        ImmutableList.builderWithExpectedSize(
            media3Controllers.size() + platformControllers.size());
    if (!isMediaNotificationControllerConnected) {
      return controllers.addAll(media3Controllers).addAll(platformControllers).build();
    }
    for (int i = 0; i < media3Controllers.size(); i++) {
      ControllerInfo controllerInfo = media3Controllers.get(i);
      if (!isSystemUiController(controllerInfo)) {
        controllers.add(controllerInfo);
      }
    }
    for (int i = 0; i < platformControllers.size(); i++) {
      ControllerInfo controllerInfo = platformControllers.get(i);
      if (!isSystemUiController(controllerInfo)) {
        controllers.add(controllerInfo);
      }
    }
    return controllers.build();
  }

  @Nullable
  public ControllerInfo getControllerForCurrentRequest() {
    return controllerForCurrentRequest != null
        ? resolveControllerInfoForCallback(controllerForCurrentRequest)
        : null;
  }

  public boolean isConnected(ControllerInfo controller) {
    return sessionStub.getConnectedControllersManager().isConnected(controller)
        || sessionLegacyStub.getConnectedControllersManager().isConnected(controller);
  }

  /**
   * Returns whether the given {@link ControllerInfo} belongs to the the System UI controller.
   *
   * @param controllerInfo The controller info.
   * @return Whether the controller info belongs to the System UI controller.
   */
  protected boolean isSystemUiController(@Nullable MediaSession.ControllerInfo controllerInfo) {
    return controllerInfo != null
        && Objects.equals(controllerInfo.getPackageName(), SYSTEM_UI_PACKAGE_NAME);
  }

  /**
   * Returns whether the given {@link ControllerInfo} belongs to the media notification controller.
   *
   * @param controllerInfo The controller info.
   * @return Whether the given controller info belongs to the media notification controller.
   */
  public boolean isMediaNotificationController(MediaSession.ControllerInfo controllerInfo) {
    return Objects.equals(controllerInfo.getPackageName(), context.getPackageName())
        && controllerInfo.getControllerVersion() != ControllerInfo.LEGACY_CONTROLLER_VERSION
        && controllerInfo
            .getConnectionHints()
            .getBoolean(
                MediaController.KEY_MEDIA_NOTIFICATION_CONTROLLER_FLAG, /* defaultValue= */ false);
  }

  /**
   * Returns whether the given {@link ControllerInfo} belongs to an Automotive OS controller.
   *
   * @param controllerInfo The controller info.
   * @return Whether the given controller info belongs to an Automotive OS controller.
   */
  public boolean isAutomotiveController(ControllerInfo controllerInfo) {
    return (controllerInfo.getPackageName().equals(ANDROID_AUTOMOTIVE_MEDIA_PACKAGE_NAME)
        || controllerInfo.getPackageName().equals(ANDROID_AUTOMOTIVE_LAUNCHER_PACKAGE_NAME));
  }

  /**
   * Returns whether the given {@link ControllerInfo} belongs to an Android Auto companion app
   * controller.
   *
   * @param controllerInfo The controller info.
   * @return Whether the given controller info belongs to an Android Auto companion app controller.
   */
  public boolean isAutoCompanionController(ControllerInfo controllerInfo) {
    return controllerInfo.getPackageName().equals(ANDROID_AUTO_PACKAGE_NAME);
  }

  /**
   * Returns the {@link ControllerInfo} of the system UI notification controller, or {@code null} if
   * the System UI controller is not connected.
   */
  @Nullable
  protected ControllerInfo getSystemUiControllerInfo() {
    ImmutableList<ControllerInfo> connectedControllers =
        sessionLegacyStub.getConnectedControllersManager().getConnectedControllers();
    for (int i = 0; i < connectedControllers.size(); i++) {
      ControllerInfo controllerInfo = connectedControllers.get(i);
      if (isSystemUiController(controllerInfo)) {
        return controllerInfo;
      }
    }
    connectedControllers = sessionStub.getConnectedControllersManager().getConnectedControllers();
    for (int i = 0; i < connectedControllers.size(); i++) {
      ControllerInfo controllerInfo = connectedControllers.get(i);
      if (isSystemUiController(controllerInfo)) {
        return controllerInfo;
      }
    }
    return null;
  }

  /**
   * Returns the {@link ControllerInfo} of the media notification controller, or {@code null} if the
   * media notification controller is not connected.
   */
  @Nullable
  public ControllerInfo getMediaNotificationControllerInfo() {
    ImmutableList<ControllerInfo> connectedControllers =
        sessionStub.getConnectedControllersManager().getConnectedControllers();
    for (int i = 0; i < connectedControllers.size(); i++) {
      ControllerInfo controllerInfo = connectedControllers.get(i);
      if (isMediaNotificationController(controllerInfo)) {
        return controllerInfo;
      }
    }
    return null;
  }

  /** Returns whether the media notification controller is connected. */
  protected boolean isMediaNotificationControllerConnected() {
    return isMediaNotificationControllerConnected;
  }

  /**
   * Sets the custom layout for the given {@link MediaController}.
   *
   * @param controller The controller.
   * @param customLayout The custom layout.
   * @return The session result from the controller.
   */
  public ListenableFuture<SessionResult> setCustomLayout(
      ControllerInfo controller, ImmutableList<CommandButton> customLayout) {
    if (isMediaNotificationController(controller)) {
      sessionLegacyStub.setPlatformCustomLayout(customLayout);
      sessionLegacyStub.updateLegacySessionPlaybackState(playerWrapper);
    }
    return dispatchRemoteControllerTask(
        controller, (controller1, seq) -> controller1.setCustomLayout(seq, customLayout));
  }

  /** Sets the custom layout of the session and sends the custom layout to all controllers. */
  public void setCustomLayout(ImmutableList<CommandButton> customLayout) {
    this.customLayout = customLayout;
    sessionLegacyStub.setPlatformCustomLayout(customLayout);
    dispatchRemoteControllerTaskWithoutReturn(
        (controller, seq) -> controller.setCustomLayout(seq, customLayout));
  }

  /**
   * Sets the media button preferences for the given {@link MediaController}.
   *
   * @param controller The controller.
   * @param mediaButtonPreferences The media button preferences.
   * @return The session result from the controller.
   */
  public ListenableFuture<SessionResult> setMediaButtonPreferences(
      ControllerInfo controller, ImmutableList<CommandButton> mediaButtonPreferences) {
    if (isMediaNotificationController(controller)) {
      sessionLegacyStub.setPlatformMediaButtonPreferences(mediaButtonPreferences);
      sessionLegacyStub.updateLegacySessionPlaybackState(playerWrapper);
    }
    return dispatchRemoteControllerTask(
        controller,
        (controller1, seq) -> controller1.setMediaButtonPreferences(seq, mediaButtonPreferences));
  }

  /**
   * Sets the media button preferences of the session and sends the media button preferences to all
   * controllers.
   */
  public void setMediaButtonPreferences(ImmutableList<CommandButton> mediaButtonPreferences) {
    this.mediaButtonPreferences = mediaButtonPreferences;
    sessionLegacyStub.setPlatformMediaButtonPreferences(mediaButtonPreferences);
    dispatchRemoteControllerTaskWithoutReturn(
        (controller, seq) -> controller.setMediaButtonPreferences(seq, mediaButtonPreferences));
  }

  public void setPlaybackException(
      ControllerInfo controllerInfo, @Nullable PlaybackException playbackException) {
    ConnectedControllersManager<IBinder> controllerManager =
        sessionStub.getConnectedControllersManager();
    PlaybackException oldPlaybackException = controllerManager.getPlaybackException(controllerInfo);
    if (!controllerManager.isConnected(controllerInfo)
        || PlaybackException.areErrorInfosEqual(playbackException, oldPlaybackException)) {
      return;
    }
    Player.Commands originalPlayerCommands =
        oldPlaybackException == null
            ? controllerManager.getAvailablePlayerCommands(controllerInfo)
            : controllerManager.getPlayerCommandsBeforePlaybackException(controllerInfo);
    if (isMediaNotificationController(controllerInfo)) {
      sessionLegacyStub.setPlaybackException(
          playbackException,
          playbackException != null
              ? createPlayerCommandsForCustomErrorState(originalPlayerCommands)
              : null);
    }
    Player.Commands commands =
        playbackException != null
            ? createPlayerCommandsForCustomErrorState(originalPlayerCommands)
            : controllerManager.getPlayerCommandsBeforePlaybackException(controllerInfo);
    SessionCommands sessionCommands = controllerManager.getAvailableSessionCommands(controllerInfo);
    if (commands != null && sessionCommands != null) {
      controllerManager.resetPlaybackException(controllerInfo);
      setAvailableCommands(controllerInfo, sessionCommands, commands);
      if (playbackException != null) {
        controllerManager.setPlaybackException(
            controllerInfo, playbackException, checkNotNull(originalPlayerCommands));
      }
    }
  }

  public void setPlaybackException(@Nullable PlaybackException playbackException) {
    // Do not check for equality and return as a no-op if equal. Some controller may have a
    // different exception set individually that we want to override.
    this.playbackException = playbackException;
    ImmutableList<ControllerInfo> connectedControllers =
        sessionStub.getConnectedControllersManager().getConnectedControllers();
    for (int i = 0; i < connectedControllers.size(); i++) {
      setPlaybackException(connectedControllers.get(i), playbackException);
    }
  }

  @Nullable
  public PlaybackException getPlaybackException() {
    return playbackException;
  }

  @Nullable
  /* package */ static Player.Commands createPlayerCommandsForCustomErrorState(
      @Nullable Player.Commands playerCommandsBeforeException) {
    if (playerCommandsBeforeException == null) {
      // This may happen when the controller is already disconnected.
      return null;
    }
    Player.Commands.Builder commandsDuringErrorState = Player.Commands.EMPTY.buildUpon();
    if (playerCommandsBeforeException.contains(Player.COMMAND_GET_CURRENT_MEDIA_ITEM)) {
      commandsDuringErrorState.add(Player.COMMAND_GET_CURRENT_MEDIA_ITEM);
    }
    if (playerCommandsBeforeException.contains(Player.COMMAND_GET_TIMELINE)) {
      commandsDuringErrorState.add(Player.COMMAND_GET_TIMELINE);
    }
    if (playerCommandsBeforeException.contains(Player.COMMAND_GET_METADATA)) {
      commandsDuringErrorState.add(Player.COMMAND_GET_METADATA);
    }
    if (playerCommandsBeforeException.contains(Player.COMMAND_GET_AUDIO_ATTRIBUTES)) {
      commandsDuringErrorState.add(Player.COMMAND_GET_AUDIO_ATTRIBUTES);
    }
    if (playerCommandsBeforeException.contains(Player.COMMAND_GET_VOLUME)) {
      commandsDuringErrorState.add(Player.COMMAND_GET_VOLUME);
    }
    if (playerCommandsBeforeException.contains(Player.COMMAND_GET_DEVICE_VOLUME)) {
      commandsDuringErrorState.add(Player.COMMAND_GET_DEVICE_VOLUME);
    }
    if (playerCommandsBeforeException.contains(Player.COMMAND_GET_TRACKS)) {
      commandsDuringErrorState.add(Player.COMMAND_GET_TRACKS);
    }
    if (playerCommandsBeforeException.contains(Player.COMMAND_RELEASE)) {
      commandsDuringErrorState.add(Player.COMMAND_RELEASE);
    }
    return commandsDuringErrorState.build();
  }

  /** Returns the current {@link PlayerInfo}. */
  public PlayerInfo getPlayerInfo() {
    return playerInfo;
  }

  /** Returns the custom layout. */
  public ImmutableList<CommandButton> getCustomLayout() {
    return customLayout;
  }

  /** Returns the media button preferences. */
  public ImmutableList<CommandButton> getMediaButtonPreferences() {
    return mediaButtonPreferences;
  }

  /** Returns the command buttons for media items. */
  public ImmutableList<CommandButton> getCommandButtonsForMediaItems() {
    return commandButtonsForMediaItems;
  }

  public void setSessionExtras(Bundle sessionExtras) {
    this.sessionExtras = sessionExtras;
    dispatchRemoteControllerTaskWithoutReturn(
        (controller, seq) -> controller.onSessionExtrasChanged(seq, sessionExtras));
  }

  public void setSessionExtras(ControllerInfo controller, Bundle sessionExtras) {
    if (sessionStub.getConnectedControllersManager().isConnected(controller)) {
      dispatchRemoteControllerTaskWithoutReturn(
          controller, (callback, seq) -> callback.onSessionExtrasChanged(seq, sessionExtras));
      if (isMediaNotificationController(controller)) {
        dispatchRemoteControllerTaskToLegacyStub(
            (callback, seq) -> callback.onSessionExtrasChanged(seq, sessionExtras));
      }
    }
  }

  public Bundle getSessionExtras() {
    return sessionExtras;
  }

  public BitmapLoader getBitmapLoader() {
    return bitmapLoader;
  }

  public boolean shouldPlayIfSuppressed() {
    return playIfSuppressed;
  }

  public boolean shouldUseLegacySurfaceHandling() {
    return useLegacySurfaceHandling;
  }

  public void setAvailableCommands(
      ControllerInfo controller, SessionCommands sessionCommands, Player.Commands playerCommands) {
    if (sessionStub.getConnectedControllersManager().isConnected(controller)) {
      if (isMediaNotificationController(controller)) {
        sessionLegacyStub.setAvailableCommands(sessionCommands, playerCommands);
        ControllerInfo systemUiInfo = getSystemUiControllerInfo();
        if (systemUiInfo != null) {
          // Set the available commands of the proxy controller to the ConnectedControllerRecord of
          // the hidden System UI controller.
          ConnectedControllersManager<?> controllersManager =
              systemUiInfo.getControllerVersion() == ControllerInfo.LEGACY_CONTROLLER_VERSION
                  ? sessionLegacyStub.getConnectedControllersManager()
                  : sessionStub.getConnectedControllersManager();
          controllersManager.updateCommandsFromSession(
              systemUiInfo, sessionCommands, playerCommands);
        }
      }
      sessionStub
          .getConnectedControllersManager()
          .updateCommandsFromSession(controller, sessionCommands, playerCommands);
      // Read the available player commands from the manager again after update.
      Player.Commands availablePlayerCommands =
          sessionStub.getConnectedControllersManager().getAvailablePlayerCommands(controller);
      if (availablePlayerCommands != null) {
        dispatchRemoteControllerTaskWithoutReturn(
            controller,
            (callback, seq) ->
                callback.onAvailableCommandsChangedFromSession(
                    seq, sessionCommands, availablePlayerCommands));
        onPlayerInfoChangedHandler.sendPlayerInfoChangedMessage(
            /* excludeTimeline= */ false, /* excludeTracks= */ false);
      }
    } else if (controller.getControllerVersion() == ControllerInfo.LEGACY_CONTROLLER_VERSION) {
      sessionLegacyStub
          .getConnectedControllersManager()
          .updateCommandsFromSession(controller, sessionCommands, playerCommands);
    }
  }

  public void broadcastCustomCommand(SessionCommand command, Bundle args) {
    dispatchRemoteControllerTaskWithoutReturn(
        (controller, seq) -> controller.sendCustomCommand(seq, command, args));
  }

  private void dispatchOnPlayerInfoChanged(
      PlayerInfo playerInfo, boolean excludeTimeline, boolean excludeTracks) {
    playerInfo = sessionStub.generateAndCacheUniqueTrackGroupIds(playerInfo);
    List<ControllerInfo> controllers =
        sessionStub.getConnectedControllersManager().getConnectedControllers();
    for (int i = 0; i < controllers.size(); i++) {
      ControllerInfo controller = controllers.get(i);
      try {
        int seq;
        ConnectedControllersManager<IBinder> controllersManager =
            sessionStub.getConnectedControllersManager();
        SequencedFutureManager manager = controllersManager.getSequencedFutureManager(controller);
        if (manager != null) {
          seq = manager.obtainNextSequenceNumber();
        } else {
          if (!isConnected(controller)) {
            return;
          }
          // 0 is OK for legacy controllers, because they didn't have sequence numbers.
          seq = 0;
        }
        PlayerInfo playerInfoInErrorStateForController =
            controllersManager.getPlayerInfoForPlaybackException(controller);
        if (playerInfoInErrorStateForController != null) {
          // Don't update controller already in error state.
          continue;
        }
        PlaybackException playbackExceptionForController =
            controllersManager.getPlaybackException(controller);
        if (playbackExceptionForController != null) {
          playerInfoInErrorStateForController =
              createPlayerInfoForCustomPlaybackException(
                  playerInfo, playbackExceptionForController);
          controllersManager.setPlayerInfoForPlaybackException(
              controller, playerInfoInErrorStateForController);
        }
        Player.Commands intersectedCommands =
            MediaUtils.intersect(
                controllersManager.getAvailablePlayerCommands(controller),
                getPlayerWrapper().getAvailableCommands());
        checkNotNull(controller.getControllerCb())
            .onPlayerInfoChanged(
                seq,
                playerInfoInErrorStateForController == null
                    ? playerInfo
                    : playerInfoInErrorStateForController,
                intersectedCommands,
                excludeTimeline,
                excludeTracks);
      } catch (DeadObjectException e) {
        onDeadObjectException(controller);
      } catch (RemoteException e) {
        // Currently it's TransactionTooLargeException or DeadSystemException.
        // We'd better to leave log for those cases because
        //   - TransactionTooLargeException means that we may need to fix our code.
        //     (e.g. add pagination or special way to deliver Bitmap)
        //   - DeadSystemException means that errors around it can be ignored.
        Log.w(TAG, "Exception in " + controller, e);
      }
    }
  }

  /* package */ static PlayerInfo createPlayerInfoForCustomPlaybackException(
      PlayerInfo playerInfo, PlaybackException playbackException) {
    return playerInfo
        .copyWithPlaybackState(Player.STATE_IDLE, playbackException)
        .copyWithSessionPositionInfo(
            new SessionPositionInfo(
                playerInfo.sessionPositionInfo.positionInfo,
                playerInfo.sessionPositionInfo.isPlayingAd,
                playerInfo.sessionPositionInfo.eventTimeMs,
                playerInfo.sessionPositionInfo.durationMs,
                /* bufferedPositionMs= */ 0,
                /* bufferedPercentage= */ 0,
                /* totalBufferedDurationMs= */ 0,
                playerInfo.sessionPositionInfo.currentLiveOffsetMs,
                playerInfo.sessionPositionInfo.contentDurationMs,
                /* contentBufferedPositionMs= */ 0));
  }

  public ListenableFuture<SessionResult> sendCustomCommand(
      ControllerInfo controller, SessionCommand command, Bundle args) {
    return dispatchRemoteControllerTask(
        controller, (cb, seq) -> cb.sendCustomCommand(seq, command, args));
  }

  public void sendCustomCommandProgressUpdate(
      ControllerInfo controller,
      int customCommandFutureSequence,
      SessionCommand command,
      Bundle args,
      Bundle progressData) {
    dispatchRemoteControllerTaskWithoutReturn(
        controller,
        (cb, seq) ->
            cb.sendCustomCommandProgressUpdate(
                customCommandFutureSequence, command, args, progressData));
  }

  public void sendError(ControllerInfo controllerInfo, SessionError sessionError) {
    if (controllerInfo.getControllerVersion() != ControllerInfo.LEGACY_CONTROLLER_VERSION
        && controllerInfo.getInterfaceVersion() < 4) {
      // IMediaController.onError introduced with interface version 4.
      return;
    }
    if (isMediaNotificationController(controllerInfo)
        || controllerInfo.getControllerVersion() == ControllerInfo.LEGACY_CONTROLLER_VERSION) {
      // Media notification controller or legacy controllers update the platform session.
      dispatchRemoteControllerTaskToLegacyStub(
          (callback, seq) -> callback.onError(seq, sessionError));
    } else {
      // Media3 controller are notified individually.
      dispatchRemoteControllerTaskWithoutReturn(
          controllerInfo, (callback, seq) -> callback.onError(seq, sessionError));
    }
  }

  public void sendError(SessionError sessionError) {
    // Send error messages to Media3 controllers.
    ImmutableList<ControllerInfo> connectedControllers =
        sessionStub.getConnectedControllersManager().getConnectedControllers();
    for (int i = 0; i < connectedControllers.size(); i++) {
      ControllerInfo controllerInfo = connectedControllers.get(i);
      if (!isMediaNotificationController(controllerInfo)) {
        // Omit sending to the media notification controller. Instead the error will be dispatched
        // through the legacy stub below to avoid updating the legacy session multiple times.
        sendError(controllerInfo, sessionError);
      }
    }
    // Send error messages to legacy controllers.
    dispatchRemoteControllerTaskToLegacyStub(
        (callback, seq) -> callback.onError(seq, sessionError));
  }

  public MediaSession.ConnectionResult onConnectOnHandler(ControllerInfo controller) {
    if (isMediaNotificationControllerConnected && isSystemUiController(controller)) {
      // Hide System UI and provide the connection result from the platform state.
      return sessionLegacyStub.getPlatformConnectionResult(instance);
    }
    MediaSession.ConnectionResult connectionResult =
        checkNotNull(
            callback.onConnect(instance, controller),
            "Callback.onConnect must return non-null future");
    if (isMediaNotificationController(controller) && connectionResult.isAccepted) {
      isMediaNotificationControllerConnected = true;
      ImmutableList<CommandButton> mediaButtonPreferences =
          connectionResult.mediaButtonPreferences != null
              ? connectionResult.mediaButtonPreferences
              : instance.getMediaButtonPreferences();
      if (mediaButtonPreferences.isEmpty()) {
        sessionLegacyStub.setPlatformCustomLayout(
            connectionResult.customLayout != null
                ? connectionResult.customLayout
                : instance.getCustomLayout());
      } else {
        sessionLegacyStub.setPlatformMediaButtonPreferences(mediaButtonPreferences);
      }
      sessionLegacyStub.setAvailableCommands(
          connectionResult.availableSessionCommands, connectionResult.availablePlayerCommands);
    }
    return connectionResult;
  }

  public void onPostConnectOnHandler(ControllerInfo controller) {
    if (isMediaNotificationControllerConnected && isSystemUiController(controller)) {
      // Hide System UI. Apps can use the media notification controller to maintain the platform
      // session
      return;
    }
    callback.onPostConnect(instance, controller);
  }

  public void onDisconnectedOnHandler(ControllerInfo controller) {
    if (isMediaNotificationControllerConnected) {
      if (isSystemUiController(controller)) {
        // Hide System UI controller. Apps can use the media notification controller to maintain the
        // platform session.
        return;
      } else if (isMediaNotificationController(controller)) {
        isMediaNotificationControllerConnected = false;
      }
    }
    callback.onDisconnected(instance, controller);
  }

  @SuppressWarnings("deprecation") // Calling deprecated callback method.
  public @SessionResult.Code int onPlayerCommandRequestOnHandler(
      ControllerInfo controller, @Player.Command int playerCommand) {
    return callback.onPlayerCommandRequest(
        instance, resolveControllerInfoForCallback(controller), playerCommand);
  }

  public ListenableFuture<SessionResult> onSetRatingOnHandler(
      ControllerInfo controller, String mediaId, Rating rating) {
    return checkNotNull(
        callback.onSetRating(
            instance, resolveControllerInfoForCallback(controller), mediaId, rating),
        "Callback.onSetRating must return non-null future");
  }

  public ListenableFuture<SessionResult> onSetRatingOnHandler(
      ControllerInfo controller, Rating rating) {
    return checkNotNull(
        callback.onSetRating(instance, resolveControllerInfoForCallback(controller), rating),
        "Callback.onSetRating must return non-null future");
  }

  public ListenableFuture<SessionResult> onCustomCommandOnHandler(
      ControllerInfo controller,
      @Nullable MediaSession.ProgressReporter progressReporter,
      SessionCommand command,
      Bundle extras) {
    return checkNotNull(
        callback.onCustomCommand(
            instance,
            resolveControllerInfoForCallback(controller),
            command,
            extras,
            progressReporter),
        "Callback.onCustomCommandOnHandler must return non-null future");
  }

  protected ListenableFuture<List<MediaItem>> onAddMediaItemsOnHandler(
      ControllerInfo controller, List<MediaItem> mediaItems) {
    return checkNotNull(
        callback.onAddMediaItems(
            instance, resolveControllerInfoForCallback(controller), mediaItems),
        "Callback.onAddMediaItems must return a non-null future");
  }

  protected ListenableFuture<MediaItemsWithStartPosition> onSetMediaItemsOnHandler(
      ControllerInfo controller, List<MediaItem> mediaItems, int startIndex, long startPositionMs) {
    return checkNotNull(
        callback.onSetMediaItems(
            instance,
            resolveControllerInfoForCallback(controller),
            mediaItems,
            startIndex,
            startPositionMs),
        "Callback.onSetMediaItems must return a non-null future");
  }

  protected void onPlayerInteractionFinishedOnHandler(
      ControllerInfo controller, Player.Commands playerCommands) {
    callback.onPlayerInteractionFinished(
        instance, resolveControllerInfoForCallback(controller), playerCommands);
  }

  public void connectFromService(IMediaController caller, ControllerInfo controllerInfo) {
    sessionStub.connect(caller, controllerInfo);
  }

  @SuppressWarnings("UnnecessarilyFullyQualified") // Avoiding confusion by just using "Token"
  public android.media.session.MediaSession.Token getPlatformToken() {
    return sessionLegacyStub.getSessionCompat().getSessionToken().getToken();
  }

  public void setLegacyControllerConnectionTimeoutMs(long timeoutMs) {
    sessionLegacyStub.setLegacyControllerDisconnectTimeoutMs(timeoutMs);
  }

  protected MediaSessionLegacyStub getMediaSessionLegacyStub() {
    return sessionLegacyStub;
  }

  protected Context getContext() {
    return context;
  }

  protected Handler getApplicationHandler() {
    return applicationHandler;
  }

  protected boolean isReleased() {
    synchronized (lock) {
      return closed;
    }
  }

  @Nullable
  protected PendingIntent getSessionActivity() {
    return sessionActivity;
  }

  @UnstableApi
  protected void setSessionActivity(@Nullable PendingIntent sessionActivity) {
    this.sessionActivity = sessionActivity;
    ImmutableList<ControllerInfo> connectedControllers =
        sessionStub.getConnectedControllersManager().getConnectedControllers();
    for (int i = 0; i < connectedControllers.size(); i++) {
      setSessionActivity(connectedControllers.get(i), sessionActivity);
    }
  }

  @UnstableApi
  protected void setSessionActivity(
      ControllerInfo controller, @Nullable PendingIntent sessionActivity) {
    if (controller.getControllerVersion() >= 3
        && sessionStub.getConnectedControllersManager().isConnected(controller)) {
      dispatchRemoteControllerTaskWithoutReturn(
          controller, (callback, seq) -> callback.onSessionActivityChanged(seq, sessionActivity));
      if (isMediaNotificationController(controller)) {
        dispatchRemoteControllerTaskToLegacyStub(
            (callback, seq) -> callback.onSessionActivityChanged(seq, sessionActivity));
      }
    }
  }

  protected ControllerInfo resolveControllerInfoForCallback(ControllerInfo controller) {
    return isMediaNotificationControllerConnected && isSystemUiController(controller)
        ? checkNotNull(getMediaNotificationControllerInfo())
        : controller;
  }

  /**
   * Gets the service binder from the MediaBrowserServiceCompat. Should be only called by the thread
   * with a Looper.
   */
  @Nullable
  protected IBinder getLegacyBrowserServiceBinder() {
    MediaSessionServiceLegacyStub legacyStub;
    synchronized (lock) {
      if (browserServiceLegacyStub == null) {
        browserServiceLegacyStub =
            createLegacyBrowserService(sessionLegacyStub.getSessionCompat().getSessionToken());
      }
      legacyStub = browserServiceLegacyStub;
    }
    Intent intent = new Intent(MediaBrowserServiceCompat.SERVICE_INTERFACE);
    return legacyStub.onBind(intent);
  }

  protected MediaSessionServiceLegacyStub createLegacyBrowserService(
      MediaSessionCompat.Token compatToken) {
    MediaSessionServiceLegacyStub stub = new MediaSessionServiceLegacyStub(this);
    stub.initialize(compatToken);
    return stub;
  }

  protected void setSessionPositionUpdateDelayMsOnHandler(long updateDelayMs) {
    verifyApplicationThread();
    sessionPositionUpdateDelayMs = updateDelayMs;
    schedulePeriodicSessionPositionInfoChanges();
  }

  @Nullable
  protected MediaSessionServiceLegacyStub getLegacyBrowserService() {
    synchronized (lock) {
      return browserServiceLegacyStub;
    }
  }

  /* package */ boolean canResumePlaybackOnStart() {
    return systemUiPlaybackResumptionOptIn != null
        ? systemUiPlaybackResumptionOptIn
        : sessionLegacyStub.canResumePlaybackOnStart();
  }

  /* package */ void setMediaSessionListener(MediaSession.Listener listener) {
    this.mediaSessionListener = listener;
  }

  /* package */ void clearMediaSessionListener() {
    this.mediaSessionListener = null;
  }

  /* package */ void onNotificationRefreshRequired() {
    postOrRun(
        mainHandler,
        () -> {
          if (this.mediaSessionListener != null) {
            this.mediaSessionListener.onNotificationRefreshRequired(instance);
          }
        });
  }

  /* package */ boolean onPlayRequested() {
    if (Looper.myLooper() != Looper.getMainLooper()) {
      SettableFuture<Boolean> playRequested = SettableFuture.create();
      mainHandler.post(() -> playRequested.set(onPlayRequested()));
      try {
        return playRequested.get();
      } catch (InterruptedException | ExecutionException e) {
        throw new IllegalStateException(e);
      }
    }
    if (this.mediaSessionListener != null) {
      return this.mediaSessionListener.onPlayRequested(instance);
    }
    return true;
  }

  /**
   * Handles a play request from a media controller.
   *
   * <p>Attempts to prepare and play for playback resumption if the playlist is empty. {@link
   * Player#play()} is called regardless of success or failure of playback resumption.
   *
   * @param controller The controller requesting to play.
   */
  /* package */ void handleMediaControllerPlayRequest(
      ControllerInfo controller, boolean callOnPlayerInteractionFinished) {
    if (!onPlayRequested()) {
      // Request denied, e.g. due to missing foreground service abilities.
      return;
    }
    boolean hasCurrentMediaItem =
        playerWrapper.isCommandAvailable(Player.COMMAND_GET_CURRENT_MEDIA_ITEM)
            && playerWrapper.getCurrentMediaItem() != null;
    boolean canAddMediaItems =
        playerWrapper.isCommandAvailable(COMMAND_SET_MEDIA_ITEM)
            || playerWrapper.isCommandAvailable(COMMAND_CHANGE_MEDIA_ITEMS);
    ControllerInfo controllerForRequest = resolveControllerInfoForCallback(controller);
    Player.Commands playCommand =
        new Player.Commands.Builder().add(Player.COMMAND_PLAY_PAUSE).build();
    if (hasCurrentMediaItem || !canAddMediaItems) {
      // No playback resumption needed or possible.
      if (!hasCurrentMediaItem) {
        Log.w(
            TAG,
            "Play requested without current MediaItem, but playback resumption prevented by"
                + " missing available commands");
      }
      Util.handlePlayButtonAction(playerWrapper);
      if (callOnPlayerInteractionFinished) {
        onPlayerInteractionFinishedOnHandler(controllerForRequest, playCommand);
      }
    } else {
      @Nullable
      ListenableFuture<MediaItemsWithStartPosition> future =
          checkNotNull(
              callback.onPlaybackResumption(
                  instance, controllerForRequest, /* isForPlayback= */ true),
              "Callback.onPlaybackResumption must return a non-null future");
      Futures.addCallback(
          future,
          new FutureCallback<MediaItemsWithStartPosition>() {
            @Override
            public void onSuccess(MediaItemsWithStartPosition mediaItemsWithStartPosition) {
              callWithControllerForCurrentRequestSet(
                      controllerForRequest,
                      () -> {
                        MediaUtils.setMediaItemsWithStartIndexAndPosition(
                            playerWrapper, mediaItemsWithStartPosition);
                        Util.handlePlayButtonAction(playerWrapper);
                        if (callOnPlayerInteractionFinished) {
                          onPlayerInteractionFinishedOnHandler(controllerForRequest, playCommand);
                        }
                      })
                  .run();
            }

            @Override
            public void onFailure(Throwable t) {
              if (t instanceof UnsupportedOperationException) {
                Log.w(
                    TAG,
                    "UnsupportedOperationException: Make sure to implement"
                        + " MediaSession.Callback.onPlaybackResumption() if you add a"
                        + " media button receiver to your manifest or if you implement the recent"
                        + " media item contract with your MediaLibraryService.",
                    t);
              } else {
                Log.e(
                    TAG,
                    "Failure calling MediaSession.Callback.onPlaybackResumption(): "
                        + t.getMessage(),
                    t);
              }
              // Play as requested even if playback resumption fails.
              Util.handlePlayButtonAction(playerWrapper);
              if (callOnPlayerInteractionFinished) {
                onPlayerInteractionFinishedOnHandler(controllerForRequest, playCommand);
              }
            }
          },
          this::postOrRunOnApplicationHandler);
    }
  }

  /* package */ void triggerPlayerInfoUpdate() {
    onPlayerInfoChangedHandler.sendPlayerInfoChangedMessage(
        /* excludeTimeline= */ true, /* excludeTracks= */ true);
  }

  private void dispatchRemoteControllerTaskToLegacyStub(RemoteControllerTask task) {
    try {
      task.run(sessionLegacyStub.getControllerLegacyCbForBroadcast(), /* seq= */ 0);
    } catch (RemoteException e) {
      Log.e(TAG, "Exception in using media1 API", e);
    }
  }

  private void dispatchOnPeriodicSessionPositionInfoChanged(
      SessionPositionInfo sessionPositionInfo) {
    ConnectedControllersManager<IBinder> controllersManager =
        sessionStub.getConnectedControllersManager();
    ImmutableList<ControllerInfo> controllers = controllersManager.getConnectedControllers();
    for (int i = 0; i < controllers.size(); i++) {
      ControllerInfo controller = controllers.get(i);
      if (controllersManager.getPlaybackException(controller) != null) {
        continue;
      }
      boolean canAccessCurrentMediaItem =
          controllersManager.isPlayerCommandAvailable(
              controller, Player.COMMAND_GET_CURRENT_MEDIA_ITEM);
      boolean canAccessTimeline =
          controllersManager.isPlayerCommandAvailable(controller, Player.COMMAND_GET_TIMELINE);
      dispatchRemoteControllerTaskWithoutReturn(
          controller,
          (controllerCb, seq) ->
              controllerCb.onPeriodicSessionPositionInfoChanged(
                  seq,
                  sessionPositionInfo,
                  canAccessCurrentMediaItem,
                  canAccessTimeline,
                  controller.getInterfaceVersion()));
    }
    try {
      sessionLegacyStub
          .getControllerLegacyCbForBroadcast()
          .onPeriodicSessionPositionInfoChanged(
              /* seq= */ 0,
              sessionPositionInfo,
              /* canAccessCurrentMediaItem= */ true,
              /* canAccessTimeline= */ true,
              ControllerInfo.LEGACY_CONTROLLER_INTERFACE_VERSION);
    } catch (RemoteException e) {
      Log.e(TAG, "Exception in using media1 API", e);
    }
  }

  protected void dispatchRemoteControllerTaskWithoutReturn(RemoteControllerTask task) {
    List<ControllerInfo> controllers =
        sessionStub.getConnectedControllersManager().getConnectedControllers();
    for (int i = 0; i < controllers.size(); i++) {
      ControllerInfo controller = controllers.get(i);
      dispatchRemoteControllerTaskWithoutReturn(controller, task);
    }
    try {
      task.run(sessionLegacyStub.getControllerLegacyCbForBroadcast(), /* seq= */ 0);
    } catch (RemoteException e) {
      Log.e(TAG, "Exception in using media1 API", e);
    }
  }

  protected void dispatchRemoteControllerTaskWithoutReturn(
      ControllerInfo controller, RemoteControllerTask task) {
    try {
      int seq;
      @Nullable
      SequencedFutureManager manager =
          sessionStub.getConnectedControllersManager().getSequencedFutureManager(controller);
      if (manager != null) {
        seq = manager.obtainNextSequenceNumber();
      } else {
        if (!isConnected(controller)) {
          return;
        }
        // 0 is OK for legacy controllers, because they didn't have sequence numbers.
        seq = 0;
      }
      ControllerCb cb = controller.getControllerCb();
      if (cb != null) {
        task.run(cb, seq);
      }
    } catch (DeadObjectException e) {
      onDeadObjectException(controller);
    } catch (RemoteException e) {
      // Currently it's TransactionTooLargeException or DeadSystemException.
      // We'd better to leave log for those cases because
      //   - TransactionTooLargeException means that we may need to fix our code.
      //     (e.g. add pagination or special way to deliver Bitmap)
      //   - DeadSystemException means that errors around it can be ignored.
      Log.w(TAG, "Exception in " + controller, e);
    }
  }

  private ListenableFuture<SessionResult> dispatchRemoteControllerTask(
      ControllerInfo controller, RemoteControllerTask task) {
    try {
      ListenableFuture<SessionResult> future;
      int seq;
      @Nullable
      SequencedFutureManager manager =
          sessionStub.getConnectedControllersManager().getSequencedFutureManager(controller);
      if (manager != null) {
        future = manager.createSequencedFuture(RESULT_WHEN_CLOSED);
        seq = ((SequencedFuture<SessionResult>) future).getSequenceNumber();
      } else {
        if (!isConnected(controller)) {
          return Futures.immediateFuture(new SessionResult(ERROR_SESSION_DISCONNECTED));
        }
        // 0 is OK for legacy controllers, because they didn't have sequence numbers.
        seq = 0;
        // Tell that operation is successful, although we don't know the actual result.
        future = Futures.immediateFuture(new SessionResult(SessionResult.RESULT_SUCCESS));
      }
      ControllerCb cb = controller.getControllerCb();
      if (cb != null) {
        task.run(cb, seq);
      }
      return future;
    } catch (DeadObjectException e) {
      onDeadObjectException(controller);
      return Futures.immediateFuture(new SessionResult(ERROR_SESSION_DISCONNECTED));
    } catch (RemoteException e) {
      // Currently it's TransactionTooLargeException or DeadSystemException.
      // We'd better to leave log for those cases because
      //   - TransactionTooLargeException means that we may need to fix our code.
      //     (e.g. add pagination or special way to deliver Bitmap)
      //   - DeadSystemException means that errors around it can be ignored.
      Log.w(TAG, "Exception in " + controller, e);
    }
    return Futures.immediateFuture(new SessionResult(ERROR_UNKNOWN));
  }

  /** Removes controller. Call this when DeadObjectException is happened with binder call. */
  private void onDeadObjectException(ControllerInfo controller) {
    // Note: Only removing from MediaSessionStub and ignoring (legacy) stubs would be fine for
    //       now. Because calls to the legacy stubs doesn't throw DeadObjectException.
    sessionStub.getConnectedControllersManager().removeController(controller);
  }

  private void verifyApplicationThread() {
    if (Looper.myLooper() != applicationHandler.getLooper()) {
      throw new IllegalStateException(WRONG_THREAD_ERROR_MESSAGE);
    }
  }

  private void notifyPeriodicSessionPositionInfoChangesOnHandler() {
    synchronized (lock) {
      if (closed) {
        return;
      }
    }
    SessionPositionInfo sessionPositionInfo = playerWrapper.createSessionPositionInfo();
    if (!onPlayerInfoChangedHandler.hasPendingPlayerInfoChangedUpdate()
        && MediaUtils.areSessionPositionInfosInSamePeriodOrAd(
            sessionPositionInfo, playerInfo.sessionPositionInfo)) {
      // Send a periodic position info only if a PlayerInfo update is not already already pending
      // and the player state is still corresponding to the currently known PlayerInfo. Both
      // conditions will soon trigger a new PlayerInfo update with the latest position info anyway
      // and we also don't want to send a new position info early if the corresponding Timeline
      // update hasn't been sent yet (see [internal b/277301159]).
      dispatchOnPeriodicSessionPositionInfoChanged(sessionPositionInfo);
    }
    schedulePeriodicSessionPositionInfoChanges();
  }

  private void schedulePeriodicSessionPositionInfoChanges() {
    applicationHandler.removeCallbacks(periodicSessionPositionInfoUpdateRunnable);
    if (isPeriodicPositionUpdateEnabled
        && sessionPositionUpdateDelayMs > 0
        && (playerWrapper.isPlaying() || playerWrapper.isLoading())) {
      applicationHandler.postDelayed(
          periodicSessionPositionInfoUpdateRunnable, sessionPositionUpdateDelayMs);
    }
  }

  private void handleAvailablePlayerCommandsChanged(Player.Commands availableCommands) {
    // Update PlayerInfo and do not force exclude elements in case they need to be updated because
    // an available command has been removed.
    onPlayerInfoChangedHandler.sendPlayerInfoChangedMessage(
        /* excludeTimeline= */ false, /* excludeTracks= */ false);
    dispatchRemoteControllerTaskWithoutReturn(
        (callback, seq) -> callback.onAvailableCommandsChangedFromPlayer(seq, availableCommands));

    // Forcefully update playback info to update VolumeProviderCompat in case
    // COMMAND_ADJUST_DEVICE_VOLUME or COMMAND_SET_DEVICE_VOLUME value has changed.
    dispatchRemoteControllerTaskToLegacyStub(
        (callback, seq) -> callback.onDeviceInfoChanged(seq, playerInfo.deviceInfo));
  }

  /**
   * Returns true if the media button event was handled, false otherwise.
   *
   * <p>Must be called on the application thread of the session.
   *
   * @param callerInfo The calling {@link ControllerInfo}.
   * @param intent The media button intent.
   * @return True if the event was handled, false otherwise.
   */
  /* package */ boolean onMediaButtonEvent(ControllerInfo callerInfo, Intent intent) {
    KeyEvent keyEvent = DefaultActionFactory.getKeyEvent(intent);
    ComponentName intentComponent = intent.getComponent();
    if (!Objects.equals(intent.getAction(), Intent.ACTION_MEDIA_BUTTON)
        || (intentComponent != null
            && !Objects.equals(intentComponent.getPackageName(), context.getPackageName()))
        || keyEvent == null) {
      return false;
    }

    verifyApplicationThread();
    if (callback.onMediaButtonEvent(instance, callerInfo, intent)) {
      // Event handled by app callback.
      return true;
    }

    if (keyEvent.getAction() != KeyEvent.ACTION_DOWN) {
      switch (keyEvent.getKeyCode()) {
        case KEYCODE_MEDIA_PLAY_PAUSE:
        case KEYCODE_HEADSETHOOK:
        case KEYCODE_MEDIA_PLAY:
        case KEYCODE_MEDIA_PAUSE:
        case KEYCODE_MEDIA_NEXT:
        case KEYCODE_MEDIA_SKIP_FORWARD:
        case KEYCODE_MEDIA_PREVIOUS:
        case KEYCODE_MEDIA_SKIP_BACKWARD:
        case KEYCODE_MEDIA_FAST_FORWARD:
        case KEYCODE_MEDIA_REWIND:
        case KEYCODE_MEDIA_STOP:
          // The default implementation is handling action down of these key codes. Signal to handle
          // corresponding non-down actions as well.
          return true;
        default:
          return false;
      }
    }

    // Double tap detection.
    int keyCode = keyEvent.getKeyCode();
    boolean isTvApp = context.getPackageManager().hasSystemFeature(PackageManager.FEATURE_LEANBACK);
    boolean doubleTapCompleted = false;
    switch (keyCode) {
      case KEYCODE_MEDIA_PLAY_PAUSE:
      case KEYCODE_HEADSETHOOK:
        if (isTvApp
            || callerInfo.getControllerVersion() != ControllerInfo.LEGACY_CONTROLLER_VERSION
            || keyEvent.getRepeatCount() != 0) {
          // Double tap detection is only for mobile apps that receive a media button event from
          // external sources (for instance Bluetooth) and excluding long press (repeatCount > 0).
          mediaPlayPauseKeyHandler.flush();
        } else if (mediaPlayPauseKeyHandler.hasPendingPlayPauseTask()) {
          // A double tap arrived. Clear the pending playPause task.
          mediaPlayPauseKeyHandler.clearPendingPlayPauseTask();
          doubleTapCompleted = true;
        } else {
          // Handle event with a delayed callback that's run if no double tap arrives in time.
          mediaPlayPauseKeyHandler.setPendingPlayPauseTask(callerInfo, keyEvent);
          return true;
        }
        break;
      default:
        // If another key is pressed within double tap timeout, make play/pause as a single tap to
        // handle media keys in order.
        mediaPlayPauseKeyHandler.flush();
        break;
    }

    if (!isMediaNotificationControllerConnected()) {
      if ((keyCode == KeyEvent.KEYCODE_MEDIA_PLAY_PAUSE || keyCode == KEYCODE_HEADSETHOOK)
          && doubleTapCompleted) {
        // Double tap completion for legacy when media notification controller is disabled.
        sessionLegacyStub.onSkipToNext();
        return true;
      } else if (callerInfo.getControllerVersion() != ControllerInfo.LEGACY_CONTROLLER_VERSION) {
        sessionLegacyStub.getSessionCompat().getController().dispatchMediaButtonEvent(keyEvent);
        return true;
      }
      // This is an unhandled framework event. Return false to let the framework resolve by calling
      // `MediaSessionCompat.Callback.onXyz()`.
      return false;
    }
    // Send from media notification controller.
    boolean isDismissNotificationEvent =
        intent.getBooleanExtra(
            MediaNotification.NOTIFICATION_DISMISSED_EVENT_KEY, /* defaultValue= */ false);
    return keyEvent.getRepeatCount() > 0
        || applyMediaButtonKeyEvent(keyEvent, doubleTapCompleted, isDismissNotificationEvent);
  }

  private boolean applyMediaButtonKeyEvent(
      KeyEvent keyEvent, boolean doubleTapCompleted, boolean isDismissNotificationEvent) {
    ControllerInfo controllerInfo = checkNotNull(instance.getMediaNotificationControllerInfo());
    Runnable command;
    int keyCode = keyEvent.getKeyCode();
    if ((keyCode == KEYCODE_MEDIA_PLAY_PAUSE || keyCode == KEYCODE_HEADSETHOOK)
        && doubleTapCompleted) {
      keyCode = KEYCODE_MEDIA_NEXT;
    }
    switch (keyCode) {
      case KEYCODE_MEDIA_PLAY_PAUSE:
      case KEYCODE_HEADSETHOOK:
        command =
            getPlayerWrapper().getPlayWhenReady()
                ? () -> sessionStub.pauseForControllerInfo(controllerInfo, UNKNOWN_SEQUENCE_NUMBER)
                : () -> sessionStub.playForControllerInfo(controllerInfo, UNKNOWN_SEQUENCE_NUMBER);
        break;
      case KEYCODE_MEDIA_PLAY:
        command = () -> sessionStub.playForControllerInfo(controllerInfo, UNKNOWN_SEQUENCE_NUMBER);
        break;
      case KEYCODE_MEDIA_PAUSE:
        command = () -> sessionStub.pauseForControllerInfo(controllerInfo, UNKNOWN_SEQUENCE_NUMBER);
        break;
      case KEYCODE_MEDIA_NEXT:
      case KEYCODE_MEDIA_SKIP_FORWARD:
        command =
            () -> sessionStub.seekToNextForControllerInfo(controllerInfo, UNKNOWN_SEQUENCE_NUMBER);
        break;
      case KEYCODE_MEDIA_PREVIOUS:
      case KEYCODE_MEDIA_SKIP_BACKWARD:
        command =
            () ->
                sessionStub.seekToPreviousForControllerInfo(
                    controllerInfo, UNKNOWN_SEQUENCE_NUMBER);
        break;
      case KEYCODE_MEDIA_FAST_FORWARD:
        command =
            () -> sessionStub.seekForwardForControllerInfo(controllerInfo, UNKNOWN_SEQUENCE_NUMBER);
        break;
      case KEYCODE_MEDIA_REWIND:
        command =
            () -> sessionStub.seekBackForControllerInfo(controllerInfo, UNKNOWN_SEQUENCE_NUMBER);
        break;
      case KEYCODE_MEDIA_STOP:
        command = () -> sessionStub.stopForControllerInfo(controllerInfo, UNKNOWN_SEQUENCE_NUMBER);
        break;
      default:
        return false;
    }
    postOrRun(
        getApplicationHandler(),
        () -> {
          if (isDismissNotificationEvent) {
            ListenableFuture<SessionResult> ignored =
                sendCustomCommand(
                    controllerInfo,
                    new SessionCommand(
                        MediaNotification.NOTIFICATION_DISMISSED_EVENT_KEY,
                        /* extras= */ Bundle.EMPTY),
                    /* args= */ Bundle.EMPTY);
          }
          command.run();
          sessionStub.getConnectedControllersManager().flushCommandQueue(controllerInfo);
        });
    return true;
  }

  private void postOrRunOnApplicationHandler(Runnable runnable) {
    Util.postOrRun(getApplicationHandler(), runnable);
  }

  /* @FunctionalInterface */
  interface RemoteControllerTask {

    void run(ControllerCb controller, int seq) throws RemoteException;
  }

  private static class PlayerListener implements Player.Listener {

    private final WeakReference<MediaSessionImpl> session;
    private final WeakReference<PlayerWrapper> player;

    public PlayerListener(MediaSessionImpl session, PlayerWrapper player) {
      this.session = new WeakReference<>(session);
      this.player = new WeakReference<>(player);
    }

    @Override
    public void onPlayerError(PlaybackException error) {
      @Nullable MediaSessionImpl session = getSession();
      if (session == null) {
        return;
      }
      session.verifyApplicationThread();
      @Nullable PlayerWrapper player = this.player.get();
      if (player == null) {
        return;
      }
      session.playerInfo = session.playerInfo.copyWithPlayerError(error);
      session.onPlayerInfoChangedHandler.sendPlayerInfoChangedMessage(
          /* excludeTimeline= */ true, /* excludeTracks= */ true);
      session.dispatchRemoteControllerTaskToLegacyStub(
          (callback, seq) -> callback.onPlayerError(seq, error));
    }

    @Override
    public void onMediaItemTransition(
        @Nullable MediaItem mediaItem, @Player.MediaItemTransitionReason int reason) {
      @Nullable MediaSessionImpl session = getSession();
      if (session == null) {
        return;
      }
      session.verifyApplicationThread();
      @Nullable PlayerWrapper player = this.player.get();
      if (player == null) {
        return;
      }
      session.playerInfo = session.playerInfo.copyWithMediaItemTransitionReason(reason);
      session.onPlayerInfoChangedHandler.sendPlayerInfoChangedMessage(
          /* excludeTimeline= */ true, /* excludeTracks= */ true);
      session.dispatchRemoteControllerTaskToLegacyStub(
          (callback, seq) -> callback.onMediaItemTransition(seq, mediaItem, reason));
    }

    @Override
    public void onPlayWhenReadyChanged(
        boolean playWhenReady, @Player.PlayWhenReadyChangeReason int reason) {
      @Nullable MediaSessionImpl session = getSession();
      if (session == null) {
        return;
      }
      session.verifyApplicationThread();
      @Nullable PlayerWrapper player = this.player.get();
      if (player == null) {
        return;
      }
      session.playerInfo =
          session.playerInfo.copyWithPlayWhenReady(
              playWhenReady, reason, session.playerInfo.playbackSuppressionReason);
      session.onPlayerInfoChangedHandler.sendPlayerInfoChangedMessage(
          /* excludeTimeline= */ true, /* excludeTracks= */ true);
      session.dispatchRemoteControllerTaskToLegacyStub(
          (callback, seq) -> callback.onPlayWhenReadyChanged(seq, playWhenReady, reason));
    }

    @Override
    public void onPlaybackSuppressionReasonChanged(@Player.PlaybackSuppressionReason int reason) {
      @Nullable MediaSessionImpl session = getSession();
      if (session == null) {
        return;
      }
      session.verifyApplicationThread();
      @Nullable PlayerWrapper player = this.player.get();
      if (player == null) {
        return;
      }
      session.playerInfo =
          session.playerInfo.copyWithPlayWhenReady(
              session.playerInfo.playWhenReady,
              session.playerInfo.playWhenReadyChangeReason,
              reason);
      session.onPlayerInfoChangedHandler.sendPlayerInfoChangedMessage(
          /* excludeTimeline= */ true, /* excludeTracks= */ true);
      session.dispatchRemoteControllerTaskToLegacyStub(
          (callback, seq) -> callback.onPlaybackSuppressionReasonChanged(seq, reason));
    }

    @Override
    public void onPlaybackStateChanged(@Player.State int playbackState) {
      @Nullable MediaSessionImpl session = getSession();
      if (session == null) {
        return;
      }
      session.verifyApplicationThread();
      @Nullable PlayerWrapper player = this.player.get();
      if (player == null) {
        return;
      }
      session.playerInfo =
          session.playerInfo.copyWithPlaybackState(playbackState, player.getPlayerError());
      session.onPlayerInfoChangedHandler.sendPlayerInfoChangedMessage(
          /* excludeTimeline= */ true, /* excludeTracks= */ true);
      session.dispatchRemoteControllerTaskToLegacyStub(
          (callback, seq) -> {
            callback.onPlaybackStateChanged(seq, playbackState, player.getPlayerError());
          });
    }

    @Override
    public void onIsPlayingChanged(boolean isPlaying) {
      @Nullable MediaSessionImpl session = getSession();
      if (session == null) {
        return;
      }
      session.verifyApplicationThread();
      @Nullable PlayerWrapper player = this.player.get();
      if (player == null) {
        return;
      }
      session.playerInfo = session.playerInfo.copyWithIsPlaying(isPlaying);
      session.onPlayerInfoChangedHandler.sendPlayerInfoChangedMessage(
          /* excludeTimeline= */ true, /* excludeTracks= */ true);
      session.dispatchRemoteControllerTaskToLegacyStub(
          (callback, seq) -> callback.onIsPlayingChanged(seq, isPlaying));
      session.schedulePeriodicSessionPositionInfoChanges();
    }

    @Override
    public void onIsLoadingChanged(boolean isLoading) {
      @Nullable MediaSessionImpl session = getSession();
      if (session == null) {
        return;
      }
      session.verifyApplicationThread();
      @Nullable PlayerWrapper player = this.player.get();
      if (player == null) {
        return;
      }
      session.playerInfo = session.playerInfo.copyWithIsLoading(isLoading);
      session.onPlayerInfoChangedHandler.sendPlayerInfoChangedMessage(
          /* excludeTimeline= */ true, /* excludeTracks= */ true);
      session.dispatchRemoteControllerTaskToLegacyStub(
          (callback, seq) -> callback.onIsLoadingChanged(seq, isLoading));
      session.schedulePeriodicSessionPositionInfoChanges();
    }

    @Override
    public void onPositionDiscontinuity(
        PositionInfo oldPosition, PositionInfo newPosition, @DiscontinuityReason int reason) {
      @Nullable MediaSessionImpl session = getSession();
      if (session == null) {
        return;
      }
      session.verifyApplicationThread();
      @Nullable PlayerWrapper player = this.player.get();
      if (player == null) {
        return;
      }

      session.playerInfo =
          session.playerInfo.copyWithPositionInfos(oldPosition, newPosition, reason);
      session.onPlayerInfoChangedHandler.sendPlayerInfoChangedMessage(
          /* excludeTimeline= */ true, /* excludeTracks= */ true);
      session.dispatchRemoteControllerTaskToLegacyStub(
          (callback, seq) ->
              callback.onPositionDiscontinuity(seq, oldPosition, newPosition, reason));
    }

    @Override
    public void onPlaybackParametersChanged(PlaybackParameters playbackParameters) {
      @Nullable MediaSessionImpl session = getSession();
      if (session == null) {
        return;
      }
      session.verifyApplicationThread();
      @Nullable PlayerWrapper player = this.player.get();
      if (player == null) {
        return;
      }
      session.playerInfo = session.playerInfo.copyWithPlaybackParameters(playbackParameters);
      session.onPlayerInfoChangedHandler.sendPlayerInfoChangedMessage(
          /* excludeTimeline= */ true, /* excludeTracks= */ true);
      session.dispatchRemoteControllerTaskToLegacyStub(
          (callback, seq) -> callback.onPlaybackParametersChanged(seq, playbackParameters));
    }

    @Override
    public void onSeekBackIncrementChanged(long seekBackIncrementMs) {
      MediaSessionImpl session = getSession();
      if (session == null) {
        return;
      }
      session.verifyApplicationThread();
      PlayerWrapper player = this.player.get();
      if (player == null) {
        return;
      }
      session.playerInfo = session.playerInfo.copyWithSeekBackIncrement(seekBackIncrementMs);
      session.onPlayerInfoChangedHandler.sendPlayerInfoChangedMessage(
          /* excludeTimeline= */ true, /* excludeTracks= */ true);
      session.dispatchRemoteControllerTaskToLegacyStub(
          (callback, seq) -> callback.onSeekBackIncrementChanged(seq, seekBackIncrementMs));
    }

    @Override
    public void onSeekForwardIncrementChanged(long seekForwardIncrementMs) {
      MediaSessionImpl session = getSession();
      if (session == null) {
        return;
      }
      session.verifyApplicationThread();
      PlayerWrapper player = this.player.get();
      if (player == null) {
        return;
      }
      session.playerInfo = session.playerInfo.copyWithSeekForwardIncrement(seekForwardIncrementMs);
      session.onPlayerInfoChangedHandler.sendPlayerInfoChangedMessage(
          /* excludeTimeline= */ true, /* excludeTracks= */ true);
      session.dispatchRemoteControllerTaskToLegacyStub(
          (callback, seq) -> callback.onSeekForwardIncrementChanged(seq, seekForwardIncrementMs));
    }

    @Override
    public void onTimelineChanged(Timeline timeline, @Player.TimelineChangeReason int reason) {
      @Nullable MediaSessionImpl session = getSession();
      if (session == null) {
        return;
      }
      session.verifyApplicationThread();
      @Nullable PlayerWrapper player = this.player.get();
      if (player == null) {
        return;
      }
      session.playerInfo =
          session.playerInfo.copyWithTimelineAndSessionPositionInfo(
              timeline, player.createSessionPositionInfo(), reason);
      session.onPlayerInfoChangedHandler.sendPlayerInfoChangedMessage(
          /* excludeTimeline= */ false, /* excludeTracks= */ true);
      session.dispatchRemoteControllerTaskToLegacyStub(
          (callback, seq) -> callback.onTimelineChanged(seq, timeline, reason));
    }

    @Override
    public void onPlaylistMetadataChanged(MediaMetadata playlistMetadata) {
      @Nullable MediaSessionImpl session = getSession();
      if (session == null) {
        return;
      }
      session.verifyApplicationThread();
      session.playerInfo = session.playerInfo.copyWithPlaylistMetadata(playlistMetadata);
      session.onPlayerInfoChangedHandler.sendPlayerInfoChangedMessage(
          /* excludeTimeline= */ true, /* excludeTracks= */ true);
      session.dispatchRemoteControllerTaskToLegacyStub(
          (callback, seq) -> callback.onPlaylistMetadataChanged(seq, playlistMetadata));
    }

    @Override
    public void onRepeatModeChanged(@RepeatMode int repeatMode) {
      @Nullable MediaSessionImpl session = getSession();
      if (session == null) {
        return;
      }
      session.verifyApplicationThread();
      @Nullable PlayerWrapper player = this.player.get();
      if (player == null) {
        return;
      }
      session.playerInfo = session.playerInfo.copyWithRepeatMode(repeatMode);
      session.onPlayerInfoChangedHandler.sendPlayerInfoChangedMessage(
          /* excludeTimeline= */ true, /* excludeTracks= */ true);
      session.dispatchRemoteControllerTaskToLegacyStub(
          (callback, seq) -> callback.onRepeatModeChanged(seq, repeatMode));
    }

    @Override
    public void onShuffleModeEnabledChanged(boolean shuffleModeEnabled) {
      @Nullable MediaSessionImpl session = getSession();
      if (session == null) {
        return;
      }
      session.verifyApplicationThread();
      @Nullable PlayerWrapper player = this.player.get();
      if (player == null) {
        return;
      }
      session.playerInfo = session.playerInfo.copyWithShuffleModeEnabled(shuffleModeEnabled);
      session.onPlayerInfoChangedHandler.sendPlayerInfoChangedMessage(
          /* excludeTimeline= */ true, /* excludeTracks= */ true);
      session.dispatchRemoteControllerTaskToLegacyStub(
          (callback, seq) -> callback.onShuffleModeEnabledChanged(seq, shuffleModeEnabled));
    }

    @Override
    public void onAudioSessionIdChanged(int audioSessionId) {
      @Nullable MediaSessionImpl session = getSession();
      if (session == null) {
        return;
      }
      session.verifyApplicationThread();
      @Nullable PlayerWrapper player = this.player.get();
      if (player == null) {
        return;
      }
      session.playerInfo = session.playerInfo.copyWithAudioSessionId(audioSessionId);
      session.onPlayerInfoChangedHandler.sendPlayerInfoChangedMessage(
          /* excludeTimeline= */ true, /* excludeTracks= */ true);
      session.dispatchRemoteControllerTaskToLegacyStub(
          (callback, seq) -> callback.onAudioSessionIdChanged(seq, audioSessionId));
    }

    @Override
    public void onAudioAttributesChanged(AudioAttributes attributes) {
      @Nullable MediaSessionImpl session = getSession();
      if (session == null) {
        return;
      }
      session.verifyApplicationThread();
      @Nullable PlayerWrapper player = this.player.get();
      if (player == null) {
        return;
      }
      session.playerInfo = session.playerInfo.copyWithAudioAttributes(attributes);
      session.onPlayerInfoChangedHandler.sendPlayerInfoChangedMessage(
          /* excludeTimeline= */ true, /* excludeTracks= */ true);
      session.dispatchRemoteControllerTaskToLegacyStub(
          (controller, seq) -> controller.onAudioAttributesChanged(seq, attributes));
    }

    @Override
    public void onVideoSizeChanged(VideoSize size) {
      @Nullable MediaSessionImpl session = getSession();
      if (session == null) {
        return;
      }
      session.verifyApplicationThread();
      session.playerInfo = session.playerInfo.copyWithVideoSize(size);
      session.onPlayerInfoChangedHandler.sendPlayerInfoChangedMessage(
          /* excludeTimeline= */ true, /* excludeTracks= */ true);
      session.dispatchRemoteControllerTaskToLegacyStub(
          (callback, seq) -> callback.onVideoSizeChanged(seq, size));
    }

    @Override
    public void onVolumeChanged(@FloatRange(from = 0, to = 1) float volume) {
      @Nullable MediaSessionImpl session = getSession();
      if (session == null) {
        return;
      }
      session.verifyApplicationThread();
      session.playerInfo = session.playerInfo.copyWithVolume(volume);
      session.onPlayerInfoChangedHandler.sendPlayerInfoChangedMessage(
          /* excludeTimeline= */ true, /* excludeTracks= */ true);
      session.dispatchRemoteControllerTaskToLegacyStub(
          (callback, seq) -> callback.onVolumeChanged(seq, volume));
    }

    @Override
    public void onCues(CueGroup cueGroup) {
      @Nullable MediaSessionImpl session = getSession();
      if (session == null) {
        return;
      }
      session.verifyApplicationThread();
      @Nullable PlayerWrapper player = this.player.get();
      if (player == null) {
        return;
      }
      session.playerInfo = new PlayerInfo.Builder(session.playerInfo).setCues(cueGroup).build();
      session.onPlayerInfoChangedHandler.sendPlayerInfoChangedMessage(
          /* excludeTimeline= */ true, /* excludeTracks= */ true);
    }

    @Override
    public void onDeviceInfoChanged(DeviceInfo deviceInfo) {
      @Nullable MediaSessionImpl session = getSession();
      if (session == null) {
        return;
      }
      session.verifyApplicationThread();
      @Nullable PlayerWrapper player = this.player.get();
      if (player == null) {
        return;
      }
      session.playerInfo = session.playerInfo.copyWithDeviceInfo(deviceInfo);
      session.onPlayerInfoChangedHandler.sendPlayerInfoChangedMessage(
          /* excludeTimeline= */ true, /* excludeTracks= */ true);
      session.dispatchRemoteControllerTaskToLegacyStub(
          (callback, seq) -> callback.onDeviceInfoChanged(seq, deviceInfo));
    }

    @Override
    public void onDeviceVolumeChanged(int volume, boolean muted) {
      @Nullable MediaSessionImpl session = getSession();
      if (session == null) {
        return;
      }
      session.verifyApplicationThread();
      @Nullable PlayerWrapper player = this.player.get();
      if (player == null) {
        return;
      }
      session.playerInfo = session.playerInfo.copyWithDeviceVolume(volume, muted);
      session.onPlayerInfoChangedHandler.sendPlayerInfoChangedMessage(
          /* excludeTimeline= */ true, /* excludeTracks= */ true);
      session.dispatchRemoteControllerTaskToLegacyStub(
          (callback, seq) -> callback.onDeviceVolumeChanged(seq, volume, muted));
    }

    @Override
    public void onAvailableCommandsChanged(Player.Commands availableCommands) {
      @Nullable MediaSessionImpl session = getSession();
      if (session == null) {
        return;
      }
      session.verifyApplicationThread();
      @Nullable PlayerWrapper player = this.player.get();
      if (player == null) {
        return;
      }
      session.handleAvailablePlayerCommandsChanged(availableCommands);
    }

    @Override
    public void onTracksChanged(Tracks tracks) {
      @Nullable MediaSessionImpl session = getSession();
      if (session == null) {
        return;
      }
      session.verifyApplicationThread();
      @Nullable PlayerWrapper player = this.player.get();
      if (player == null) {
        return;
      }
      session.playerInfo = session.playerInfo.copyWithCurrentTracks(tracks);
      session.onPlayerInfoChangedHandler.sendPlayerInfoChangedMessage(
          /* excludeTimeline= */ true, /* excludeTracks= */ false);
      session.dispatchRemoteControllerTaskWithoutReturn(
          (callback, seq) -> callback.onTracksChanged(seq, tracks));
    }

    @Override
    public void onTrackSelectionParametersChanged(TrackSelectionParameters parameters) {
      @Nullable MediaSessionImpl session = getSession();
      if (session == null) {
        return;
      }
      session.verifyApplicationThread();
      @Nullable PlayerWrapper player = this.player.get();
      if (player == null) {
        return;
      }
      session.playerInfo = session.playerInfo.copyWithTrackSelectionParameters(parameters);
      session.onPlayerInfoChangedHandler.sendPlayerInfoChangedMessage(
          /* excludeTimeline= */ true, /* excludeTracks= */ true);
      session.dispatchRemoteControllerTaskWithoutReturn(
          (callback, seq) -> callback.onTrackSelectionParametersChanged(seq, parameters));
    }

    @Override
    public void onMediaMetadataChanged(MediaMetadata mediaMetadata) {
      @Nullable MediaSessionImpl session = getSession();
      if (session == null) {
        return;
      }
      session.verifyApplicationThread();
      @Nullable PlayerWrapper player = this.player.get();
      if (player == null) {
        return;
      }
      session.playerInfo = session.playerInfo.copyWithMediaMetadata(mediaMetadata);
      session.onPlayerInfoChangedHandler.sendPlayerInfoChangedMessage(
          /* excludeTimeline= */ true, /* excludeTracks= */ true);
      session.dispatchRemoteControllerTaskToLegacyStub(
          (callback, seq) -> callback.onMediaMetadataChanged(seq, mediaMetadata));
    }

    @Override
    public void onSurfaceSizeChanged(int width, int height) {
      @Nullable MediaSessionImpl session = getSession();
      if (session == null) {
        return;
      }
      session.verifyApplicationThread();
      @Nullable PlayerWrapper player = this.player.get();
      if (player == null) {
        return;
      }
      session.dispatchRemoteControllerTaskWithoutReturn(
          (controller, seq) -> controller.onSurfaceSizeChanged(seq, width, height));
    }

    @Override
    public void onRenderedFirstFrame() {
      @Nullable MediaSessionImpl session = getSession();
      if (session == null) {
        return;
      }
      session.verifyApplicationThread();
      ConnectedControllersManager<IBinder> controllerManager =
          session.sessionStub.getConnectedControllersManager();
      ImmutableList<ControllerInfo> controllers = controllerManager.getConnectedControllers();
      for (int i = 0; i < controllers.size(); i++) {
        ControllerInfo controller = controllers.get(i);
        if (controllerManager.getPlaybackException(controller) == null) {
          session.dispatchRemoteControllerTaskWithoutReturn(
              controller, ControllerCb::onRenderedFirstFrame);
        }
      }
    }

    @Override
    public void onMaxSeekToPreviousPositionChanged(long maxSeekToPreviousPositionMs) {
      @Nullable MediaSessionImpl session = getSession();
      if (session == null) {
        return;
      }
      session.verifyApplicationThread();
      @Nullable PlayerWrapper player = this.player.get();
      if (player == null) {
        return;
      }
      session.playerInfo =
          session.playerInfo.copyWithMaxSeekToPreviousPositionMs(maxSeekToPreviousPositionMs);
      session.onPlayerInfoChangedHandler.sendPlayerInfoChangedMessage(
          /* excludeTimeline= */ true, /* excludeTracks= */ true);
    }

    @Nullable
    private MediaSessionImpl getSession() {
      return this.session.get();
    }
  }

  /**
   * A handler for double click detection.
   *
   * <p>All methods must be called on the application thread.
   */
  private class MediaPlayPauseKeyHandler extends Handler {

    @Nullable private Runnable playPauseTask;

    public MediaPlayPauseKeyHandler(Looper applicationLooper) {
      super(applicationLooper);
    }

    public void setPendingPlayPauseTask(ControllerInfo controllerInfo, KeyEvent keyEvent) {
      playPauseTask =
          () -> {
            if (isMediaNotificationController(controllerInfo)) {
              applyMediaButtonKeyEvent(
                  keyEvent,
                  /* doubleTapCompleted= */ false,
                  /* isDismissNotificationEvent= */ false);
            } else {
              sessionLegacyStub.handleMediaPlayPauseOnHandler(
                  checkNotNull(controllerInfo.getRemoteUserInfo()));
            }
            playPauseTask = null;
          };
      postDelayed(playPauseTask, ViewConfiguration.getDoubleTapTimeout());
    }

    @Nullable
    public Runnable clearPendingPlayPauseTask() {
      if (playPauseTask != null) {
        removeCallbacks(playPauseTask);
        Runnable task = playPauseTask;
        playPauseTask = null;
        return task;
      }
      return null;
    }

    public boolean hasPendingPlayPauseTask() {
      return playPauseTask != null;
    }

    public void flush() {
      @Nullable Runnable task = clearPendingPlayPauseTask();
      if (task != null) {
        postOrRun(this, task);
      }
    }
  }

  private class PlayerInfoChangedHandler extends Handler {

    private static final int MSG_PLAYER_INFO_CHANGED = 1;

    private boolean excludeTimeline;
    private boolean excludeTracks;

    public PlayerInfoChangedHandler(Looper looper) {
      super(looper);
      excludeTimeline = true;
      excludeTracks = true;
    }

    @Override
    public void handleMessage(Message msg) {
      if (msg.what == MSG_PLAYER_INFO_CHANGED) {
        playerInfo =
            playerInfo.copyWithTimelineAndSessionPositionInfo(
                getPlayerWrapper().getCurrentTimelineWithCommandCheck(),
                getPlayerWrapper().createSessionPositionInfo(),
                playerInfo.timelineChangeReason);
        dispatchOnPlayerInfoChanged(playerInfo, excludeTimeline, excludeTracks);
        excludeTimeline = true;
        excludeTracks = true;
      } else {
        throw new IllegalStateException("Invalid message what=" + msg.what);
      }
    }

    public boolean hasPendingPlayerInfoChangedUpdate() {
      return hasMessages(MSG_PLAYER_INFO_CHANGED);
    }

    public void sendPlayerInfoChangedMessage(boolean excludeTimeline, boolean excludeTracks) {
      this.excludeTimeline = this.excludeTimeline && excludeTimeline;
      this.excludeTracks = this.excludeTracks && excludeTracks;
      if (!hasMessages(MSG_PLAYER_INFO_CHANGED)) {
        sendEmptyMessage(MSG_PLAYER_INFO_CHANGED);
      }
    }
  }

  private static final Supplier<Integer> mediaMetadataBitmapMaxSize =
      Suppliers.memoize(MediaSessionImpl::getMediaMetadataBitmapMaxSize);

  @SuppressWarnings("DiscouragedApi") // Using Resources.getIdentifier() is less efficient
  private static int getMediaMetadataBitmapMaxSize() {
    Resources res = Resources.getSystem();
    int maxSize = res.getDisplayMetrics().widthPixels;
    try {
      int id = res.getIdentifier("config_mediaMetadataBitmapMaxSize", "dimen", "android");
      maxSize = res.getDimensionPixelSize(id);
    } catch (Resources.NotFoundException e) {
      // do nothing
    }
    return maxSize;
  }

  /** Returns the maximum dimension of the bitmap (either width or height) that can be used */
  public static int getBitmapDimensionLimit(Context context) {
    int maxSize = mediaMetadataBitmapMaxSize.get();

    // NotificationCompat will scale the bitmaps on API < 27
    if (Build.VERSION.SDK_INT < 27) {
      try {
        int maxWidth =
            context
                .getResources()
                .getDimensionPixelSize(R.dimen.compat_notification_large_icon_max_width);
        int maxHeight =
            context
                .getResources()
                .getDimensionPixelSize(R.dimen.compat_notification_large_icon_max_height);
        maxSize = max(maxSize, min(maxWidth, maxHeight));
      } catch (Resources.NotFoundException e) {
        // keep maxSize as is
      }
    }
    return maxSize;
  }
}<|MERGE_RESOLUTION|>--- conflicted
+++ resolved
@@ -178,11 +178,8 @@
       BitmapLoader bitmapLoader,
       boolean playIfSuppressed,
       boolean isPeriodicPositionUpdateEnabled,
-<<<<<<< HEAD
+      boolean useLegacySurfaceHandling,
       @Nullable Boolean systemUiPlaybackResumptionOptIn) {
-=======
-      boolean useLegacySurfaceHandling) {
->>>>>>> 5fc67816
     Log.i(
         TAG,
         "Init "
@@ -204,11 +201,8 @@
     this.bitmapLoader = bitmapLoader;
     this.playIfSuppressed = playIfSuppressed;
     this.isPeriodicPositionUpdateEnabled = isPeriodicPositionUpdateEnabled;
-<<<<<<< HEAD
+    this.useLegacySurfaceHandling = useLegacySurfaceHandling;
     this.systemUiPlaybackResumptionOptIn = systemUiPlaybackResumptionOptIn;
-=======
-    this.useLegacySurfaceHandling = useLegacySurfaceHandling;
->>>>>>> 5fc67816
 
     @SuppressWarnings("nullness:assignment")
     @Initialized
