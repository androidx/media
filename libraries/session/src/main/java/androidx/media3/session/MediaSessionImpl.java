/*
 * Copyright 2019 The Android Open Source Project
 *
 * Licensed under the Apache License, Version 2.0 (the "License");
 * you may not use this file except in compliance with the License.
 * You may obtain a copy of the License at
 *
 *      http://www.apache.org/licenses/LICENSE-2.0
 *
 * Unless required by applicable law or agreed to in writing, software
 * distributed under the License is distributed on an "AS IS" BASIS,
 * WITHOUT WARRANTIES OR CONDITIONS OF ANY KIND, either express or implied.
 * See the License for the specific language governing permissions and
 * limitations under the License.
 */
package androidx.media3.session;

import static android.view.KeyEvent.KEYCODE_MEDIA_FAST_FORWARD;
import static android.view.KeyEvent.KEYCODE_MEDIA_NEXT;
import static android.view.KeyEvent.KEYCODE_MEDIA_PAUSE;
import static android.view.KeyEvent.KEYCODE_MEDIA_PLAY;
import static android.view.KeyEvent.KEYCODE_MEDIA_PLAY_PAUSE;
import static android.view.KeyEvent.KEYCODE_MEDIA_PREVIOUS;
import static android.view.KeyEvent.KEYCODE_MEDIA_REWIND;
import static android.view.KeyEvent.KEYCODE_MEDIA_SKIP_BACKWARD;
import static android.view.KeyEvent.KEYCODE_MEDIA_SKIP_FORWARD;
import static android.view.KeyEvent.KEYCODE_MEDIA_STOP;
import static androidx.media3.common.Player.COMMAND_CHANGE_MEDIA_ITEMS;
import static androidx.media3.common.Player.COMMAND_SET_MEDIA_ITEM;
import static androidx.media3.common.util.Assertions.checkNotNull;
import static androidx.media3.common.util.Assertions.checkStateNotNull;
import static androidx.media3.common.util.Util.postOrRun;
import static androidx.media3.session.MediaSessionStub.UNKNOWN_SEQUENCE_NUMBER;
import static androidx.media3.session.SessionError.ERROR_SESSION_DISCONNECTED;
import static androidx.media3.session.SessionError.ERROR_UNKNOWN;
import static androidx.media3.session.SessionError.INFO_CANCELLED;

import android.app.PendingIntent;
import android.content.ComponentName;
import android.content.Context;
import android.content.Intent;
import android.content.pm.PackageManager;
import android.media.session.MediaSession.Token;
import android.net.Uri;
import android.os.Bundle;
import android.os.DeadObjectException;
import android.os.Handler;
import android.os.IBinder;
import android.os.Looper;
import android.os.Message;
import android.os.Process;
import android.os.RemoteException;
import android.os.SystemClock;
import android.view.KeyEvent;
import android.view.ViewConfiguration;
import androidx.annotation.CheckResult;
import androidx.annotation.FloatRange;
import androidx.annotation.GuardedBy;
import androidx.annotation.Nullable;
import androidx.media3.common.AudioAttributes;
import androidx.media3.common.DeviceInfo;
import androidx.media3.common.MediaItem;
import androidx.media3.common.MediaLibraryInfo;
import androidx.media3.common.MediaMetadata;
import androidx.media3.common.PlaybackException;
import androidx.media3.common.PlaybackParameters;
import androidx.media3.common.Player;
import androidx.media3.common.Player.DiscontinuityReason;
import androidx.media3.common.Player.PositionInfo;
import androidx.media3.common.Player.RepeatMode;
import androidx.media3.common.Rating;
import androidx.media3.common.Timeline;
import androidx.media3.common.TrackSelectionParameters;
import androidx.media3.common.Tracks;
import androidx.media3.common.VideoSize;
import androidx.media3.common.text.CueGroup;
import androidx.media3.common.util.BitmapLoader;
import androidx.media3.common.util.Log;
import androidx.media3.common.util.UnstableApi;
import androidx.media3.common.util.Util;
import androidx.media3.session.MediaSession.ControllerCb;
import androidx.media3.session.MediaSession.ControllerInfo;
import androidx.media3.session.MediaSession.MediaItemsWithStartPosition;
import androidx.media3.session.SequencedFutureManager.SequencedFuture;
import androidx.media3.session.legacy.MediaBrowserServiceCompat;
import androidx.media3.session.legacy.MediaSessionCompat;
import com.google.common.collect.ImmutableList;
import com.google.common.util.concurrent.FutureCallback;
import com.google.common.util.concurrent.Futures;
import com.google.common.util.concurrent.ListenableFuture;
import com.google.common.util.concurrent.SettableFuture;
import java.lang.ref.WeakReference;
import java.util.ArrayList;
import java.util.List;
import java.util.Objects;
import java.util.concurrent.ExecutionException;
import org.checkerframework.checker.initialization.qual.Initialized;
import org.checkerframework.checker.nullness.qual.MonotonicNonNull;

/* package */ class MediaSessionImpl {

  private static final String ANDROID_AUTOMOTIVE_LAUNCHER_PACKAGE_NAME =
      "com.android.car.carlauncher";
  private static final String ANDROID_AUTOMOTIVE_MEDIA_PACKAGE_NAME = "com.android.car.media";
  private static final String ANDROID_AUTO_PACKAGE_NAME = "com.google.android.projection.gearhead";
  private static final String SYSTEM_UI_PACKAGE_NAME = "com.android.systemui";
  private static final String WRONG_THREAD_ERROR_MESSAGE =
      "Player callback method is called from a wrong thread. "
          + "See javadoc of MediaSession for details.";

  private static final long DEFAULT_SESSION_POSITION_UPDATE_DELAY_MS = 3_000;

  public static final String TAG = "MediaSessionImpl";

  private static final SessionResult RESULT_WHEN_CLOSED = new SessionResult(INFO_CANCELLED);

  private final Object lock = new Object();

  private final Uri sessionUri;
  private final PlayerInfoChangedHandler onPlayerInfoChangedHandler;
  private final MediaPlayPauseKeyHandler mediaPlayPauseKeyHandler;
  private final MediaSession.Callback callback;
  private final Context context;
  private final MediaSessionStub sessionStub;
  private final MediaSessionLegacyStub sessionLegacyStub;
  private final String sessionId;
  private final SessionToken sessionToken;
  private final MediaSession instance;
  private final Handler applicationHandler;
  private final BitmapLoader bitmapLoader;
  private final Runnable periodicSessionPositionInfoUpdateRunnable;
  private final Handler mainHandler;
  private final boolean playIfSuppressed;
  private final boolean isPeriodicPositionUpdateEnabled;
  private final ImmutableList<CommandButton> commandButtonsForMediaItems;

  private PlayerInfo playerInfo;
  private PlayerWrapper playerWrapper;
  private @MonotonicNonNull PendingIntent sessionActivity;
  @Nullable private PlayerListener playerListener;
  @Nullable private MediaSession.Listener mediaSessionListener;
  @Nullable private ControllerInfo controllerForCurrentRequest;

  @GuardedBy("lock")
  @Nullable
  private MediaSessionServiceLegacyStub browserServiceLegacyStub;

  @GuardedBy("lock")
  private boolean closed;

  // Should be only accessed on the application looper
  private long sessionPositionUpdateDelayMs;
  private boolean isMediaNotificationControllerConnected;
  private ImmutableList<CommandButton> customLayout;
<<<<<<< HEAD
=======
  private ImmutableList<CommandButton> mediaButtonPreferences;
  private Bundle sessionExtras;
>>>>>>> 76088cd6

  @SuppressWarnings("argument.type.incompatible") // Using this in System.identityHashCode
  public MediaSessionImpl(
      MediaSession instance,
      Context context,
      String id,
      Player player,
      @Nullable PendingIntent sessionActivity,
      ImmutableList<CommandButton> customLayout,
      ImmutableList<CommandButton> mediaButtonPreferences,
      ImmutableList<CommandButton> commandButtonsForMediaItems,
      MediaSession.Callback callback,
      Bundle tokenExtras,
      BitmapLoader bitmapLoader,
      boolean playIfSuppressed,
      boolean isPeriodicPositionUpdateEnabled) {
    Log.i(
        TAG,
        "Init "
            + Integer.toHexString(System.identityHashCode(this))
            + " ["
            + MediaLibraryInfo.VERSION_SLASHY
            + "] ["
            + Util.DEVICE_DEBUG_INFO
            + "]");
    this.instance = instance;
    this.context = context;
    sessionId = id;
    this.sessionActivity = sessionActivity;
    this.customLayout = customLayout;
    this.mediaButtonPreferences = mediaButtonPreferences;
    this.commandButtonsForMediaItems = commandButtonsForMediaItems;
    this.callback = callback;
    this.bitmapLoader = bitmapLoader;
    this.playIfSuppressed = playIfSuppressed;
    this.isPeriodicPositionUpdateEnabled = isPeriodicPositionUpdateEnabled;

    @SuppressWarnings("nullness:assignment")
    @Initialized
    MediaSessionImpl thisRef = this;

    sessionStub = new MediaSessionStub(thisRef);

    mainHandler = new Handler(Looper.getMainLooper());
    Looper applicationLooper = player.getApplicationLooper();
    applicationHandler = new Handler(applicationLooper);

    playerInfo = PlayerInfo.DEFAULT;
    onPlayerInfoChangedHandler = new PlayerInfoChangedHandler(applicationLooper);
    mediaPlayPauseKeyHandler = new MediaPlayPauseKeyHandler(applicationLooper);

    // Build Uri that differentiate sessions across the creation/destruction in PendingIntent.
    // Here's the reason why Session ID / SessionToken aren't suitable here.
    //   - Session ID
    //     PendingIntent from the previously closed session with the same ID can be sent to the
    //     newly created session.
    //   - SessionToken
    //     SessionToken is a Parcelable so we can only put it into the intent extra.
    //     However, creating two different PendingIntent that only differs extras isn't allowed.
    //     See {@link PendingIntent} and {@link Intent#filterEquals} for details.
    sessionUri =
        new Uri.Builder()
            .scheme(MediaSessionImpl.class.getName())
            .appendPath(id)
            .appendPath(String.valueOf(SystemClock.elapsedRealtime()))
            .build();

    sessionLegacyStub =
        new MediaSessionLegacyStub(
            /* session= */ thisRef, sessionUri, applicationHandler, tokenExtras);

    Token platformToken = (Token) sessionLegacyStub.getSessionCompat().getSessionToken().getToken();
    sessionToken =
        new SessionToken(
            Process.myUid(),
            SessionToken.TYPE_SESSION,
            MediaLibraryInfo.VERSION_INT,
            MediaSessionStub.VERSION_INT,
            context.getPackageName(),
            sessionStub,
            tokenExtras,
            platformToken);

    // For PlayerWrapper, use the same default commands as the proxy controller gets when the app
    // doesn't overrides the default commands in `onConnect`. When the default is overridden by the
    // app in `onConnect`, the default set here will be overridden with these values.
    MediaSession.ConnectionResult connectionResult =
        new MediaSession.ConnectionResult.AcceptedResultBuilder(instance).build();
    PlayerWrapper playerWrapper =
        new PlayerWrapper(
            player,
            playIfSuppressed,
            customLayout,
            mediaButtonPreferences,
            connectionResult.availableSessionCommands,
            connectionResult.availablePlayerCommands,
            sessionExtras);
    this.playerWrapper = playerWrapper;
    postOrRun(
        applicationHandler,
        () ->
            thisRef.setPlayerInternal(
                /* oldPlayerWrapper= */ null, /* newPlayerWrapper= */ playerWrapper));

    sessionPositionUpdateDelayMs = DEFAULT_SESSION_POSITION_UPDATE_DELAY_MS;
    periodicSessionPositionInfoUpdateRunnable =
        thisRef::notifyPeriodicSessionPositionInfoChangesOnHandler;
    postOrRun(applicationHandler, thisRef::schedulePeriodicSessionPositionInfoChanges);
  }

  public void setPlayer(Player player) {
    if (player == playerWrapper.getWrappedPlayer()) {
      return;
    }
    setPlayerInternal(
        /* oldPlayerWrapper= */ playerWrapper,
        new PlayerWrapper(
            player,
            playIfSuppressed,
            playerWrapper.getCustomLayout(),
            playerWrapper.getMediaButtonPreferences(),
            playerWrapper.getAvailableSessionCommands(),
            playerWrapper.getAvailablePlayerCommands(),
            playerWrapper.getLegacyExtras()));
  }

  private void setPlayerInternal(
      @Nullable PlayerWrapper oldPlayerWrapper, PlayerWrapper newPlayerWrapper) {
    playerWrapper = newPlayerWrapper;
    if (oldPlayerWrapper != null) {
      oldPlayerWrapper.removeListener(checkStateNotNull(this.playerListener));
    }
    PlayerListener playerListener = new PlayerListener(this, newPlayerWrapper);
    newPlayerWrapper.addListener(playerListener);
    this.playerListener = playerListener;

    dispatchRemoteControllerTaskToLegacyStub(
        (callback, seq) -> callback.onPlayerChanged(seq, oldPlayerWrapper, newPlayerWrapper));

    // Check whether it's called in constructor where previous player can be null.
    if (oldPlayerWrapper == null) {
      // Do followings at the last moment. Otherwise commands through framework would be sent to
      // this session while initializing, and end up with unexpected situation.
      sessionLegacyStub.start();
    }

    playerInfo = newPlayerWrapper.createPlayerInfoForBundling();
    handleAvailablePlayerCommandsChanged(newPlayerWrapper.getAvailableCommands());
  }

  public void release() {
    Log.i(
        TAG,
        "Release "
            + Integer.toHexString(System.identityHashCode(this))
            + " ["
            + MediaLibraryInfo.VERSION_SLASHY
            + "] ["
            + Util.DEVICE_DEBUG_INFO
            + "] ["
            + MediaLibraryInfo.registeredModules()
            + "]");
    synchronized (lock) {
      if (closed) {
        return;
      }
      closed = true;
    }
    mediaPlayPauseKeyHandler.clearPendingPlayPauseTask();
    applicationHandler.removeCallbacksAndMessages(null);
    try {
      postOrRun(
          applicationHandler,
          () -> {
            if (playerListener != null) {
              playerWrapper.removeListener(playerListener);
            }
          });
    } catch (Exception e) {
      // Catch all exceptions to ensure the rest of this method to be executed as exceptions may be
      // thrown by user if, for example, the application thread is dead or removeListener throws an
      // exception.
      Log.w(TAG, "Exception thrown while closing", e);
    }
    sessionLegacyStub.release();
    sessionStub.release();
  }

  public PlayerWrapper getPlayerWrapper() {
    return playerWrapper;
  }

  @CheckResult
  public Runnable callWithControllerForCurrentRequestSet(
      @Nullable ControllerInfo controllerForCurrentRequest, Runnable runnable) {
    return () -> {
      this.controllerForCurrentRequest = controllerForCurrentRequest;
      runnable.run();
      this.controllerForCurrentRequest = null;
    };
  }

  public String getId() {
    return sessionId;
  }

  public Uri getUri() {
    return sessionUri;
  }

  public SessionToken getToken() {
    return sessionToken;
  }

  public List<ControllerInfo> getConnectedControllers() {
    List<ControllerInfo> controllers = new ArrayList<>();
    controllers.addAll(sessionStub.getConnectedControllersManager().getConnectedControllers());
    if (isMediaNotificationControllerConnected) {
      ImmutableList<ControllerInfo> legacyControllers =
          sessionLegacyStub.getConnectedControllersManager().getConnectedControllers();
      for (int i = 0; i < legacyControllers.size(); i++) {
        ControllerInfo legacyController = legacyControllers.get(i);
        if (!isSystemUiController(legacyController)) {
          controllers.add(legacyController);
        }
      }
    } else {
      controllers.addAll(
          sessionLegacyStub.getConnectedControllersManager().getConnectedControllers());
    }
    return controllers;
  }

  @Nullable
  public ControllerInfo getControllerForCurrentRequest() {
    return controllerForCurrentRequest != null
        ? resolveControllerInfoForCallback(controllerForCurrentRequest)
        : null;
  }

  public boolean isConnected(ControllerInfo controller) {
    return sessionStub.getConnectedControllersManager().isConnected(controller)
        || sessionLegacyStub.getConnectedControllersManager().isConnected(controller);
  }

  /**
   * Returns whether the given {@link ControllerInfo} belongs to the the System UI controller.
   *
   * @param controllerInfo The controller info.
   * @return Whether the controller info belongs to the System UI controller.
   */
  protected boolean isSystemUiController(@Nullable MediaSession.ControllerInfo controllerInfo) {
    return controllerInfo != null
        && controllerInfo.getControllerVersion() == ControllerInfo.LEGACY_CONTROLLER_VERSION
        && Objects.equals(controllerInfo.getPackageName(), SYSTEM_UI_PACKAGE_NAME);
  }

  /**
   * Returns whether the given {@link ControllerInfo} belongs to the media notification controller.
   *
   * @param controllerInfo The controller info.
   * @return Whether the given controller info belongs to the media notification controller.
   */
  public boolean isMediaNotificationController(MediaSession.ControllerInfo controllerInfo) {
    return Objects.equals(controllerInfo.getPackageName(), context.getPackageName())
        && controllerInfo.getControllerVersion() != ControllerInfo.LEGACY_CONTROLLER_VERSION
        && controllerInfo
            .getConnectionHints()
            .getBoolean(
                MediaNotificationManager.KEY_MEDIA_NOTIFICATION_MANAGER, /* defaultValue= */ false);
  }

  /**
   * Returns whether the given {@link ControllerInfo} belongs to an Automotive OS controller.
   *
   * @param controllerInfo The controller info.
   * @return Whether the given controller info belongs to an Automotive OS controller.
   */
  public boolean isAutomotiveController(ControllerInfo controllerInfo) {
    return controllerInfo.getControllerVersion() == ControllerInfo.LEGACY_CONTROLLER_VERSION
        && (controllerInfo.getPackageName().equals(ANDROID_AUTOMOTIVE_MEDIA_PACKAGE_NAME)
            || controllerInfo.getPackageName().equals(ANDROID_AUTOMOTIVE_LAUNCHER_PACKAGE_NAME));
  }

  /**
   * Returns whether the given {@link ControllerInfo} belongs to an Android Auto companion app
   * controller.
   *
   * @param controllerInfo The controller info.
   * @return Whether the given controller info belongs to an Android Auto companion app controller.
   */
  public boolean isAutoCompanionController(ControllerInfo controllerInfo) {
    return controllerInfo.getControllerVersion() == ControllerInfo.LEGACY_CONTROLLER_VERSION
        && controllerInfo.getPackageName().equals(ANDROID_AUTO_PACKAGE_NAME);
  }

  /**
   * Returns the {@link ControllerInfo} of the system UI notification controller, or {@code null} if
   * the System UI controller is not connected.
   */
  @Nullable
  protected ControllerInfo getSystemUiControllerInfo() {
    ImmutableList<ControllerInfo> connectedControllers =
        sessionLegacyStub.getConnectedControllersManager().getConnectedControllers();
    for (int i = 0; i < connectedControllers.size(); i++) {
      ControllerInfo controllerInfo = connectedControllers.get(i);
      if (isSystemUiController(controllerInfo)) {
        return controllerInfo;
      }
    }
    return null;
  }

  /**
   * Returns the {@link ControllerInfo} of the media notification controller, or {@code null} if the
   * media notification controller is not connected.
   */
  @Nullable
  public ControllerInfo getMediaNotificationControllerInfo() {
    ImmutableList<ControllerInfo> connectedControllers =
        sessionStub.getConnectedControllersManager().getConnectedControllers();
    for (int i = 0; i < connectedControllers.size(); i++) {
      ControllerInfo controllerInfo = connectedControllers.get(i);
      if (isMediaNotificationController(controllerInfo)) {
        return controllerInfo;
      }
    }
    return null;
  }

  /** Returns whether the media notification controller is connected. */
  protected boolean isMediaNotificationControllerConnected() {
    return isMediaNotificationControllerConnected;
  }

  /**
   * Sets the custom layout for the given {@link MediaController}.
   *
   * @param controller The controller.
   * @param customLayout The custom layout.
   * @return The session result from the controller.
   */
  public ListenableFuture<SessionResult> setCustomLayout(
      ControllerInfo controller, ImmutableList<CommandButton> customLayout) {
    if (isMediaNotificationController(controller)) {
      playerWrapper.setCustomLayout(customLayout);
      sessionLegacyStub.updateLegacySessionPlaybackState(playerWrapper);
    }
    return dispatchRemoteControllerTask(
        controller, (controller1, seq) -> controller1.setCustomLayout(seq, customLayout));
  }

  /** Sets the custom layout of the session and sends the custom layout to all controllers. */
  public void setCustomLayout(ImmutableList<CommandButton> customLayout) {
    this.customLayout = customLayout;
    playerWrapper.setCustomLayout(customLayout);
    dispatchRemoteControllerTaskWithoutReturn(
        (controller, seq) -> controller.setCustomLayout(seq, customLayout));
  }

  /**
   * Sets the media button preferences for the given {@link MediaController}.
   *
   * @param controller The controller.
   * @param mediaButtonPreferences The media button preferences.
   * @return The session result from the controller.
   */
  public ListenableFuture<SessionResult> setMediaButtonPreferences(
      ControllerInfo controller, ImmutableList<CommandButton> mediaButtonPreferences) {
    if (isMediaNotificationController(controller)) {
      playerWrapper.setMediaButtonPreferences(mediaButtonPreferences);
      sessionLegacyStub.updateLegacySessionPlaybackState(playerWrapper);
    }
    return dispatchRemoteControllerTask(
        controller,
        (controller1, seq) -> controller1.setMediaButtonPreferences(seq, mediaButtonPreferences));
  }

  /**
   * Sets the media button preferences of the session and sends the media button preferences to all
   * controllers.
   */
  public void setMediaButtonPreferences(ImmutableList<CommandButton> mediaButtonPreferences) {
    this.mediaButtonPreferences = mediaButtonPreferences;
    playerWrapper.setMediaButtonPreferences(mediaButtonPreferences);
    dispatchRemoteControllerTaskWithoutReturn(
        (controller, seq) -> controller.setMediaButtonPreferences(seq, mediaButtonPreferences));
  }

  /** Returns the custom layout. */
  public ImmutableList<CommandButton> getCustomLayout() {
    return customLayout;
  }

  /** Returns the media button preferences. */
  public ImmutableList<CommandButton> getMediaButtonPreferences() {
    return mediaButtonPreferences;
  }

  /** Returns the command buttons for media items. */
  public ImmutableList<CommandButton> getCommandButtonsForMediaItems() {
    return commandButtonsForMediaItems;
  }

  public void setSessionExtras(Bundle sessionExtras) {
    dispatchRemoteControllerTaskWithoutReturn(
        (controller, seq) -> controller.onSessionExtrasChanged(seq, sessionExtras));
  }

  public void setSessionExtras(ControllerInfo controller, Bundle sessionExtras) {
    if (sessionStub.getConnectedControllersManager().isConnected(controller)) {
      dispatchRemoteControllerTaskWithoutReturn(
          controller, (callback, seq) -> callback.onSessionExtrasChanged(seq, sessionExtras));
    }
  }

  public BitmapLoader getBitmapLoader() {
    return bitmapLoader;
  }

  public boolean shouldPlayIfSuppressed() {
    return playIfSuppressed;
  }

  public void setAvailableCommands(
      ControllerInfo controller, SessionCommands sessionCommands, Player.Commands playerCommands) {
    if (sessionStub.getConnectedControllersManager().isConnected(controller)) {
      if (isMediaNotificationController(controller)) {
        setAvailableFrameworkControllerCommands(sessionCommands, playerCommands);
        ControllerInfo systemUiControllerInfo = getSystemUiControllerInfo();
        if (systemUiControllerInfo != null) {
          // Set the available commands of the proxy controller to the ConnectedControllerRecord of
          // the hidden System UI controller.
          sessionLegacyStub
              .getConnectedControllersManager()
              .updateCommandsFromSession(systemUiControllerInfo, sessionCommands, playerCommands);
        }
      }
      sessionStub
          .getConnectedControllersManager()
          .updateCommandsFromSession(controller, sessionCommands, playerCommands);
      dispatchRemoteControllerTaskWithoutReturn(
          controller,
          (callback, seq) ->
              callback.onAvailableCommandsChangedFromSession(seq, sessionCommands, playerCommands));
      onPlayerInfoChangedHandler.sendPlayerInfoChangedMessage(
          /* excludeTimeline= */ false, /* excludeTracks= */ false);
    } else {
      sessionLegacyStub
          .getConnectedControllersManager()
          .updateCommandsFromSession(controller, sessionCommands, playerCommands);
    }
  }

  public void broadcastCustomCommand(SessionCommand command, Bundle args) {
    dispatchRemoteControllerTaskWithoutReturn(
        (controller, seq) -> controller.sendCustomCommand(seq, command, args));
  }

  private void dispatchOnPlayerInfoChanged(
      PlayerInfo playerInfo, boolean excludeTimeline, boolean excludeTracks) {
    playerInfo = sessionStub.generateAndCacheUniqueTrackGroupIds(playerInfo);
    List<ControllerInfo> controllers =
        sessionStub.getConnectedControllersManager().getConnectedControllers();
    for (int i = 0; i < controllers.size(); i++) {
      ControllerInfo controller = controllers.get(i);
      try {
        int seq;
        ConnectedControllersManager<IBinder> controllersManager =
            sessionStub.getConnectedControllersManager();
        SequencedFutureManager manager = controllersManager.getSequencedFutureManager(controller);
        if (manager != null) {
          seq = manager.obtainNextSequenceNumber();
        } else {
          if (!isConnected(controller)) {
            return;
          }
          // 0 is OK for legacy controllers, because they didn't have sequence numbers.
          seq = 0;
        }
        Player.Commands intersectedCommands =
            MediaUtils.intersect(
                controllersManager.getAvailablePlayerCommands(controller),
                getPlayerWrapper().getAvailableCommands());
        checkStateNotNull(controller.getControllerCb())
            .onPlayerInfoChanged(
                seq, playerInfo, intersectedCommands, excludeTimeline, excludeTracks);
      } catch (DeadObjectException e) {
        onDeadObjectException(controller);
      } catch (RemoteException e) {
        // Currently it's TransactionTooLargeException or DeadSystemException.
        // We'd better to leave log for those cases because
        //   - TransactionTooLargeException means that we may need to fix our code.
        //     (e.g. add pagination or special way to deliver Bitmap)
        //   - DeadSystemException means that errors around it can be ignored.
        Log.w(TAG, "Exception in " + controller.toString(), e);
      }
    }
  }

  public ListenableFuture<SessionResult> sendCustomCommand(
      ControllerInfo controller, SessionCommand command, Bundle args) {
    return dispatchRemoteControllerTask(
        controller, (cb, seq) -> cb.sendCustomCommand(seq, command, args));
  }

  public void sendError(ControllerInfo controllerInfo, SessionError sessionError) {
    if (controllerInfo.getControllerVersion() != ControllerInfo.LEGACY_CONTROLLER_VERSION
        && controllerInfo.getInterfaceVersion() < 4) {
      // IMediaController.onError introduced with interface version 4.
      return;
    }
    if (isMediaNotificationController(controllerInfo)
        || controllerInfo.getControllerVersion() == ControllerInfo.LEGACY_CONTROLLER_VERSION) {
      // Media notification controller or legacy controllers update the platform session.
      dispatchRemoteControllerTaskToLegacyStub(
          (callback, seq) -> callback.onError(seq, sessionError));
    } else {
      // Media3 controller are notified individually.
      dispatchRemoteControllerTaskWithoutReturn(
          controllerInfo, (callback, seq) -> callback.onError(seq, sessionError));
    }
  }

  public void sendError(SessionError sessionError) {
    // Send error messages to Media3 controllers.
    ImmutableList<ControllerInfo> connectedControllers =
        sessionStub.getConnectedControllersManager().getConnectedControllers();
    for (int i = 0; i < connectedControllers.size(); i++) {
      ControllerInfo controllerInfo = connectedControllers.get(i);
      if (!isMediaNotificationController(controllerInfo)) {
        // Omit sending to the media notification controller. Instead the error will be dispatched
        // through the legacy stub below to avoid updating the legacy session multiple times.
        sendError(controllerInfo, sessionError);
      }
    }
    // Send error messages to legacy controllers.
    dispatchRemoteControllerTaskToLegacyStub(
        (callback, seq) -> callback.onError(seq, sessionError));
  }

  public MediaSession.ConnectionResult onConnectOnHandler(ControllerInfo controller) {
    if (isMediaNotificationControllerConnected && isSystemUiController(controller)) {
      // Hide System UI and provide the connection result from the `PlayerWrapper` state.
      return new MediaSession.ConnectionResult.AcceptedResultBuilder(instance)
          .setAvailableSessionCommands(playerWrapper.getAvailableSessionCommands())
          .setAvailablePlayerCommands(playerWrapper.getAvailablePlayerCommands())
          .setCustomLayout(playerWrapper.getCustomLayout())
          .setMediaButtonPreferences(playerWrapper.getMediaButtonPreferences())
          .build();
    }
    MediaSession.ConnectionResult connectionResult =
        checkNotNull(
            callback.onConnect(instance, controller),
            "Callback.onConnect must return non-null future");
    if (isMediaNotificationController(controller) && connectionResult.isAccepted) {
      isMediaNotificationControllerConnected = true;
      playerWrapper.setCustomLayout(
          connectionResult.customLayout != null
              ? connectionResult.customLayout
              : instance.getCustomLayout());
      playerWrapper.setMediaButtonPreferences(
          connectionResult.mediaButtonPreferences != null
              ? connectionResult.mediaButtonPreferences
              : instance.getMediaButtonPreferences());
      setAvailableFrameworkControllerCommands(
          connectionResult.availableSessionCommands, connectionResult.availablePlayerCommands);
    }
    return connectionResult;
  }

  public void onPostConnectOnHandler(ControllerInfo controller) {
    if (isMediaNotificationControllerConnected && isSystemUiController(controller)) {
      // Hide System UI. Apps can use the media notification controller to maintain the platform
      // session
      return;
    }
    callback.onPostConnect(instance, controller);
  }

  public void onDisconnectedOnHandler(ControllerInfo controller) {
    if (isMediaNotificationControllerConnected) {
      if (isSystemUiController(controller)) {
        // Hide System UI controller. Apps can use the media notification controller to maintain the
        // platform session.
        return;
      } else if (isMediaNotificationController(controller)) {
        isMediaNotificationControllerConnected = false;
      }
    }
    callback.onDisconnected(instance, controller);
  }

  @SuppressWarnings("deprecation") // Calling deprecated callback method.
  public @SessionResult.Code int onPlayerCommandRequestOnHandler(
      ControllerInfo controller, @Player.Command int playerCommand) {
    return callback.onPlayerCommandRequest(
        instance, resolveControllerInfoForCallback(controller), playerCommand);
  }

  public ListenableFuture<SessionResult> onSetRatingOnHandler(
      ControllerInfo controller, String mediaId, Rating rating) {
    return checkNotNull(
        callback.onSetRating(
            instance, resolveControllerInfoForCallback(controller), mediaId, rating),
        "Callback.onSetRating must return non-null future");
  }

  public ListenableFuture<SessionResult> onSetRatingOnHandler(
      ControllerInfo controller, Rating rating) {
    return checkNotNull(
        callback.onSetRating(instance, resolveControllerInfoForCallback(controller), rating),
        "Callback.onSetRating must return non-null future");
  }

  public ListenableFuture<SessionResult> onCustomCommandOnHandler(
      ControllerInfo controller, SessionCommand command, Bundle extras) {
    return checkNotNull(
        callback.onCustomCommand(
            instance, resolveControllerInfoForCallback(controller), command, extras),
        "Callback.onCustomCommandOnHandler must return non-null future");
  }

  protected ListenableFuture<List<MediaItem>> onAddMediaItemsOnHandler(
      ControllerInfo controller, List<MediaItem> mediaItems) {
    return checkNotNull(
        callback.onAddMediaItems(
            instance, resolveControllerInfoForCallback(controller), mediaItems),
        "Callback.onAddMediaItems must return a non-null future");
  }

  protected ListenableFuture<MediaItemsWithStartPosition> onSetMediaItemsOnHandler(
      ControllerInfo controller, List<MediaItem> mediaItems, int startIndex, long startPositionMs) {
    return checkNotNull(
        callback.onSetMediaItems(
            instance,
            resolveControllerInfoForCallback(controller),
            mediaItems,
            startIndex,
            startPositionMs),
        "Callback.onSetMediaItems must return a non-null future");
  }

  protected void onPlayerInteractionFinishedOnHandler(
      ControllerInfo controller, Player.Commands playerCommands) {
    callback.onPlayerInteractionFinished(
        instance, resolveControllerInfoForCallback(controller), playerCommands);
  }

  public void connectFromService(IMediaController caller, ControllerInfo controllerInfo) {
    sessionStub.connect(caller, controllerInfo);
  }

  public MediaSessionCompat getSessionCompat() {
    return sessionLegacyStub.getSessionCompat();
  }

  public void setLegacyControllerConnectionTimeoutMs(long timeoutMs) {
    sessionLegacyStub.setLegacyControllerDisconnectTimeoutMs(timeoutMs);
  }

  protected Context getContext() {
    return context;
  }

  protected Handler getApplicationHandler() {
    return applicationHandler;
  }

  protected boolean isReleased() {
    synchronized (lock) {
      return closed;
    }
  }

  @Nullable
  protected PendingIntent getSessionActivity() {
    return sessionActivity;
  }

  @UnstableApi
  protected void setSessionActivity(PendingIntent sessionActivity) {
    this.sessionActivity = sessionActivity;
    ImmutableList<ControllerInfo> connectedControllers =
        sessionStub.getConnectedControllersManager().getConnectedControllers();
    for (int i = 0; i < connectedControllers.size(); i++) {
      setSessionActivity(connectedControllers.get(i), sessionActivity);
    }
  }

  @UnstableApi
  protected void setSessionActivity(ControllerInfo controller, PendingIntent sessionActivity) {
    if (controller.getControllerVersion() >= 3
        && sessionStub.getConnectedControllersManager().isConnected(controller)) {
      dispatchRemoteControllerTaskWithoutReturn(
          controller, (callback, seq) -> callback.onSessionActivityChanged(seq, sessionActivity));
      if (isMediaNotificationController(controller)) {
        dispatchRemoteControllerTaskToLegacyStub(
            (callback, seq) -> callback.onSessionActivityChanged(seq, sessionActivity));
      }
    }
  }

  protected ControllerInfo resolveControllerInfoForCallback(ControllerInfo controller) {
    return isMediaNotificationControllerConnected && isSystemUiController(controller)
        ? checkNotNull(getMediaNotificationControllerInfo())
        : controller;
  }

  /**
   * Gets the service binder from the MediaBrowserServiceCompat. Should be only called by the thread
   * with a Looper.
   */
  @Nullable
  protected IBinder getLegacyBrowserServiceBinder() {
    MediaSessionServiceLegacyStub legacyStub;
    synchronized (lock) {
      if (browserServiceLegacyStub == null) {
        browserServiceLegacyStub =
            createLegacyBrowserService(instance.getSessionCompat().getSessionToken());
      }
      legacyStub = browserServiceLegacyStub;
    }
    Intent intent = new Intent(MediaBrowserServiceCompat.SERVICE_INTERFACE);
    return legacyStub.onBind(intent);
  }

  protected MediaSessionServiceLegacyStub createLegacyBrowserService(
      MediaSessionCompat.Token compatToken) {
    MediaSessionServiceLegacyStub stub = new MediaSessionServiceLegacyStub(this);
    stub.initialize(compatToken);
    return stub;
  }

  protected void setSessionPositionUpdateDelayMsOnHandler(long updateDelayMs) {
    verifyApplicationThread();
    sessionPositionUpdateDelayMs = updateDelayMs;
    schedulePeriodicSessionPositionInfoChanges();
  }

  @Nullable
  protected MediaSessionServiceLegacyStub getLegacyBrowserService() {
    synchronized (lock) {
      return browserServiceLegacyStub;
    }
  }

  /* package */ boolean canResumePlaybackOnStart() {
    return sessionLegacyStub.canResumePlaybackOnStart();
  }

  /* package */ void setMediaSessionListener(MediaSession.Listener listener) {
    this.mediaSessionListener = listener;
  }

  /* package */ void clearMediaSessionListener() {
    this.mediaSessionListener = null;
  }

  /* package */ void onNotificationRefreshRequired() {
    postOrRun(
        mainHandler,
        () -> {
          if (this.mediaSessionListener != null) {
            this.mediaSessionListener.onNotificationRefreshRequired(instance);
          }
        });
  }

  /* package */ boolean onPlayRequested() {
    if (Looper.myLooper() != Looper.getMainLooper()) {
      SettableFuture<Boolean> playRequested = SettableFuture.create();
      mainHandler.post(() -> playRequested.set(onPlayRequested()));
      try {
        return playRequested.get();
      } catch (InterruptedException | ExecutionException e) {
        throw new IllegalStateException(e);
      }
    }
    if (this.mediaSessionListener != null) {
      return this.mediaSessionListener.onPlayRequested(instance);
    }
    return true;
  }

  /**
   * Handles a play request from a media controller.
   *
   * <p>Attempts to prepare and play for playback resumption if the playlist is empty. {@link
   * Player#play()} is called regardless of success or failure of playback resumption.
   *
   * @param controller The controller requesting to play.
   */
  /* package */ void handleMediaControllerPlayRequest(
      ControllerInfo controller, boolean callOnPlayerInteractionFinished) {
    if (!onPlayRequested()) {
      // Request denied, e.g. due to missing foreground service abilities.
      return;
    }
    boolean hasCurrentMediaItem =
        playerWrapper.isCommandAvailable(Player.COMMAND_GET_CURRENT_MEDIA_ITEM)
            && playerWrapper.getCurrentMediaItem() != null;
    boolean canAddMediaItems =
        playerWrapper.isCommandAvailable(COMMAND_SET_MEDIA_ITEM)
            || playerWrapper.isCommandAvailable(COMMAND_CHANGE_MEDIA_ITEMS);
    ControllerInfo controllerForRequest = resolveControllerInfoForCallback(controller);
    Player.Commands playCommand =
        new Player.Commands.Builder().add(Player.COMMAND_PLAY_PAUSE).build();
    if (hasCurrentMediaItem || !canAddMediaItems) {
      // No playback resumption needed or possible.
      if (!hasCurrentMediaItem) {
        Log.w(
            TAG,
            "Play requested without current MediaItem, but playback resumption prevented by"
                + " missing available commands");
      }
      Util.handlePlayButtonAction(playerWrapper);
      if (callOnPlayerInteractionFinished) {
        onPlayerInteractionFinishedOnHandler(controllerForRequest, playCommand);
      }
    } else {
      @Nullable
      ListenableFuture<MediaItemsWithStartPosition> future =
          checkNotNull(
              callback.onPlaybackResumption(instance, controllerForRequest),
              "Callback.onPlaybackResumption must return a non-null future");
      Futures.addCallback(
          future,
          new FutureCallback<MediaItemsWithStartPosition>() {
            @Override
            public void onSuccess(MediaItemsWithStartPosition mediaItemsWithStartPosition) {
              callWithControllerForCurrentRequestSet(
                      controllerForRequest,
                      () -> {
                        MediaUtils.setMediaItemsWithStartIndexAndPosition(
                            playerWrapper, mediaItemsWithStartPosition);
                        Util.handlePlayButtonAction(playerWrapper);
                        if (callOnPlayerInteractionFinished) {
                          onPlayerInteractionFinishedOnHandler(controllerForRequest, playCommand);
                        }
                      })
                  .run();
            }

            @Override
            public void onFailure(Throwable t) {
              if (t instanceof UnsupportedOperationException) {
                Log.w(
                    TAG,
                    "UnsupportedOperationException: Make sure to implement"
                        + " MediaSession.Callback.onPlaybackResumption() if you add a"
                        + " media button receiver to your manifest or if you implement the recent"
                        + " media item contract with your MediaLibraryService.",
                    t);
              } else {
                Log.e(
                    TAG,
                    "Failure calling MediaSession.Callback.onPlaybackResumption(): "
                        + t.getMessage(),
                    t);
              }
              // Play as requested even if playback resumption fails.
              Util.handlePlayButtonAction(playerWrapper);
              if (callOnPlayerInteractionFinished) {
                onPlayerInteractionFinishedOnHandler(controllerForRequest, playCommand);
              }
            }
          },
          this::postOrRunOnApplicationHandler);
    }
  }

  private void setAvailableFrameworkControllerCommands(
      SessionCommands sessionCommands, Player.Commands playerCommands) {
    boolean commandGetTimelineChanged =
        playerWrapper.getAvailablePlayerCommands().contains(Player.COMMAND_GET_TIMELINE)
            != playerCommands.contains(Player.COMMAND_GET_TIMELINE);
    playerWrapper.setAvailableCommands(sessionCommands, playerCommands);
    if (commandGetTimelineChanged) {
      sessionLegacyStub.updateLegacySessionPlaybackStateAndQueue(playerWrapper);
    } else {
      sessionLegacyStub.updateLegacySessionPlaybackState(playerWrapper);
    }
  }

  private void dispatchRemoteControllerTaskToLegacyStub(RemoteControllerTask task) {
    try {
      task.run(sessionLegacyStub.getControllerLegacyCbForBroadcast(), /* seq= */ 0);
    } catch (RemoteException e) {
      Log.e(TAG, "Exception in using media1 API", e);
    }
  }

  private void dispatchOnPeriodicSessionPositionInfoChanged(
      SessionPositionInfo sessionPositionInfo) {
    ConnectedControllersManager<IBinder> controllersManager =
        sessionStub.getConnectedControllersManager();
    List<ControllerInfo> controllers =
        sessionStub.getConnectedControllersManager().getConnectedControllers();
    for (int i = 0; i < controllers.size(); i++) {
      ControllerInfo controller = controllers.get(i);
      boolean canAccessCurrentMediaItem =
          controllersManager.isPlayerCommandAvailable(
              controller, Player.COMMAND_GET_CURRENT_MEDIA_ITEM);
      boolean canAccessTimeline =
          controllersManager.isPlayerCommandAvailable(controller, Player.COMMAND_GET_TIMELINE);
      dispatchRemoteControllerTaskWithoutReturn(
          controller,
          (controllerCb, seq) ->
              controllerCb.onPeriodicSessionPositionInfoChanged(
                  seq,
                  sessionPositionInfo,
                  canAccessCurrentMediaItem,
                  canAccessTimeline,
                  controller.getInterfaceVersion()));
    }
    try {
      sessionLegacyStub
          .getControllerLegacyCbForBroadcast()
          .onPeriodicSessionPositionInfoChanged(
              /* seq= */ 0,
              sessionPositionInfo,
              /* canAccessCurrentMediaItem= */ true,
              /* canAccessTimeline= */ true,
              ControllerInfo.LEGACY_CONTROLLER_INTERFACE_VERSION);
    } catch (RemoteException e) {
      Log.e(TAG, "Exception in using media1 API", e);
    }
  }

  protected void dispatchRemoteControllerTaskWithoutReturn(RemoteControllerTask task) {
    List<ControllerInfo> controllers =
        sessionStub.getConnectedControllersManager().getConnectedControllers();
    for (int i = 0; i < controllers.size(); i++) {
      ControllerInfo controller = controllers.get(i);
      dispatchRemoteControllerTaskWithoutReturn(controller, task);
    }
    try {
      task.run(sessionLegacyStub.getControllerLegacyCbForBroadcast(), /* seq= */ 0);
    } catch (RemoteException e) {
      Log.e(TAG, "Exception in using media1 API", e);
    }
  }

  protected void dispatchRemoteControllerTaskWithoutReturn(
      ControllerInfo controller, RemoteControllerTask task) {
    try {
      int seq;
      @Nullable
      SequencedFutureManager manager =
          sessionStub.getConnectedControllersManager().getSequencedFutureManager(controller);
      if (manager != null) {
        seq = manager.obtainNextSequenceNumber();
      } else {
        if (!isConnected(controller)) {
          return;
        }
        // 0 is OK for legacy controllers, because they didn't have sequence numbers.
        seq = 0;
      }
      ControllerCb cb = controller.getControllerCb();
      if (cb != null) {
        task.run(cb, seq);
      }
    } catch (DeadObjectException e) {
      onDeadObjectException(controller);
    } catch (RemoteException e) {
      // Currently it's TransactionTooLargeException or DeadSystemException.
      // We'd better to leave log for those cases because
      //   - TransactionTooLargeException means that we may need to fix our code.
      //     (e.g. add pagination or special way to deliver Bitmap)
      //   - DeadSystemException means that errors around it can be ignored.
      Log.w(TAG, "Exception in " + controller.toString(), e);
    }
  }

  private ListenableFuture<SessionResult> dispatchRemoteControllerTask(
      ControllerInfo controller, RemoteControllerTask task) {
    try {
      ListenableFuture<SessionResult> future;
      int seq;
      @Nullable
      SequencedFutureManager manager =
          sessionStub.getConnectedControllersManager().getSequencedFutureManager(controller);
      if (manager != null) {
        future = manager.createSequencedFuture(RESULT_WHEN_CLOSED);
        seq = ((SequencedFuture<SessionResult>) future).getSequenceNumber();
      } else {
        if (!isConnected(controller)) {
          return Futures.immediateFuture(new SessionResult(ERROR_SESSION_DISCONNECTED));
        }
        // 0 is OK for legacy controllers, because they didn't have sequence numbers.
        seq = 0;
        // Tell that operation is successful, although we don't know the actual result.
        future = Futures.immediateFuture(new SessionResult(SessionResult.RESULT_SUCCESS));
      }
      ControllerCb cb = controller.getControllerCb();
      if (cb != null) {
        task.run(cb, seq);
      }
      return future;
    } catch (DeadObjectException e) {
      onDeadObjectException(controller);
      return Futures.immediateFuture(new SessionResult(ERROR_SESSION_DISCONNECTED));
    } catch (RemoteException e) {
      // Currently it's TransactionTooLargeException or DeadSystemException.
      // We'd better to leave log for those cases because
      //   - TransactionTooLargeException means that we may need to fix our code.
      //     (e.g. add pagination or special way to deliver Bitmap)
      //   - DeadSystemException means that errors around it can be ignored.
      Log.w(TAG, "Exception in " + controller.toString(), e);
    }
    return Futures.immediateFuture(new SessionResult(ERROR_UNKNOWN));
  }

  /** Removes controller. Call this when DeadObjectException is happened with binder call. */
  private void onDeadObjectException(ControllerInfo controller) {
    // Note: Only removing from MediaSessionStub and ignoring (legacy) stubs would be fine for
    //       now. Because calls to the legacy stubs doesn't throw DeadObjectException.
    sessionStub.getConnectedControllersManager().removeController(controller);
  }

  private void verifyApplicationThread() {
    if (Looper.myLooper() != applicationHandler.getLooper()) {
      throw new IllegalStateException(WRONG_THREAD_ERROR_MESSAGE);
    }
  }

  private void notifyPeriodicSessionPositionInfoChangesOnHandler() {
    synchronized (lock) {
      if (closed) {
        return;
      }
    }
    SessionPositionInfo sessionPositionInfo = playerWrapper.createSessionPositionInfoForBundling();
    if (!onPlayerInfoChangedHandler.hasPendingPlayerInfoChangedUpdate()
        && MediaUtils.areSessionPositionInfosInSamePeriodOrAd(
            sessionPositionInfo, playerInfo.sessionPositionInfo)) {
      // Send a periodic position info only if a PlayerInfo update is not already already pending
      // and the player state is still corresponding to the currently known PlayerInfo. Both
      // conditions will soon trigger a new PlayerInfo update with the latest position info anyway
      // and we also don't want to send a new position info early if the corresponding Timeline
      // update hasn't been sent yet (see [internal b/277301159]).
      dispatchOnPeriodicSessionPositionInfoChanged(sessionPositionInfo);
    }
    schedulePeriodicSessionPositionInfoChanges();
  }

  private void schedulePeriodicSessionPositionInfoChanges() {
    applicationHandler.removeCallbacks(periodicSessionPositionInfoUpdateRunnable);
    if (isPeriodicPositionUpdateEnabled
        && sessionPositionUpdateDelayMs > 0
        && (playerWrapper.isPlaying() || playerWrapper.isLoading())) {
      applicationHandler.postDelayed(
          periodicSessionPositionInfoUpdateRunnable, sessionPositionUpdateDelayMs);
    }
  }

  private void handleAvailablePlayerCommandsChanged(Player.Commands availableCommands) {
    // Update PlayerInfo and do not force exclude elements in case they need to be updated because
    // an available command has been removed.
    onPlayerInfoChangedHandler.sendPlayerInfoChangedMessage(
        /* excludeTimeline= */ false, /* excludeTracks= */ false);
    dispatchRemoteControllerTaskWithoutReturn(
        (callback, seq) -> callback.onAvailableCommandsChangedFromPlayer(seq, availableCommands));

    // Forcefully update playback info to update VolumeProviderCompat in case
    // COMMAND_ADJUST_DEVICE_VOLUME or COMMAND_SET_DEVICE_VOLUME value has changed.
    dispatchRemoteControllerTaskToLegacyStub(
        (callback, seq) -> callback.onDeviceInfoChanged(seq, playerInfo.deviceInfo));
  }

  /**
   * Returns true if the media button event was handled, false otherwise.
   *
   * <p>Must be called on the application thread of the session.
   *
   * @param callerInfo The calling {@link ControllerInfo}.
   * @param intent The media button intent.
   * @return True if the event was handled, false otherwise.
   */
  /* package */ boolean onMediaButtonEvent(ControllerInfo callerInfo, Intent intent) {
    KeyEvent keyEvent = DefaultActionFactory.getKeyEvent(intent);
    ComponentName intentComponent = intent.getComponent();
    if (!Objects.equals(intent.getAction(), Intent.ACTION_MEDIA_BUTTON)
        || (intentComponent != null
            && !Objects.equals(intentComponent.getPackageName(), context.getPackageName()))
        || keyEvent == null
        || keyEvent.getAction() != KeyEvent.ACTION_DOWN) {
      return false;
    }

    verifyApplicationThread();
    if (callback.onMediaButtonEvent(instance, callerInfo, intent)) {
      // Event handled by app callback.
      return true;
    }
    // Double tap detection.
    int keyCode = keyEvent.getKeyCode();
    boolean isTvApp = context.getPackageManager().hasSystemFeature(PackageManager.FEATURE_LEANBACK);
    boolean doubleTapCompleted = false;
    switch (keyCode) {
      case KeyEvent.KEYCODE_MEDIA_PLAY_PAUSE:
      case KeyEvent.KEYCODE_HEADSETHOOK:
        if (isTvApp
            || callerInfo.getControllerVersion() != ControllerInfo.LEGACY_CONTROLLER_VERSION
            || keyEvent.getRepeatCount() != 0) {
          // Double tap detection is only for mobile apps that receive a media button event from
          // external sources (for instance Bluetooth) and excluding long press (repeatCount > 0).
          mediaPlayPauseKeyHandler.flush();
        } else if (mediaPlayPauseKeyHandler.hasPendingPlayPauseTask()) {
          // A double tap arrived. Clear the pending playPause task.
          mediaPlayPauseKeyHandler.clearPendingPlayPauseTask();
          doubleTapCompleted = true;
        } else {
          // Handle event with a delayed callback that's run if no double tap arrives in time.
          mediaPlayPauseKeyHandler.setPendingPlayPauseTask(callerInfo, keyEvent);
          return true;
        }
        break;
      default:
        // If another key is pressed within double tap timeout, make play/pause as a single tap to
        // handle media keys in order.
        mediaPlayPauseKeyHandler.flush();
        break;
    }

    if (!isMediaNotificationControllerConnected()) {
      if ((keyCode == KeyEvent.KEYCODE_MEDIA_PLAY_PAUSE || keyCode == KeyEvent.KEYCODE_HEADSETHOOK)
          && doubleTapCompleted) {
        // Double tap completion for legacy when media notification controller is disabled.
        sessionLegacyStub.onSkipToNext();
        return true;
      } else if (callerInfo.getControllerVersion() != ControllerInfo.LEGACY_CONTROLLER_VERSION) {
        sessionLegacyStub.getSessionCompat().getController().dispatchMediaButtonEvent(keyEvent);
        return true;
      }
      // This is an unhandled framework event. Return false to let the framework resolve by calling
      // `MediaSessionCompat.Callback.onXyz()`.
      return false;
    }
    // Send from media notification controller.
    return applyMediaButtonKeyEvent(keyEvent, doubleTapCompleted);
  }

  private boolean applyMediaButtonKeyEvent(KeyEvent keyEvent, boolean doubleTapCompleted) {
    ControllerInfo controllerInfo = checkNotNull(instance.getMediaNotificationControllerInfo());
    Runnable command;
    int keyCode = keyEvent.getKeyCode();
    if ((keyCode == KEYCODE_MEDIA_PLAY_PAUSE || keyCode == KeyEvent.KEYCODE_HEADSETHOOK)
        && doubleTapCompleted) {
      keyCode = KEYCODE_MEDIA_NEXT;
    }
    switch (keyCode) {
      case KEYCODE_MEDIA_PLAY_PAUSE:
        command =
            getPlayerWrapper().getPlayWhenReady()
                ? () -> sessionStub.pauseForControllerInfo(controllerInfo, UNKNOWN_SEQUENCE_NUMBER)
                : () -> sessionStub.playForControllerInfo(controllerInfo, UNKNOWN_SEQUENCE_NUMBER);
        break;
      case KEYCODE_MEDIA_PLAY:
        command = () -> sessionStub.playForControllerInfo(controllerInfo, UNKNOWN_SEQUENCE_NUMBER);
        break;
      case KEYCODE_MEDIA_PAUSE:
        command = () -> sessionStub.pauseForControllerInfo(controllerInfo, UNKNOWN_SEQUENCE_NUMBER);
        break;
      case KEYCODE_MEDIA_NEXT: // Fall through.
      case KEYCODE_MEDIA_SKIP_FORWARD:
        command =
            () -> sessionStub.seekToNextForControllerInfo(controllerInfo, UNKNOWN_SEQUENCE_NUMBER);
        break;
      case KEYCODE_MEDIA_PREVIOUS: // Fall through.
      case KEYCODE_MEDIA_SKIP_BACKWARD:
        command =
            () ->
                sessionStub.seekToPreviousForControllerInfo(
                    controllerInfo, UNKNOWN_SEQUENCE_NUMBER);
        break;
      case KEYCODE_MEDIA_FAST_FORWARD:
        command =
            () -> sessionStub.seekForwardForControllerInfo(controllerInfo, UNKNOWN_SEQUENCE_NUMBER);
        break;
      case KEYCODE_MEDIA_REWIND:
        command =
            () -> sessionStub.seekBackForControllerInfo(controllerInfo, UNKNOWN_SEQUENCE_NUMBER);
        break;
      case KEYCODE_MEDIA_STOP:
        command = () -> sessionStub.stopForControllerInfo(controllerInfo, UNKNOWN_SEQUENCE_NUMBER);
        break;
      default:
        return false;
    }
    postOrRun(
        getApplicationHandler(),
        () -> {
          command.run();
          sessionStub.getConnectedControllersManager().flushCommandQueue(controllerInfo);
        });
    return true;
  }

  private void postOrRunOnApplicationHandler(Runnable runnable) {
    Util.postOrRun(getApplicationHandler(), runnable);
  }

  /* @FunctionalInterface */
  interface RemoteControllerTask {

    void run(ControllerCb controller, int seq) throws RemoteException;
  }

  private static class PlayerListener implements Player.Listener {

    private final WeakReference<MediaSessionImpl> session;
    private final WeakReference<PlayerWrapper> player;

    public PlayerListener(MediaSessionImpl session, PlayerWrapper player) {
      this.session = new WeakReference<>(session);
      this.player = new WeakReference<>(player);
    }

    @Override
    public void onPlayerError(PlaybackException error) {
      @Nullable MediaSessionImpl session = getSession();
      if (session == null) {
        return;
      }
      session.verifyApplicationThread();
      @Nullable PlayerWrapper player = this.player.get();
      if (player == null) {
        return;
      }
      session.playerInfo = session.playerInfo.copyWithPlayerError(error);
      session.onPlayerInfoChangedHandler.sendPlayerInfoChangedMessage(
          /* excludeTimeline= */ true, /* excludeTracks= */ true);
      session.dispatchRemoteControllerTaskToLegacyStub(
          (callback, seq) -> callback.onPlayerError(seq, error));
    }

    @Override
    public void onMediaItemTransition(
        @Nullable MediaItem mediaItem, @Player.MediaItemTransitionReason int reason) {
      @Nullable MediaSessionImpl session = getSession();
      if (session == null) {
        return;
      }
      session.verifyApplicationThread();
      @Nullable PlayerWrapper player = this.player.get();
      if (player == null) {
        return;
      }
      session.playerInfo = session.playerInfo.copyWithMediaItemTransitionReason(reason);
      session.onPlayerInfoChangedHandler.sendPlayerInfoChangedMessage(
          /* excludeTimeline= */ true, /* excludeTracks= */ true);
      session.dispatchRemoteControllerTaskToLegacyStub(
          (callback, seq) -> callback.onMediaItemTransition(seq, mediaItem, reason));
    }

    @Override
    public void onPlayWhenReadyChanged(
        boolean playWhenReady, @Player.PlayWhenReadyChangeReason int reason) {
      @Nullable MediaSessionImpl session = getSession();
      if (session == null) {
        return;
      }
      session.verifyApplicationThread();
      @Nullable PlayerWrapper player = this.player.get();
      if (player == null) {
        return;
      }
      session.playerInfo =
          session.playerInfo.copyWithPlayWhenReady(
              playWhenReady, reason, session.playerInfo.playbackSuppressionReason);
      session.onPlayerInfoChangedHandler.sendPlayerInfoChangedMessage(
          /* excludeTimeline= */ true, /* excludeTracks= */ true);
      session.dispatchRemoteControllerTaskToLegacyStub(
          (callback, seq) -> callback.onPlayWhenReadyChanged(seq, playWhenReady, reason));
    }

    @Override
    public void onPlaybackSuppressionReasonChanged(@Player.PlaybackSuppressionReason int reason) {
      @Nullable MediaSessionImpl session = getSession();
      if (session == null) {
        return;
      }
      session.verifyApplicationThread();
      @Nullable PlayerWrapper player = this.player.get();
      if (player == null) {
        return;
      }
      session.playerInfo =
          session.playerInfo.copyWithPlayWhenReady(
              session.playerInfo.playWhenReady,
              session.playerInfo.playWhenReadyChangeReason,
              reason);
      session.onPlayerInfoChangedHandler.sendPlayerInfoChangedMessage(
          /* excludeTimeline= */ true, /* excludeTracks= */ true);
      session.dispatchRemoteControllerTaskToLegacyStub(
          (callback, seq) -> callback.onPlaybackSuppressionReasonChanged(seq, reason));
    }

    @Override
    public void onPlaybackStateChanged(@Player.State int playbackState) {
      @Nullable MediaSessionImpl session = getSession();
      if (session == null) {
        return;
      }
      session.verifyApplicationThread();
      @Nullable PlayerWrapper player = this.player.get();
      if (player == null) {
        return;
      }
      session.playerInfo =
          session.playerInfo.copyWithPlaybackState(playbackState, player.getPlayerError());
      session.onPlayerInfoChangedHandler.sendPlayerInfoChangedMessage(
          /* excludeTimeline= */ true, /* excludeTracks= */ true);
      session.dispatchRemoteControllerTaskToLegacyStub(
          (callback, seq) -> {
            callback.onPlaybackStateChanged(seq, playbackState, player.getPlayerError());
          });
    }

    @Override
    public void onIsPlayingChanged(boolean isPlaying) {
      @Nullable MediaSessionImpl session = getSession();
      if (session == null) {
        return;
      }
      session.verifyApplicationThread();
      @Nullable PlayerWrapper player = this.player.get();
      if (player == null) {
        return;
      }
      session.playerInfo = session.playerInfo.copyWithIsPlaying(isPlaying);
      session.onPlayerInfoChangedHandler.sendPlayerInfoChangedMessage(
          /* excludeTimeline= */ true, /* excludeTracks= */ true);
      session.dispatchRemoteControllerTaskToLegacyStub(
          (callback, seq) -> callback.onIsPlayingChanged(seq, isPlaying));
      session.schedulePeriodicSessionPositionInfoChanges();
    }

    @Override
    public void onIsLoadingChanged(boolean isLoading) {
      @Nullable MediaSessionImpl session = getSession();
      if (session == null) {
        return;
      }
      session.verifyApplicationThread();
      @Nullable PlayerWrapper player = this.player.get();
      if (player == null) {
        return;
      }
      session.playerInfo = session.playerInfo.copyWithIsLoading(isLoading);
      session.onPlayerInfoChangedHandler.sendPlayerInfoChangedMessage(
          /* excludeTimeline= */ true, /* excludeTracks= */ true);
      session.dispatchRemoteControllerTaskToLegacyStub(
          (callback, seq) -> callback.onIsLoadingChanged(seq, isLoading));
      session.schedulePeriodicSessionPositionInfoChanges();
    }

    @Override
    public void onPositionDiscontinuity(
        PositionInfo oldPosition, PositionInfo newPosition, @DiscontinuityReason int reason) {
      @Nullable MediaSessionImpl session = getSession();
      if (session == null) {
        return;
      }
      session.verifyApplicationThread();
      @Nullable PlayerWrapper player = this.player.get();
      if (player == null) {
        return;
      }

      session.playerInfo =
          session.playerInfo.copyWithPositionInfos(oldPosition, newPosition, reason);
      session.onPlayerInfoChangedHandler.sendPlayerInfoChangedMessage(
          /* excludeTimeline= */ true, /* excludeTracks= */ true);
      session.dispatchRemoteControllerTaskToLegacyStub(
          (callback, seq) ->
              callback.onPositionDiscontinuity(seq, oldPosition, newPosition, reason));
    }

    @Override
    public void onPlaybackParametersChanged(PlaybackParameters playbackParameters) {
      @Nullable MediaSessionImpl session = getSession();
      if (session == null) {
        return;
      }
      session.verifyApplicationThread();
      @Nullable PlayerWrapper player = this.player.get();
      if (player == null) {
        return;
      }
      session.playerInfo = session.playerInfo.copyWithPlaybackParameters(playbackParameters);
      session.onPlayerInfoChangedHandler.sendPlayerInfoChangedMessage(
          /* excludeTimeline= */ true, /* excludeTracks= */ true);
      session.dispatchRemoteControllerTaskToLegacyStub(
          (callback, seq) -> callback.onPlaybackParametersChanged(seq, playbackParameters));
    }

    @Override
    public void onSeekBackIncrementChanged(long seekBackIncrementMs) {
      MediaSessionImpl session = getSession();
      if (session == null) {
        return;
      }
      session.verifyApplicationThread();
      PlayerWrapper player = this.player.get();
      if (player == null) {
        return;
      }
      session.playerInfo = session.playerInfo.copyWithSeekBackIncrement(seekBackIncrementMs);
      session.onPlayerInfoChangedHandler.sendPlayerInfoChangedMessage(
          /* excludeTimeline= */ true, /* excludeTracks= */ true);
      session.dispatchRemoteControllerTaskToLegacyStub(
          (callback, seq) -> callback.onSeekBackIncrementChanged(seq, seekBackIncrementMs));
    }

    @Override
    public void onSeekForwardIncrementChanged(long seekForwardIncrementMs) {
      MediaSessionImpl session = getSession();
      if (session == null) {
        return;
      }
      session.verifyApplicationThread();
      PlayerWrapper player = this.player.get();
      if (player == null) {
        return;
      }
      session.playerInfo = session.playerInfo.copyWithSeekForwardIncrement(seekForwardIncrementMs);
      session.onPlayerInfoChangedHandler.sendPlayerInfoChangedMessage(
          /* excludeTimeline= */ true, /* excludeTracks= */ true);
      session.dispatchRemoteControllerTaskToLegacyStub(
          (callback, seq) -> callback.onSeekForwardIncrementChanged(seq, seekForwardIncrementMs));
    }

    @Override
    public void onTimelineChanged(Timeline timeline, @Player.TimelineChangeReason int reason) {
      @Nullable MediaSessionImpl session = getSession();
      if (session == null) {
        return;
      }
      session.verifyApplicationThread();
      @Nullable PlayerWrapper player = this.player.get();
      if (player == null) {
        return;
      }
      session.playerInfo =
          session.playerInfo.copyWithTimelineAndSessionPositionInfo(
              timeline, player.createSessionPositionInfoForBundling(), reason);
      session.onPlayerInfoChangedHandler.sendPlayerInfoChangedMessage(
          /* excludeTimeline= */ false, /* excludeTracks= */ true);
      session.dispatchRemoteControllerTaskToLegacyStub(
          (callback, seq) -> callback.onTimelineChanged(seq, timeline, reason));
    }

    @Override
    public void onPlaylistMetadataChanged(MediaMetadata playlistMetadata) {
      @Nullable MediaSessionImpl session = getSession();
      if (session == null) {
        return;
      }
      session.verifyApplicationThread();
      session.playerInfo = session.playerInfo.copyWithPlaylistMetadata(playlistMetadata);
      session.onPlayerInfoChangedHandler.sendPlayerInfoChangedMessage(
          /* excludeTimeline= */ true, /* excludeTracks= */ true);
      session.dispatchRemoteControllerTaskToLegacyStub(
          (callback, seq) -> callback.onPlaylistMetadataChanged(seq, playlistMetadata));
    }

    @Override
    public void onRepeatModeChanged(@RepeatMode int repeatMode) {
      @Nullable MediaSessionImpl session = getSession();
      if (session == null) {
        return;
      }
      session.verifyApplicationThread();
      @Nullable PlayerWrapper player = this.player.get();
      if (player == null) {
        return;
      }
      session.playerInfo = session.playerInfo.copyWithRepeatMode(repeatMode);
      session.onPlayerInfoChangedHandler.sendPlayerInfoChangedMessage(
          /* excludeTimeline= */ true, /* excludeTracks= */ true);
      session.dispatchRemoteControllerTaskToLegacyStub(
          (callback, seq) -> callback.onRepeatModeChanged(seq, repeatMode));
    }

    @Override
    public void onShuffleModeEnabledChanged(boolean shuffleModeEnabled) {
      @Nullable MediaSessionImpl session = getSession();
      if (session == null) {
        return;
      }
      session.verifyApplicationThread();
      @Nullable PlayerWrapper player = this.player.get();
      if (player == null) {
        return;
      }
      session.playerInfo = session.playerInfo.copyWithShuffleModeEnabled(shuffleModeEnabled);
      session.onPlayerInfoChangedHandler.sendPlayerInfoChangedMessage(
          /* excludeTimeline= */ true, /* excludeTracks= */ true);
      session.dispatchRemoteControllerTaskToLegacyStub(
          (callback, seq) -> callback.onShuffleModeEnabledChanged(seq, shuffleModeEnabled));
    }

    @Override
    public void onAudioAttributesChanged(AudioAttributes attributes) {
      @Nullable MediaSessionImpl session = getSession();
      if (session == null) {
        return;
      }
      session.verifyApplicationThread();
      @Nullable PlayerWrapper player = this.player.get();
      if (player == null) {
        return;
      }
      session.playerInfo = session.playerInfo.copyWithAudioAttributes(attributes);
      session.onPlayerInfoChangedHandler.sendPlayerInfoChangedMessage(
          /* excludeTimeline= */ true, /* excludeTracks= */ true);
      session.dispatchRemoteControllerTaskToLegacyStub(
          (controller, seq) -> controller.onAudioAttributesChanged(seq, attributes));
    }

    @Override
    public void onVideoSizeChanged(VideoSize size) {
      @Nullable MediaSessionImpl session = getSession();
      if (session == null) {
        return;
      }
      session.verifyApplicationThread();
      session.playerInfo = session.playerInfo.copyWithVideoSize(size);
      session.onPlayerInfoChangedHandler.sendPlayerInfoChangedMessage(
          /* excludeTimeline= */ true, /* excludeTracks= */ true);
      session.dispatchRemoteControllerTaskToLegacyStub(
          (callback, seq) -> callback.onVideoSizeChanged(seq, size));
    }

    @Override
    public void onVolumeChanged(@FloatRange(from = 0, to = 1) float volume) {
      @Nullable MediaSessionImpl session = getSession();
      if (session == null) {
        return;
      }
      session.verifyApplicationThread();
      session.playerInfo = session.playerInfo.copyWithVolume(volume);
      session.onPlayerInfoChangedHandler.sendPlayerInfoChangedMessage(
          /* excludeTimeline= */ true, /* excludeTracks= */ true);
      session.dispatchRemoteControllerTaskToLegacyStub(
          (callback, seq) -> callback.onVolumeChanged(seq, volume));
    }

    @Override
    public void onCues(CueGroup cueGroup) {
      @Nullable MediaSessionImpl session = getSession();
      if (session == null) {
        return;
      }
      session.verifyApplicationThread();
      @Nullable PlayerWrapper player = this.player.get();
      if (player == null) {
        return;
      }
      session.playerInfo = new PlayerInfo.Builder(session.playerInfo).setCues(cueGroup).build();
      session.onPlayerInfoChangedHandler.sendPlayerInfoChangedMessage(
          /* excludeTimeline= */ true, /* excludeTracks= */ true);
    }

    @Override
    public void onDeviceInfoChanged(DeviceInfo deviceInfo) {
      @Nullable MediaSessionImpl session = getSession();
      if (session == null) {
        return;
      }
      session.verifyApplicationThread();
      @Nullable PlayerWrapper player = this.player.get();
      if (player == null) {
        return;
      }
      session.playerInfo = session.playerInfo.copyWithDeviceInfo(deviceInfo);
      session.onPlayerInfoChangedHandler.sendPlayerInfoChangedMessage(
          /* excludeTimeline= */ true, /* excludeTracks= */ true);
      session.dispatchRemoteControllerTaskToLegacyStub(
          (callback, seq) -> callback.onDeviceInfoChanged(seq, deviceInfo));
    }

    @Override
    public void onDeviceVolumeChanged(int volume, boolean muted) {
      @Nullable MediaSessionImpl session = getSession();
      if (session == null) {
        return;
      }
      session.verifyApplicationThread();
      @Nullable PlayerWrapper player = this.player.get();
      if (player == null) {
        return;
      }
      session.playerInfo = session.playerInfo.copyWithDeviceVolume(volume, muted);
      session.onPlayerInfoChangedHandler.sendPlayerInfoChangedMessage(
          /* excludeTimeline= */ true, /* excludeTracks= */ true);
      session.dispatchRemoteControllerTaskToLegacyStub(
          (callback, seq) -> callback.onDeviceVolumeChanged(seq, volume, muted));
    }

    @Override
    public void onAvailableCommandsChanged(Player.Commands availableCommands) {
      @Nullable MediaSessionImpl session = getSession();
      if (session == null) {
        return;
      }
      session.verifyApplicationThread();
      @Nullable PlayerWrapper player = this.player.get();
      if (player == null) {
        return;
      }
      session.handleAvailablePlayerCommandsChanged(availableCommands);
    }

    @Override
    public void onTracksChanged(Tracks tracks) {
      @Nullable MediaSessionImpl session = getSession();
      if (session == null) {
        return;
      }
      session.verifyApplicationThread();
      @Nullable PlayerWrapper player = this.player.get();
      if (player == null) {
        return;
      }
      session.playerInfo = session.playerInfo.copyWithCurrentTracks(tracks);
      session.onPlayerInfoChangedHandler.sendPlayerInfoChangedMessage(
          /* excludeTimeline= */ true, /* excludeTracks= */ false);
      session.dispatchRemoteControllerTaskWithoutReturn(
          (callback, seq) -> callback.onTracksChanged(seq, tracks));
    }

    @Override
    public void onTrackSelectionParametersChanged(TrackSelectionParameters parameters) {
      @Nullable MediaSessionImpl session = getSession();
      if (session == null) {
        return;
      }
      session.verifyApplicationThread();
      @Nullable PlayerWrapper player = this.player.get();
      if (player == null) {
        return;
      }
      session.playerInfo = session.playerInfo.copyWithTrackSelectionParameters(parameters);
      session.onPlayerInfoChangedHandler.sendPlayerInfoChangedMessage(
          /* excludeTimeline= */ true, /* excludeTracks= */ true);
      session.dispatchRemoteControllerTaskWithoutReturn(
          (callback, seq) -> callback.onTrackSelectionParametersChanged(seq, parameters));
    }

    @Override
    public void onMediaMetadataChanged(MediaMetadata mediaMetadata) {
      @Nullable MediaSessionImpl session = getSession();
      if (session == null) {
        return;
      }
      session.verifyApplicationThread();
      @Nullable PlayerWrapper player = this.player.get();
      if (player == null) {
        return;
      }
      session.playerInfo = session.playerInfo.copyWithMediaMetadata(mediaMetadata);
      session.onPlayerInfoChangedHandler.sendPlayerInfoChangedMessage(
          /* excludeTimeline= */ true, /* excludeTracks= */ true);
      session.dispatchRemoteControllerTaskToLegacyStub(
          (callback, seq) -> callback.onMediaMetadataChanged(seq, mediaMetadata));
    }

    @Override
    public void onRenderedFirstFrame() {
      @Nullable MediaSessionImpl session = getSession();
      if (session == null) {
        return;
      }
      session.verifyApplicationThread();
      session.dispatchRemoteControllerTaskWithoutReturn(ControllerCb::onRenderedFirstFrame);
    }

    @Override
    public void onMaxSeekToPreviousPositionChanged(long maxSeekToPreviousPositionMs) {
      @Nullable MediaSessionImpl session = getSession();
      if (session == null) {
        return;
      }
      session.verifyApplicationThread();
      @Nullable PlayerWrapper player = this.player.get();
      if (player == null) {
        return;
      }
      session.playerInfo =
          session.playerInfo.copyWithMaxSeekToPreviousPositionMs(maxSeekToPreviousPositionMs);
      session.onPlayerInfoChangedHandler.sendPlayerInfoChangedMessage(
          /* excludeTimeline= */ true, /* excludeTracks= */ true);
    }

    @Nullable
    private MediaSessionImpl getSession() {
      return this.session.get();
    }
  }

  /**
   * A handler for double click detection.
   *
   * <p>All methods must be called on the application thread.
   */
  private class MediaPlayPauseKeyHandler extends Handler {

    @Nullable private Runnable playPauseTask;

    public MediaPlayPauseKeyHandler(Looper applicationLooper) {
      super(applicationLooper);
    }

    public void setPendingPlayPauseTask(ControllerInfo controllerInfo, KeyEvent keyEvent) {
      playPauseTask =
          () -> {
            if (isMediaNotificationController(controllerInfo)) {
              applyMediaButtonKeyEvent(keyEvent, /* doubleTapCompleted= */ false);
            } else {
              sessionLegacyStub.handleMediaPlayPauseOnHandler(
                  checkNotNull(controllerInfo.getRemoteUserInfo()));
            }
            playPauseTask = null;
          };
      postDelayed(playPauseTask, ViewConfiguration.getDoubleTapTimeout());
    }

    @Nullable
    public Runnable clearPendingPlayPauseTask() {
      if (playPauseTask != null) {
        removeCallbacks(playPauseTask);
        Runnable task = playPauseTask;
        playPauseTask = null;
        return task;
      }
      return null;
    }

    public boolean hasPendingPlayPauseTask() {
      return playPauseTask != null;
    }

    public void flush() {
      @Nullable Runnable task = clearPendingPlayPauseTask();
      if (task != null) {
        postOrRun(this, task);
      }
    }
  }

  private class PlayerInfoChangedHandler extends Handler {

    private static final int MSG_PLAYER_INFO_CHANGED = 1;

    private boolean excludeTimeline;
    private boolean excludeTracks;

    public PlayerInfoChangedHandler(Looper looper) {
      super(looper);
      excludeTimeline = true;
      excludeTracks = true;
    }

    @Override
    public void handleMessage(Message msg) {
      if (msg.what == MSG_PLAYER_INFO_CHANGED) {
        playerInfo =
            playerInfo.copyWithTimelineAndSessionPositionInfo(
                getPlayerWrapper().getCurrentTimelineWithCommandCheck(),
                getPlayerWrapper().createSessionPositionInfoForBundling(),
                playerInfo.timelineChangeReason);
        dispatchOnPlayerInfoChanged(playerInfo, excludeTimeline, excludeTracks);
        excludeTimeline = true;
        excludeTracks = true;
      } else {
        throw new IllegalStateException("Invalid message what=" + msg.what);
      }
    }

    public boolean hasPendingPlayerInfoChangedUpdate() {
      return hasMessages(MSG_PLAYER_INFO_CHANGED);
    }

    public void sendPlayerInfoChangedMessage(boolean excludeTimeline, boolean excludeTracks) {
      this.excludeTimeline = this.excludeTimeline && excludeTimeline;
      this.excludeTracks = this.excludeTracks && excludeTracks;
      if (!hasMessages(MSG_PLAYER_INFO_CHANGED)) {
        sendEmptyMessage(MSG_PLAYER_INFO_CHANGED);
      }
    }
  }
}<|MERGE_RESOLUTION|>--- conflicted
+++ resolved
@@ -152,11 +152,8 @@
   private long sessionPositionUpdateDelayMs;
   private boolean isMediaNotificationControllerConnected;
   private ImmutableList<CommandButton> customLayout;
-<<<<<<< HEAD
-=======
   private ImmutableList<CommandButton> mediaButtonPreferences;
   private Bundle sessionExtras;
->>>>>>> 76088cd6
 
   @SuppressWarnings("argument.type.incompatible") // Using this in System.identityHashCode
   public MediaSessionImpl(
@@ -170,6 +167,7 @@
       ImmutableList<CommandButton> commandButtonsForMediaItems,
       MediaSession.Callback callback,
       Bundle tokenExtras,
+      Bundle sessionExtras,
       BitmapLoader bitmapLoader,
       boolean playIfSuppressed,
       boolean isPeriodicPositionUpdateEnabled) {
@@ -190,6 +188,7 @@
     this.mediaButtonPreferences = mediaButtonPreferences;
     this.commandButtonsForMediaItems = commandButtonsForMediaItems;
     this.callback = callback;
+    this.sessionExtras = sessionExtras;
     this.bitmapLoader = bitmapLoader;
     this.playIfSuppressed = playIfSuppressed;
     this.isPeriodicPositionUpdateEnabled = isPeriodicPositionUpdateEnabled;
@@ -426,7 +425,7 @@
         && controllerInfo
             .getConnectionHints()
             .getBoolean(
-                MediaNotificationManager.KEY_MEDIA_NOTIFICATION_MANAGER, /* defaultValue= */ false);
+                MediaController.KEY_MEDIA_NOTIFICATION_CONTROLLER_FLAG, /* defaultValue= */ false);
   }
 
   /**
@@ -562,6 +561,7 @@
   }
 
   public void setSessionExtras(Bundle sessionExtras) {
+    this.sessionExtras = sessionExtras;
     dispatchRemoteControllerTaskWithoutReturn(
         (controller, seq) -> controller.onSessionExtrasChanged(seq, sessionExtras));
   }
@@ -570,7 +570,15 @@
     if (sessionStub.getConnectedControllersManager().isConnected(controller)) {
       dispatchRemoteControllerTaskWithoutReturn(
           controller, (callback, seq) -> callback.onSessionExtrasChanged(seq, sessionExtras));
-    }
+      if (isMediaNotificationController(controller)) {
+        dispatchRemoteControllerTaskToLegacyStub(
+            (callback, seq) -> callback.onSessionExtrasChanged(seq, sessionExtras));
+      }
+    }
+  }
+
+  public Bundle getSessionExtras() {
+    return sessionExtras;
   }
 
   public BitmapLoader getBitmapLoader() {
