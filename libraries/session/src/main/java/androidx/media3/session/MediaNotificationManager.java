--- conflicted
+++ resolved
@@ -55,6 +55,8 @@
  */
 /* package */ final class MediaNotificationManager {
 
+  /* package */ static final String KEY_MEDIA_NOTIFICATION_MANAGER =
+      "androidx.media3.session.MediaNotificationManager";
   private static final String TAG = "MediaNtfMng";
 
   private final MediaSessionService mediaSessionService;
@@ -90,7 +92,7 @@
     }
     MediaControllerListener listener = new MediaControllerListener(mediaSessionService, session);
     Bundle connectionHints = new Bundle();
-    connectionHints.putBoolean(MediaController.KEY_MEDIA_NOTIFICATION_CONTROLLER_FLAG, true);
+    connectionHints.putBoolean(KEY_MEDIA_NOTIFICATION_MANAGER, true);
     ListenableFuture<MediaController> controllerFuture =
         new MediaController.Builder(mediaSessionService, session.getToken())
             .setConnectionHints(connectionHints)
@@ -260,11 +262,7 @@
   @Nullable
   private MediaController getConnectedControllerForSession(MediaSession session) {
     ListenableFuture<MediaController> controller = controllerMap.get(session);
-<<<<<<< HEAD
-    if (controller == null || !controller.isDone()) {
-=======
     if (controller == null) {
->>>>>>> f6fe90f3
       return null;
     }
     try {
