--- conflicted
+++ resolved
@@ -65,7 +65,7 @@
     Bundle bundle = bundlingExclusions.toBundle();
 
     PlayerInfo.BundlingExclusions resultingBundlingExclusions =
-        PlayerInfo.BundlingExclusions.CREATOR.fromBundle(bundle);
+        PlayerInfo.BundlingExclusions.fromBundle(bundle);
 
     assertThat(resultingBundlingExclusions).isEqualTo(bundlingExclusions);
   }
@@ -163,12 +163,8 @@
             .setVideoSize(new VideoSize(/* width= */ 1024, /* height= */ 768))
             .build();
 
-<<<<<<< HEAD
-    PlayerInfo infoAfterBundling = PlayerInfo.CREATOR.fromBundle(playerInfo.toBundle());
-=======
     PlayerInfo infoAfterBundling =
         PlayerInfo.fromBundle(playerInfo.toBundleInProcess(), MediaSessionStub.VERSION_INT);
->>>>>>> 76088cd6
 
     assertThat(infoAfterBundling.oldPositionInfo.mediaItemIndex).isEqualTo(5);
     assertThat(infoAfterBundling.oldPositionInfo.periodIndex).isEqualTo(4);
@@ -288,7 +284,7 @@
             .build();
 
     PlayerInfo infoAfterBundling =
-        PlayerInfo.CREATOR.fromBundle(
+        PlayerInfo.fromBundle(
             playerInfo
                 .filterByAvailableCommands(
                     new Player.Commands.Builder()
@@ -410,7 +406,7 @@
             .build();
 
     PlayerInfo infoAfterBundling =
-        PlayerInfo.CREATOR.fromBundle(
+        PlayerInfo.fromBundle(
             playerInfo
                 .filterByAvailableCommands(
                     new Player.Commands.Builder()
@@ -480,7 +476,7 @@
             .build();
 
     PlayerInfo infoAfterBundling =
-        PlayerInfo.CREATOR.fromBundle(
+        PlayerInfo.fromBundle(
             playerInfo
                 .filterByAvailableCommands(
                     new Player.Commands.Builder()
@@ -501,7 +497,7 @@
     PlayerInfo playerInfo = new PlayerInfo.Builder(PlayerInfo.DEFAULT).setVolume(0.5f).build();
 
     PlayerInfo infoAfterBundling =
-        PlayerInfo.CREATOR.fromBundle(
+        PlayerInfo.fromBundle(
             playerInfo
                 .filterByAvailableCommands(
                     new Player.Commands.Builder()
@@ -522,7 +518,7 @@
         new PlayerInfo.Builder(PlayerInfo.DEFAULT).setDeviceVolume(10).setDeviceMuted(true).build();
 
     PlayerInfo infoAfterBundling =
-        PlayerInfo.CREATOR.fromBundle(
+        PlayerInfo.fromBundle(
             playerInfo
                 .filterByAvailableCommands(
                     new Player.Commands.Builder()
@@ -547,7 +543,7 @@
             .build();
 
     PlayerInfo infoAfterBundling =
-        PlayerInfo.CREATOR.fromBundle(
+        PlayerInfo.fromBundle(
             playerInfo
                 .filterByAvailableCommands(
                     new Player.Commands.Builder()
@@ -570,7 +566,7 @@
             .build();
 
     PlayerInfo infoAfterBundling =
-        PlayerInfo.CREATOR.fromBundle(
+        PlayerInfo.fromBundle(
             playerInfo
                 .filterByAvailableCommands(
                     new Player.Commands.Builder()
@@ -601,7 +597,7 @@
             .build();
 
     PlayerInfo infoAfterBundling =
-        PlayerInfo.CREATOR.fromBundle(
+        PlayerInfo.fromBundle(
             playerInfo
                 .filterByAvailableCommands(
                     new Player.Commands.Builder()
@@ -618,12 +614,8 @@
 
   @Test
   public void toBundleFromBundle_withDefaultValues_restoresAllData() {
-<<<<<<< HEAD
-    PlayerInfo roundTripValue = PlayerInfo.CREATOR.fromBundle(PlayerInfo.DEFAULT.toBundle());
-=======
     PlayerInfo roundTripValue =
         PlayerInfo.fromBundle(PlayerInfo.DEFAULT.toBundleInProcess(), MediaSessionStub.VERSION_INT);
->>>>>>> 76088cd6
 
     assertThat(roundTripValue.oldPositionInfo).isEqualTo(PlayerInfo.DEFAULT.oldPositionInfo);
     assertThat(roundTripValue.newPositionInfo).isEqualTo(PlayerInfo.DEFAULT.newPositionInfo);
@@ -669,17 +661,15 @@
   }
 
   @Test
-  public void toBundle_withDefaultValues_omitsAllData() {
+  public void toBundleForRemoteProcess_withDefaultValues_omitsAllData() {
     Bundle bundle =
-        PlayerInfo.DEFAULT.toBundle(/* controllerInterfaceVersion= */ Integer.MAX_VALUE);
+        PlayerInfo.DEFAULT.toBundleForRemoteProcess(
+            /* controllerInterfaceVersion= */ Integer.MAX_VALUE);
 
     assertThat(bundle.isEmpty()).isTrue();
   }
 
   @Test
-<<<<<<< HEAD
-  public void toBundle_withDefaultValuesForControllerInterfaceBefore3_includesPositionInfos() {
-=======
   public void
       toBundleForRemoteProcess_withDefaultValuesForControllerInterfaceBefore6_includesSeekLimits() {
     // Controller before version 6 uses 0 values for the three seek limit default values. The
@@ -697,10 +687,10 @@
   @Test
   public void
       toBundleForRemoteProcess_withDefaultValuesForControllerInterfaceBefore3_includesPositionInfos() {
->>>>>>> 76088cd6
     // Controller before version 3 uses invalid default values for indices in (Session)PositionInfo.
     // The Bundle should always include these fields to avoid using the invalid defaults.
-    Bundle bundle = PlayerInfo.DEFAULT.toBundle(/* controllerInterfaceVersion= */ 2);
+    Bundle bundle =
+        PlayerInfo.DEFAULT.toBundleForRemoteProcess(/* controllerInterfaceVersion= */ 2);
 
     assertThat(bundle.keySet())
         .containsAtLeast(
