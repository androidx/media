--- conflicted
+++ resolved
@@ -65,7 +65,7 @@
     Bundle bundle = bundlingExclusions.toBundle();
 
     PlayerInfo.BundlingExclusions resultingBundlingExclusions =
-        PlayerInfo.BundlingExclusions.fromBundle(bundle);
+        PlayerInfo.BundlingExclusions.CREATOR.fromBundle(bundle);
 
     assertThat(resultingBundlingExclusions).isEqualTo(bundlingExclusions);
   }
@@ -163,11 +163,7 @@
             .setVideoSize(new VideoSize(/* width= */ 1024, /* height= */ 768))
             .build();
 
-<<<<<<< HEAD
-    PlayerInfo infoAfterBundling = PlayerInfo.fromBundle(playerInfo.toBundle());
-=======
     PlayerInfo infoAfterBundling = PlayerInfo.CREATOR.fromBundle(playerInfo.toBundle());
->>>>>>> f6fe90f3
 
     assertThat(infoAfterBundling.oldPositionInfo.mediaItemIndex).isEqualTo(5);
     assertThat(infoAfterBundling.oldPositionInfo.periodIndex).isEqualTo(4);
@@ -287,11 +283,7 @@
             .build();
 
     PlayerInfo infoAfterBundling =
-<<<<<<< HEAD
-        PlayerInfo.fromBundle(
-=======
-        PlayerInfo.CREATOR.fromBundle(
->>>>>>> f6fe90f3
+        PlayerInfo.CREATOR.fromBundle(
             playerInfo
                 .filterByAvailableCommands(
                     new Player.Commands.Builder()
@@ -412,11 +404,7 @@
             .build();
 
     PlayerInfo infoAfterBundling =
-<<<<<<< HEAD
-        PlayerInfo.fromBundle(
-=======
-        PlayerInfo.CREATOR.fromBundle(
->>>>>>> f6fe90f3
+        PlayerInfo.CREATOR.fromBundle(
             playerInfo
                 .filterByAvailableCommands(
                     new Player.Commands.Builder()
@@ -485,11 +473,7 @@
             .build();
 
     PlayerInfo infoAfterBundling =
-<<<<<<< HEAD
-        PlayerInfo.fromBundle(
-=======
-        PlayerInfo.CREATOR.fromBundle(
->>>>>>> f6fe90f3
+        PlayerInfo.CREATOR.fromBundle(
             playerInfo
                 .filterByAvailableCommands(
                     new Player.Commands.Builder()
@@ -509,11 +493,7 @@
     PlayerInfo playerInfo = new PlayerInfo.Builder(PlayerInfo.DEFAULT).setVolume(0.5f).build();
 
     PlayerInfo infoAfterBundling =
-<<<<<<< HEAD
-        PlayerInfo.fromBundle(
-=======
-        PlayerInfo.CREATOR.fromBundle(
->>>>>>> f6fe90f3
+        PlayerInfo.CREATOR.fromBundle(
             playerInfo
                 .filterByAvailableCommands(
                     new Player.Commands.Builder()
@@ -533,11 +513,7 @@
         new PlayerInfo.Builder(PlayerInfo.DEFAULT).setDeviceVolume(10).setDeviceMuted(true).build();
 
     PlayerInfo infoAfterBundling =
-<<<<<<< HEAD
-        PlayerInfo.fromBundle(
-=======
-        PlayerInfo.CREATOR.fromBundle(
->>>>>>> f6fe90f3
+        PlayerInfo.CREATOR.fromBundle(
             playerInfo
                 .filterByAvailableCommands(
                     new Player.Commands.Builder()
@@ -561,11 +537,7 @@
             .build();
 
     PlayerInfo infoAfterBundling =
-<<<<<<< HEAD
-        PlayerInfo.fromBundle(
-=======
-        PlayerInfo.CREATOR.fromBundle(
->>>>>>> f6fe90f3
+        PlayerInfo.CREATOR.fromBundle(
             playerInfo
                 .filterByAvailableCommands(
                     new Player.Commands.Builder()
@@ -587,11 +559,7 @@
             .build();
 
     PlayerInfo infoAfterBundling =
-<<<<<<< HEAD
-        PlayerInfo.fromBundle(
-=======
-        PlayerInfo.CREATOR.fromBundle(
->>>>>>> f6fe90f3
+        PlayerInfo.CREATOR.fromBundle(
             playerInfo
                 .filterByAvailableCommands(
                     new Player.Commands.Builder()
@@ -621,11 +589,7 @@
             .build();
 
     PlayerInfo infoAfterBundling =
-<<<<<<< HEAD
-        PlayerInfo.fromBundle(
-=======
-        PlayerInfo.CREATOR.fromBundle(
->>>>>>> f6fe90f3
+        PlayerInfo.CREATOR.fromBundle(
             playerInfo
                 .filterByAvailableCommands(
                     new Player.Commands.Builder()
@@ -641,11 +605,7 @@
 
   @Test
   public void toBundleFromBundle_withDefaultValues_restoresAllData() {
-<<<<<<< HEAD
-    PlayerInfo roundTripValue = PlayerInfo.fromBundle(PlayerInfo.DEFAULT.toBundle());
-=======
     PlayerInfo roundTripValue = PlayerInfo.CREATOR.fromBundle(PlayerInfo.DEFAULT.toBundle());
->>>>>>> f6fe90f3
 
     assertThat(roundTripValue.oldPositionInfo).isEqualTo(PlayerInfo.DEFAULT.oldPositionInfo);
     assertThat(roundTripValue.newPositionInfo).isEqualTo(PlayerInfo.DEFAULT.newPositionInfo);
@@ -691,34 +651,18 @@
   }
 
   @Test
-<<<<<<< HEAD
-  public void toBundleForRemoteProcess_withDefaultValues_omitsAllData() {
-    Bundle bundle =
-        PlayerInfo.DEFAULT.toBundleForRemoteProcess(
-            /* controllerInterfaceVersion= */ Integer.MAX_VALUE);
-=======
   public void toBundle_withDefaultValues_omitsAllData() {
     Bundle bundle =
         PlayerInfo.DEFAULT.toBundle(/* controllerInterfaceVersion= */ Integer.MAX_VALUE);
->>>>>>> f6fe90f3
 
     assertThat(bundle.isEmpty()).isTrue();
   }
 
   @Test
-<<<<<<< HEAD
-  public void
-      toBundleForRemoteProcess_withDefaultValuesForControllerInterfaceBefore3_includesPositionInfos() {
-    // Controller before version 3 uses invalid default values for indices in (Session)PositionInfo.
-    // The Bundle should always include these fields to avoid using the invalid defaults.
-    Bundle bundle =
-        PlayerInfo.DEFAULT.toBundleForRemoteProcess(/* controllerInterfaceVersion= */ 2);
-=======
   public void toBundle_withDefaultValuesForControllerInterfaceBefore3_includesPositionInfos() {
     // Controller before version 3 uses invalid default values for indices in (Session)PositionInfo.
     // The Bundle should always include these fields to avoid using the invalid defaults.
     Bundle bundle = PlayerInfo.DEFAULT.toBundle(/* controllerInterfaceVersion= */ 2);
->>>>>>> f6fe90f3
 
     assertThat(bundle.keySet())
         .containsAtLeast(
