/*
 * Copyright 2022 The Android Open Source Project
 *
 * Licensed under the Apache License, Version 2.0 (the "License");
 * you may not use this file except in compliance with the License.
 * You may obtain a copy of the License at
 *
 *      http://www.apache.org/licenses/LICENSE-2.0
 *
 * Unless required by applicable law or agreed to in writing, software
 * distributed under the License is distributed on an "AS IS" BASIS,
 * WITHOUT WARRANTIES OR CONDITIONS OF ANY KIND, either express or implied.
 * See the License for the specific language governing permissions and
 * limitations under the License.
 */
package androidx.media3.exoplayer.rtsp.reader;

import static androidx.media3.common.util.Assertions.checkNotNull;
import static androidx.media3.common.util.Assertions.checkState;
import static androidx.media3.common.util.Assertions.checkStateNotNull;

import androidx.media3.common.C;
import androidx.media3.common.util.Log;
import androidx.media3.common.util.ParsableByteArray;
import androidx.media3.common.util.Util;
import androidx.media3.exoplayer.rtsp.RtpPacket;
import androidx.media3.exoplayer.rtsp.RtpPayloadFormat;
import androidx.media3.extractor.ExtractorOutput;
import androidx.media3.extractor.TrackOutput;
import org.checkerframework.checker.nullness.qual.MonotonicNonNull;

/**
 * Parses a VP8 byte stream carried on RTP packets, and extracts VP8 individual video frames as
 * defined in RFC7741.
 */
/* package */ final class RtpVp8Reader implements RtpPayloadReader {
  private static final String TAG = "RtpVP8Reader";

  /** VP8 uses a 90 KHz media clock (RFC7741 Section 4.1). */
  private static final long MEDIA_CLOCK_FREQUENCY = 90_000;

  private final RtpPayloadFormat payloadFormat;

  private @MonotonicNonNull TrackOutput trackOutput;

  /**
   * First received RTP timestamp. All RTP timestamps are dimension-less, the time base is defined
   * by {@link #MEDIA_CLOCK_FREQUENCY}.
   */
  private long firstReceivedTimestamp;

  private int previousSequenceNumber;
  /** The combined size of a sample that is fragmented into multiple RTP packets. */
  private int fragmentedSampleSizeBytes;

  private long fragmentedSampleTimeUs;

  private long startTimeOffsetUs;
  /**
   * Whether the first packet of one VP8 frame is received. A VP8 frame can be split into two RTP
   * packets.
   */
  private boolean gotFirstPacketOfVp8Frame;

  private boolean isKeyFrame;
  private boolean isOutputFormatSet;

  /** Creates an instance. */
  public RtpVp8Reader(RtpPayloadFormat payloadFormat) {
    this.payloadFormat = payloadFormat;
    firstReceivedTimestamp = C.TIME_UNSET;
    previousSequenceNumber = C.INDEX_UNSET;
    fragmentedSampleSizeBytes = C.LENGTH_UNSET;
    fragmentedSampleTimeUs = C.TIME_UNSET;
    // The start time offset must be 0 until the first seek.
    startTimeOffsetUs = 0;
    gotFirstPacketOfVp8Frame = false;
    isKeyFrame = false;
    isOutputFormatSet = false;
  }

  @Override
  public void createTracks(ExtractorOutput extractorOutput, int trackId) {
    trackOutput = extractorOutput.track(trackId, C.TRACK_TYPE_VIDEO);
    trackOutput.format(payloadFormat.format);
  }

  @Override
  public void onReceivingFirstPacket(long timestamp, int sequenceNumber) {
    checkState(firstReceivedTimestamp == C.TIME_UNSET);
    firstReceivedTimestamp = timestamp;
  }

  @Override
  public void consume(
      ParsableByteArray data, long timestamp, int sequenceNumber, boolean rtpMarker) {
    checkStateNotNull(trackOutput);

    boolean isValidVP8Descriptor = validateVp8Descriptor(data, sequenceNumber);
    if (isValidVP8Descriptor) {
      //  VP8 Payload Header is defined in RFC7741 Section 4.3.
      if (fragmentedSampleSizeBytes == C.LENGTH_UNSET && gotFirstPacketOfVp8Frame) {
        isKeyFrame = (data.peekUnsignedByte() & 0x01) == 0;
      }
      if (!isOutputFormatSet) {
        // Parsing frame data to get width and height, RFC6386 Section 19.1.
        int currPosition = data.getPosition();
        // Skips the frame_tag and start_code.
        data.setPosition(currPosition + 6);
        // RFC6386 Section 19.1 specifically uses little endian.
        int width = data.readLittleEndianUnsignedShort() & 0x3fff;
        int height = data.readLittleEndianUnsignedShort() & 0x3fff;
        data.setPosition(currPosition);

        if (width != payloadFormat.format.width || height != payloadFormat.format.height) {
          trackOutput.format(
              payloadFormat.format.buildUpon().setWidth(width).setHeight(height).build());
        }
        isOutputFormatSet = true;
      }

      int fragmentSize = data.bytesLeft();
      trackOutput.sampleData(data, fragmentSize);
      if (fragmentedSampleSizeBytes == C.LENGTH_UNSET) {
        fragmentedSampleSizeBytes = fragmentSize;
      } else {
        fragmentedSampleSizeBytes += fragmentSize;
      }

      fragmentedSampleTimeUs = toSampleUs(startTimeOffsetUs, timestamp, firstReceivedTimestamp);

      if (rtpMarker) {
        outputSampleMetadataForFragmentedPackets();
      }
      previousSequenceNumber = sequenceNumber;
    }
  }

  @Override
  public void seek(long nextRtpTimestamp, long timeUs) {
    firstReceivedTimestamp = nextRtpTimestamp;
    fragmentedSampleSizeBytes = C.LENGTH_UNSET;
    startTimeOffsetUs = timeUs;
  }

  /**
   * Returns {@code true} and sets the {@link ParsableByteArray#getPosition() payload.position} to
   * the end of the descriptor, if a valid VP8 descriptor is present.
   */
  private boolean validateVp8Descriptor(ParsableByteArray payload, int packetSequenceNumber) {
    // VP8 Payload Descriptor is defined in RFC7741 Section 4.2.
    int header = payload.readUnsignedByte();
    // TODO(b/198620566) Consider using ParsableBitArray.
    // For start of VP8 partition S=1 and PID=0 as per RFC7741 Section 4.2.
    if ((header & 0x10) == 0x10 && (header & 0x07) == 0) {
      if (gotFirstPacketOfVp8Frame && fragmentedSampleSizeBytes > 0) {
        // Received new VP8 fragment, output data of previous fragment to decoder.
        outputSampleMetadataForFragmentedPackets();
      }
      gotFirstPacketOfVp8Frame = true;
    } else if (gotFirstPacketOfVp8Frame) {
      // Check that this packet is in the sequence of the previous packet.
      int expectedSequenceNumber = RtpPacket.getNextSequenceNumber(previousSequenceNumber);
      if (packetSequenceNumber < expectedSequenceNumber) {
        Log.w(
            TAG,
            Util.formatInvariant(
                "Received RTP packet with unexpected sequence number. Expected: %d; received: %d."
                    + " Dropping packet.",
                expectedSequenceNumber, packetSequenceNumber));
        return false;
      }
    } else {
      Log.w(TAG, "RTP packet is not the start of a new VP8 partition, skipping.");
      return false;
    }

    // Check if optional X header is present.
    if ((header & 0x80) != 0) {
      int xHeader = payload.readUnsignedByte();

      // Check if optional I header is present.
      if ((xHeader & 0x80) != 0) {
        int iHeader = payload.readUnsignedByte();
        // Check if I header's M bit is present.
        if ((iHeader & 0x80) != 0) {
          payload.skipBytes(1);
        }
      }

      // Check if optional L header is present.
      if ((xHeader & 0x40) != 0) {
        payload.skipBytes(1);
      }

      // Check if optional T or K header(s) is present.
      if ((xHeader & 0x20) != 0 || (xHeader & 0x10) != 0) {
        payload.skipBytes(1);
      }
    }
    return true;
  }

  /**
   * Outputs sample metadata of the received fragmented packets.
   *
   * <p>Call this method only after receiving an end of a VP8 partition.
   */
  private void outputSampleMetadataForFragmentedPackets() {
<<<<<<< HEAD
    trackOutput.sampleMetadata(
        sampleTimeUsOfFragmentedSample,
        isKeyFrame ? C.BUFFER_FLAG_KEY_FRAME : 0,
        fragmentedSampleSizeBytes,
        /* offset= */ 0,
        /* cryptoData= */ null);
    fragmentedSampleSizeBytes = C.LENGTH_UNSET;
    sampleTimeUsOfFragmentedSample = C.TIME_UNSET;
=======
    checkNotNull(trackOutput)
        .sampleMetadata(
            fragmentedSampleTimeUs,
            isKeyFrame ? C.BUFFER_FLAG_KEY_FRAME : 0,
            fragmentedSampleSizeBytes,
            /* offset= */ 0,
            /* cryptoData= */ null);
    fragmentedSampleSizeBytes = 0;
    fragmentedSampleTimeUs = C.TIME_UNSET;
>>>>>>> 7954eeb3
    gotFirstPacketOfVp8Frame = false;
  }

  private static long toSampleUs(
      long startTimeOffsetUs, long rtpTimestamp, long firstReceivedRtpTimestamp) {
    return startTimeOffsetUs
        + Util.scaleLargeTimestamp(
            (rtpTimestamp - firstReceivedRtpTimestamp),
            /* multiplier= */ C.MICROS_PER_SECOND,
            /* divisor= */ MEDIA_CLOCK_FREQUENCY);
  }
}<|MERGE_RESOLUTION|>--- conflicted
+++ resolved
@@ -207,7 +207,6 @@
    * <p>Call this method only after receiving an end of a VP8 partition.
    */
   private void outputSampleMetadataForFragmentedPackets() {
-<<<<<<< HEAD
     trackOutput.sampleMetadata(
         sampleTimeUsOfFragmentedSample,
         isKeyFrame ? C.BUFFER_FLAG_KEY_FRAME : 0,
@@ -216,17 +215,6 @@
         /* cryptoData= */ null);
     fragmentedSampleSizeBytes = C.LENGTH_UNSET;
     sampleTimeUsOfFragmentedSample = C.TIME_UNSET;
-=======
-    checkNotNull(trackOutput)
-        .sampleMetadata(
-            fragmentedSampleTimeUs,
-            isKeyFrame ? C.BUFFER_FLAG_KEY_FRAME : 0,
-            fragmentedSampleSizeBytes,
-            /* offset= */ 0,
-            /* cryptoData= */ null);
-    fragmentedSampleSizeBytes = 0;
-    fragmentedSampleTimeUs = C.TIME_UNSET;
->>>>>>> 7954eeb3
     gotFirstPacketOfVp8Frame = false;
   }
 
