--- conflicted
+++ resolved
@@ -714,18 +714,8 @@
   }
 
   /**
-<<<<<<< HEAD
-   * Calls {@link Player#play()}, runs tasks of the main {@link Looper} until the {@code player}
-   * reaches the specified media item or a playback error occurs.
-   *
-   * <p>The playback thread is automatically blocked from making further progress after reaching the
-   * media item and will only be unblocked by other {@code run/playUntil...} methods, custom {@link
-   * RobolectricUtil#runMainLooperUntil} conditions or an explicit {@link
-   * ThreadTestUtil#unblockThreadsWaitingForProgressOnCurrentLooper()} on the main thread.
-=======
    * Calls {@link Player#play()} then runs tasks of the main {@link Looper} until the {@code player}
    * reaches the specified media item or a playback error occurs.
->>>>>>> 47964ff6
    *
    * <p>The playback thread is automatically blocked from making further progress after reaching the
    * media item and will only be unblocked by other {@code runUntil/playUntil...} methods, custom
