/*
 * Copyright 2022 The Android Open Source Project
 *
 * Licensed under the Apache License, Version 2.0 (the "License");
 * you may not use this file except in compliance with the License.
 * You may obtain a copy of the License at
 *
 *      http://www.apache.org/licenses/LICENSE-2.0
 *
 * Unless required by applicable law or agreed to in writing, software
 * distributed under the License is distributed on an "AS IS" BASIS,
 * WITHOUT WARRANTIES OR CONDITIONS OF ANY KIND, either express or implied.
 * See the License for the specific language governing permissions and
 * limitations under the License.
 */
package androidx.media3.decoder.midi;

import static androidx.media3.common.util.Assertions.checkNotNull;
import static androidx.media3.common.util.Assertions.checkState;
import static androidx.media3.common.util.Assertions.checkStateNotNull;
import static java.lang.annotation.ElementType.TYPE_USE;

import androidx.annotation.IntDef;
import androidx.annotation.Nullable;
import androidx.media3.common.C;
import androidx.media3.common.DataReader;
import androidx.media3.common.Format;
import androidx.media3.common.MimeTypes;
import androidx.media3.common.ParserException;
import androidx.media3.common.util.ParsableByteArray;
import androidx.media3.common.util.UnstableApi;
import androidx.media3.common.util.Util;
import androidx.media3.extractor.Extractor;
import androidx.media3.extractor.ExtractorInput;
import androidx.media3.extractor.ExtractorOutput;
import androidx.media3.extractor.PositionHolder;
import androidx.media3.extractor.SeekMap;
import androidx.media3.extractor.SeekPoint;
import androidx.media3.extractor.TrackOutput;
import com.google.common.primitives.Ints;
import java.io.IOException;
import java.lang.annotation.Documented;
import java.lang.annotation.Retention;
import java.lang.annotation.RetentionPolicy;
import java.lang.annotation.Target;
import java.util.ArrayList;
import java.util.PriorityQueue;
import org.checkerframework.checker.nullness.qual.MonotonicNonNull;

/** Extracts data from MIDI containers. */
@UnstableApi
public final class MidiExtractor implements Extractor, SeekMap {

  @SuppressWarnings("ConstantCaseForConstants")
  private static final int FOURCC_MThd = 0x4d546864;

  @SuppressWarnings("ConstantCaseForConstants")
  private static final int FOURCC_MTrk = 0x4d54726b;

  /**
   * Extractor state for parsing files. One of {@link #STATE_INITIALIZED}, {@link #STATE_LOADING},
   * {@link #STATE_PREPARING_CHUNKS}, {@link #STATE_PARSING_SAMPLES}, or {@link #STATE_RELEASED}.
   */
  @Documented
  @Retention(RetentionPolicy.SOURCE)
  @Target(TYPE_USE)
  @IntDef({
    STATE_INITIALIZED,
    STATE_LOADING,
    STATE_PREPARING_CHUNKS,
    STATE_PARSING_SAMPLES,
    STATE_RELEASED
  })
  private @interface State {}

  private static final int STATE_INITIALIZED = 0;
  private static final int STATE_LOADING = 1;
  private static final int STATE_PREPARING_CHUNKS = 2;
  private static final int STATE_PARSING_SAMPLES = 3;
  private static final int STATE_RELEASED = 4;

  /**
   * The maximum timestamp difference between two consecutive samples output to {@link
   * TrackOutput#sampleMetadata}.
   *
   * <p>The {@link MidiDecoder} will only be called for each sample output by this extractor,
   * meaning that the size of the decoder's PCM output buffers is proportional to the time between
   * two samples output by the extractor. In order to make the PCM output buffers manageable, we
   * periodically produce samples (which may be empty) so as to allow the decoder to produce buffers
   * of a small pre-determined size, which at most can be the PCM that corresponds to the period
   * described by this variable.
   */
  private static final long MAX_SAMPLE_DURATION_US = 100_000;

  private static final int HEADER_LEN_BYTES = 14;
  private final ArrayList<TrackChunk> trackChunkList;
  private final PriorityQueue<TrackChunk> trackPriorityQueue;
  private final ParsableByteArray midiFileData;

  private @State int state;
  private int bytesRead;
  private int ticksPerQuarterNote;
  private long currentTimestampUs;
  private long startTimeUs;
  private @MonotonicNonNull SingleKeyFrameTrackOutput trackOutput;

  public MidiExtractor() {
    state = STATE_INITIALIZED;
    trackChunkList = new ArrayList<>();
    trackPriorityQueue = new PriorityQueue<>();
    midiFileData = new ParsableByteArray(/* limit= */ 512);
  }

  // Extractor implementation.

  @Override
  public void init(ExtractorOutput output) {
    if (state != STATE_INITIALIZED) {
      throw new IllegalStateException();
    }

    trackOutput = new SingleKeyFrameTrackOutput(output.track(0, C.TRACK_TYPE_AUDIO));
    trackOutput.format(
        new Format.Builder()
            .setCodecs(MimeTypes.AUDIO_MIDI)
            .setSampleMimeType(MimeTypes.AUDIO_EXOPLAYER_MIDI)
            .build());
    output.endTracks();
    output.seekMap(this);
    state = STATE_LOADING;
  }

  @Override
  public boolean sniff(ExtractorInput input) throws IOException {
    ParsableByteArray buffer = new ParsableByteArray(/* limit= */ 4);
    input.peekFully(buffer.getData(), /* offset= */ 0, 4);

    return isMidiHeaderIdentifier(buffer);
  }

  @Override
  public void seek(long position, long timeUs) {
    checkState(state != STATE_RELEASED);
    startTimeUs = timeUs;
    if (trackOutput != null) {
      trackOutput.reset();
    }
    if (state == STATE_LOADING) {
      midiFileData.setPosition(0);
      bytesRead = 0;
    } else {
      state = STATE_PREPARING_CHUNKS;
    }
  }

  @Override
  public int read(final ExtractorInput input, PositionHolder seekPosition) throws IOException {
    switch (state) {
      case STATE_LOADING:
        int inputFileSize = Ints.checkedCast(input.getLength());
        int currentDataLength = midiFileData.getData().length;

        // Increase the size of the input byte array if needed.
        if (bytesRead == currentDataLength) {
          // Resize the array to the final file size length, or if unknown, to the current_size *
          // 1.5.
          midiFileData.ensureCapacity(
              (inputFileSize != C.LENGTH_UNSET ? inputFileSize : currentDataLength) * 3 / 2);
        }

        int actualBytesRead =
            input.read(
                /* buffer= */ midiFileData.getData(),
                /* offset= */ bytesRead,
                /* length= */ midiFileData.capacity() - bytesRead);

        if (actualBytesRead != C.RESULT_END_OF_INPUT) {
          bytesRead += actualBytesRead;
          // Continue reading if the final file size is unknown or the amount already read isn't
          // equal to the final file size yet.
          if (inputFileSize == C.LENGTH_UNSET || bytesRead != inputFileSize) {
            return RESULT_CONTINUE;
          }
        }

        midiFileData.setLimit(bytesRead);
        parseTracks();

        state = STATE_PREPARING_CHUNKS;
        return RESULT_CONTINUE;
      case STATE_PREPARING_CHUNKS:
        trackPriorityQueue.clear();
        for (TrackChunk chunk : trackChunkList) {
          chunk.reset();
          chunk.populateFrontTrackEvent();
        }
        trackPriorityQueue.addAll(trackChunkList);

        seekChunksTo(startTimeUs);
        currentTimestampUs = startTimeUs;

        long nextTimestampUs = checkNotNull(trackPriorityQueue.peek()).peekNextTimestampUs();
        if (nextTimestampUs > currentTimestampUs) {
          outputEmptySample();
        }
        state = STATE_PARSING_SAMPLES;
        return RESULT_CONTINUE;
      case STATE_PARSING_SAMPLES:
        TrackChunk nextChunk = checkNotNull(trackPriorityQueue.poll());
        int result = RESULT_END_OF_INPUT;
        long nextCommandTimestampUs = nextChunk.peekNextTimestampUs();

        if (nextCommandTimestampUs != C.TIME_UNSET) {
          if (currentTimestampUs + MAX_SAMPLE_DURATION_US < nextCommandTimestampUs) {
            currentTimestampUs += MAX_SAMPLE_DURATION_US;
            outputEmptySample();
          } else { // Event time is sooner than the maximum threshold.
            currentTimestampUs = nextCommandTimestampUs;
            nextChunk.outputFrontSample(
                checkStateNotNull(trackOutput), /* skipNoteEvents= */ false);
            nextChunk.populateFrontTrackEvent();
          }

          result = RESULT_CONTINUE;
        }

        trackPriorityQueue.add(nextChunk);

        return result;
      case STATE_INITIALIZED:
      case STATE_RELEASED:
      default:
        throw new IllegalStateException();
    }
  }

  @Override
  public void release() {
    trackChunkList.clear();
    trackPriorityQueue.clear();
    midiFileData.reset(/* data= */ Util.EMPTY_BYTE_ARRAY);
    state = STATE_RELEASED;
  }

  // SeekMap implementation.

  @Override
  public boolean isSeekable() {
    return true;
  }

  @Override
  public long getDurationUs() {
    return C.TIME_UNSET;
  }

  @Override
  public SeekPoints getSeekPoints(long timeUs) {
    if (state == STATE_PREPARING_CHUNKS || state == STATE_PARSING_SAMPLES) {
      return new SeekPoints(new SeekPoint(timeUs, HEADER_LEN_BYTES));
    }
    return new SeekPoints(SeekPoint.START);
  }

  // Internal methods.

  private void parseTracks() throws ParserException {
    if (midiFileData.bytesLeft() < HEADER_LEN_BYTES) {
      throw ParserException.createForMalformedContainer(/* message= */ null, /* cause= */ null);
    }

    if (!isMidiHeaderIdentifier(midiFileData)) {
      throw ParserException.createForMalformedContainer(/* message= */ null, /* cause= */ null);
    }

    midiFileData.skipBytes(4); // length (4 bytes)
    int fileFormat = midiFileData.readShort();
    int trackCount = midiFileData.readShort();

    if (trackCount <= 0) {
      throw ParserException.createForMalformedContainer(/* message= */ null, /* cause= */ null);
    }

    ticksPerQuarterNote = midiFileData.readShort();

    for (int currTrackIndex = 0; currTrackIndex < trackCount; currTrackIndex++) {
      int trackLengthBytes = parseTrackChunkHeader();
      byte[] trackEventsBytes = new byte[trackLengthBytes];

      if (midiFileData.bytesLeft() < trackLengthBytes) {
        throw ParserException.createForMalformedContainer(/* message= */ null, /* cause= */ null);
      }

      midiFileData.readBytes(
          /* buffer= */ trackEventsBytes, /* offset= */ 0, /* length= */ trackLengthBytes);

      // TODO(b/228838584): Parse slices of midiFileData instead of instantiating a new array of the
      // event bytes from the entire track.
      ParsableByteArray currentChunkData = new ParsableByteArray(trackEventsBytes);

      TrackChunk trackChunk =
          new TrackChunk(fileFormat, ticksPerQuarterNote, currentChunkData, this::onTempoChanged);
      trackChunkList.add(trackChunk);
    }
  }

  private int parseTrackChunkHeader() throws ParserException {
    if (midiFileData.bytesLeft() < 8) {
      throw ParserException.createForMalformedContainer(/* message= */ null, /* cause= */ null);
    }

    int trackHeaderIdentifier = midiFileData.readInt();

    if (trackHeaderIdentifier != FOURCC_MTrk) {
      throw ParserException.createForMalformedContainer(/* message= */ null, /* cause= */ null);
    }

    int trackLength = midiFileData.readInt();

    if (trackLength <= 0) {
      throw ParserException.createForMalformedContainer(/* message= */ null, /* cause= */ null);
    }

    return trackLength;
  }

  private static boolean isMidiHeaderIdentifier(ParsableByteArray input) {
    int fileHeaderIdentifier = input.readInt();
    return fileHeaderIdentifier == FOURCC_MThd;
  }

  private void onTempoChanged(int tempoBpm, long ticks) {
    // Use the list to notify all chunks because the priority queue has a chunk removed from it
    // in the parsing samples state.
    for (TrackChunk trackChunk : trackChunkList) {
      trackChunk.addTempoChange(tempoBpm, ticks);
    }
  }

  private void outputEmptySample() {
    checkStateNotNull(trackOutput)
        .sampleMetadata(
            currentTimestampUs,
            /* flags= */ 0,
            /* size= */ 0,
            /* offset= */ 0,
            /* cryptoData= */ null);
  }

  private void seekChunksTo(long seekTimeUs) throws ParserException {
    while (!trackPriorityQueue.isEmpty()) {
      TrackChunk nextChunk = checkNotNull(trackPriorityQueue.poll());
      long nextTimestampUs = nextChunk.peekNextTimestampUs();

      if (nextTimestampUs != C.TIME_UNSET && nextTimestampUs < seekTimeUs) {
<<<<<<< HEAD
        nextChunk.outputFrontSample(checkStateNotNull(trackOutput), /* skipNoteEvents= */ true);
=======
        nextChunk.outputFrontSample(
            trackOutput, C.BUFFER_FLAG_KEY_FRAME, /* skipNoteEvents= */ true);
>>>>>>> f6fe90f3
        nextChunk.populateFrontTrackEvent();
        trackPriorityQueue.add(nextChunk);
      }
    }
    trackPriorityQueue.addAll(trackChunkList);
  }

  /**
   * A {@link TrackOutput} wrapper that marks only the first sample as a key-frame.
   *
   * <p>Only the first sample is marked as a key-frame so that seeking requires the player to seek
   * to the beginning of the MIDI input and output all non Note-On and Note-Off events to the {@link
   * MidiDecoder}.
   */
  private static final class SingleKeyFrameTrackOutput implements TrackOutput {
    private final TrackOutput trackOutput;
    private int outputSampleCount;

    private SingleKeyFrameTrackOutput(TrackOutput trackOutput) {
      this.trackOutput = trackOutput;
    }

    @Override
    public void format(Format format) {
      trackOutput.format(format);
    }

    @Override
    public int sampleData(
        DataReader input, int length, boolean allowEndOfInput, @SampleDataPart int sampleDataPart)
        throws IOException {
      return trackOutput.sampleData(input, length, allowEndOfInput, sampleDataPart);
    }

    @Override
    public void sampleData(ParsableByteArray data, int length, @SampleDataPart int sampleDataPart) {
      trackOutput.sampleData(data, length, sampleDataPart);
    }

    @Override
    public void sampleMetadata(
        long timeUs,
        @C.BufferFlags int flags,
        int size,
        int offset,
        @Nullable CryptoData cryptoData) {
      // No MIDI sample should be marked as key-frame
      checkState((flags & C.BUFFER_FLAG_KEY_FRAME) == 0);
      if (outputSampleCount == 0) {
        flags |= C.BUFFER_FLAG_KEY_FRAME;
      }
      trackOutput.sampleMetadata(timeUs, flags, size, offset, cryptoData);
      outputSampleCount++;
    }

    public void reset() {
      outputSampleCount = 0;
    }
  }
}<|MERGE_RESOLUTION|>--- conflicted
+++ resolved
@@ -17,19 +17,17 @@
 
 import static androidx.media3.common.util.Assertions.checkNotNull;
 import static androidx.media3.common.util.Assertions.checkState;
-import static androidx.media3.common.util.Assertions.checkStateNotNull;
 import static java.lang.annotation.ElementType.TYPE_USE;
 
 import androidx.annotation.IntDef;
-import androidx.annotation.Nullable;
 import androidx.media3.common.C;
-import androidx.media3.common.DataReader;
 import androidx.media3.common.Format;
 import androidx.media3.common.MimeTypes;
 import androidx.media3.common.ParserException;
 import androidx.media3.common.util.ParsableByteArray;
 import androidx.media3.common.util.UnstableApi;
 import androidx.media3.common.util.Util;
+import androidx.media3.extractor.DummyTrackOutput;
 import androidx.media3.extractor.Extractor;
 import androidx.media3.extractor.ExtractorInput;
 import androidx.media3.extractor.ExtractorOutput;
@@ -45,7 +43,6 @@
 import java.lang.annotation.Target;
 import java.util.ArrayList;
 import java.util.PriorityQueue;
-import org.checkerframework.checker.nullness.qual.MonotonicNonNull;
 
 /** Extracts data from MIDI containers. */
 @UnstableApi
@@ -102,13 +99,14 @@
   private int ticksPerQuarterNote;
   private long currentTimestampUs;
   private long startTimeUs;
-  private @MonotonicNonNull SingleKeyFrameTrackOutput trackOutput;
+  private TrackOutput trackOutput;
 
   public MidiExtractor() {
     state = STATE_INITIALIZED;
     trackChunkList = new ArrayList<>();
     trackPriorityQueue = new PriorityQueue<>();
     midiFileData = new ParsableByteArray(/* limit= */ 512);
+    trackOutput = new DummyTrackOutput();
   }
 
   // Extractor implementation.
@@ -119,7 +117,7 @@
       throw new IllegalStateException();
     }
 
-    trackOutput = new SingleKeyFrameTrackOutput(output.track(0, C.TRACK_TYPE_AUDIO));
+    trackOutput = output.track(0, C.TRACK_TYPE_AUDIO);
     trackOutput.format(
         new Format.Builder()
             .setCodecs(MimeTypes.AUDIO_MIDI)
@@ -142,9 +140,6 @@
   public void seek(long position, long timeUs) {
     checkState(state != STATE_RELEASED);
     startTimeUs = timeUs;
-    if (trackOutput != null) {
-      trackOutput.reset();
-    }
     if (state == STATE_LOADING) {
       midiFileData.setPosition(0);
       bytesRead = 0;
@@ -216,8 +211,7 @@
             outputEmptySample();
           } else { // Event time is sooner than the maximum threshold.
             currentTimestampUs = nextCommandTimestampUs;
-            nextChunk.outputFrontSample(
-                checkStateNotNull(trackOutput), /* skipNoteEvents= */ false);
+            nextChunk.outputFrontSample(trackOutput);
             nextChunk.populateFrontTrackEvent();
           }
 
@@ -229,8 +223,9 @@
         return result;
       case STATE_INITIALIZED:
       case STATE_RELEASED:
+        throw new IllegalStateException();
       default:
-        throw new IllegalStateException();
+        throw new IllegalStateException(); // Should never happen.
     }
   }
 
@@ -338,13 +333,12 @@
   }
 
   private void outputEmptySample() {
-    checkStateNotNull(trackOutput)
-        .sampleMetadata(
-            currentTimestampUs,
-            /* flags= */ 0,
-            /* size= */ 0,
-            /* offset= */ 0,
-            /* cryptoData= */ null);
+    trackOutput.sampleMetadata(
+        currentTimestampUs,
+        /* flags= */ C.BUFFER_FLAG_KEY_FRAME,
+        /* size= */ 0,
+        /* offset= */ 0,
+        /* cryptoData= */ null);
   }
 
   private void seekChunksTo(long seekTimeUs) throws ParserException {
@@ -353,69 +347,12 @@
       long nextTimestampUs = nextChunk.peekNextTimestampUs();
 
       if (nextTimestampUs != C.TIME_UNSET && nextTimestampUs < seekTimeUs) {
-<<<<<<< HEAD
-        nextChunk.outputFrontSample(checkStateNotNull(trackOutput), /* skipNoteEvents= */ true);
-=======
         nextChunk.outputFrontSample(
             trackOutput, C.BUFFER_FLAG_KEY_FRAME, /* skipNoteEvents= */ true);
->>>>>>> f6fe90f3
         nextChunk.populateFrontTrackEvent();
         trackPriorityQueue.add(nextChunk);
       }
     }
     trackPriorityQueue.addAll(trackChunkList);
   }
-
-  /**
-   * A {@link TrackOutput} wrapper that marks only the first sample as a key-frame.
-   *
-   * <p>Only the first sample is marked as a key-frame so that seeking requires the player to seek
-   * to the beginning of the MIDI input and output all non Note-On and Note-Off events to the {@link
-   * MidiDecoder}.
-   */
-  private static final class SingleKeyFrameTrackOutput implements TrackOutput {
-    private final TrackOutput trackOutput;
-    private int outputSampleCount;
-
-    private SingleKeyFrameTrackOutput(TrackOutput trackOutput) {
-      this.trackOutput = trackOutput;
-    }
-
-    @Override
-    public void format(Format format) {
-      trackOutput.format(format);
-    }
-
-    @Override
-    public int sampleData(
-        DataReader input, int length, boolean allowEndOfInput, @SampleDataPart int sampleDataPart)
-        throws IOException {
-      return trackOutput.sampleData(input, length, allowEndOfInput, sampleDataPart);
-    }
-
-    @Override
-    public void sampleData(ParsableByteArray data, int length, @SampleDataPart int sampleDataPart) {
-      trackOutput.sampleData(data, length, sampleDataPart);
-    }
-
-    @Override
-    public void sampleMetadata(
-        long timeUs,
-        @C.BufferFlags int flags,
-        int size,
-        int offset,
-        @Nullable CryptoData cryptoData) {
-      // No MIDI sample should be marked as key-frame
-      checkState((flags & C.BUFFER_FLAG_KEY_FRAME) == 0);
-      if (outputSampleCount == 0) {
-        flags |= C.BUFFER_FLAG_KEY_FRAME;
-      }
-      trackOutput.sampleMetadata(timeUs, flags, size, offset, cryptoData);
-      outputSampleCount++;
-    }
-
-    public void reset() {
-      outputSampleCount = 0;
-    }
-  }
 }