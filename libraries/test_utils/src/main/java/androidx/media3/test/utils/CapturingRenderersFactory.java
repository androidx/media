/*
 * Copyright (C) 2020 The Android Open Source Project
 *
 * Licensed under the Apache License, Version 2.0 (the "License");
 * you may not use this file except in compliance with the License.
 * You may obtain a copy of the License at
 *
 *      http://www.apache.org/licenses/LICENSE-2.0
 *
 * Unless required by applicable law or agreed to in writing, software
 * distributed under the License is distributed on an "AS IS" BASIS,
 * WITHOUT WARRANTIES OR CONDITIONS OF ANY KIND, either express or implied.
 * See the License for the specific language governing permissions and
 * limitations under the License.
 */
package androidx.media3.test.utils;

import static androidx.media3.common.util.Assertions.checkNotNull;
import static androidx.media3.common.util.Assertions.checkState;

import android.content.Context;
import android.media.MediaCodec;
import android.media.MediaFormat;
import android.os.Bundle;
import android.os.Handler;
import android.os.Looper;
import android.os.PersistableBundle;
import android.util.SparseArray;
import android.view.Surface;
import androidx.annotation.Nullable;
import androidx.annotation.RequiresApi;
import androidx.media3.common.C;
import androidx.media3.common.util.UnstableApi;
import androidx.media3.decoder.CryptoInfo;
import androidx.media3.exoplayer.DefaultRenderersFactory;
import androidx.media3.exoplayer.Renderer;
import androidx.media3.exoplayer.RenderersFactory;
import androidx.media3.exoplayer.audio.AudioRendererEventListener;
import androidx.media3.exoplayer.audio.DefaultAudioSink;
import androidx.media3.exoplayer.audio.MediaCodecAudioRenderer;
import androidx.media3.exoplayer.image.ImageDecoder;
import androidx.media3.exoplayer.image.ImageOutput;
import androidx.media3.exoplayer.image.ImageRenderer;
import androidx.media3.exoplayer.mediacodec.MediaCodecAdapter;
import androidx.media3.exoplayer.mediacodec.MediaCodecSelector;
import androidx.media3.exoplayer.metadata.MetadataOutput;
import androidx.media3.exoplayer.metadata.MetadataRenderer;
import androidx.media3.exoplayer.text.TextOutput;
import androidx.media3.exoplayer.text.TextRenderer;
import androidx.media3.exoplayer.video.MediaCodecVideoRenderer;
import androidx.media3.exoplayer.video.VideoRendererEventListener;
import com.google.common.collect.ArrayListMultimap;
import com.google.common.collect.ImmutableList;
import com.google.common.collect.ImmutableSortedMap;
import com.google.errorprone.annotations.CanIgnoreReturnValue;
import java.io.IOException;
import java.nio.ByteBuffer;
import java.util.ArrayList;
import java.util.Collection;
import java.util.List;
import java.util.Map;
import java.util.concurrent.atomic.AtomicBoolean;

/**
 * A {@link RenderersFactory} that captures interactions with the audio and video {@link
 * MediaCodecAdapter} instances and {@link ImageOutput} instances.
 *
 * <p>The captured interactions can be used in a test assertion via the {@link Dumper.Dumpable}
 * interface.
 */
@UnstableApi
public class CapturingRenderersFactory implements RenderersFactory, Dumper.Dumpable {

  private final Context context;
  private final CapturingMediaCodecAdapter.Factory mediaCodecAdapterFactory;
  private final CapturingAudioSink audioSink;
  private final CapturingImageOutput imageOutput;

  private ImageDecoder.Factory imageDecoderFactory;
  private TextRendererFactory textRendererFactory;

  /**
   * Creates an instance.
   *
   * @param context The {@link Context}.
   */
  public CapturingRenderersFactory(Context context) {
    this.context = context;
    this.mediaCodecAdapterFactory = new CapturingMediaCodecAdapter.Factory(context);
    this.audioSink = new CapturingAudioSink(new DefaultAudioSink.Builder(context).build());
    this.imageOutput = new CapturingImageOutput();
    this.imageDecoderFactory = ImageDecoder.Factory.DEFAULT;
    this.textRendererFactory = TextRenderer::new;
  }

  /**
   * Sets the {@link ImageDecoder.Factory} used by the {@link ImageRenderer}.
   *
   * @param imageDecoderFactory The {@link ImageDecoder.Factory}.
   * @return This factory, for convenience.
   */
  public CapturingRenderersFactory setImageDecoderFactory(
      ImageDecoder.Factory imageDecoderFactory) {
    this.imageDecoderFactory = imageDecoderFactory;
    return this;
  }

  /**
   * Sets the factory for {@link Renderer} instances that handle {@link C#TRACK_TYPE_TEXT} tracks.
   *
   * @param textRendererFactory The {@link TextRendererFactory}.
   * @return This factory, for convenience.
   */
  @CanIgnoreReturnValue
  public CapturingRenderersFactory setTextRendererFactory(TextRendererFactory textRendererFactory) {
    this.textRendererFactory = textRendererFactory;
    return this;
  }

  @Override
  public Renderer[] createRenderers(
      Handler eventHandler,
      VideoRendererEventListener videoRendererEventListener,
      AudioRendererEventListener audioRendererEventListener,
      TextOutput textRendererOutput,
      MetadataOutput metadataRendererOutput) {
    ArrayList<Renderer> renderers = new ArrayList<>();
    renderers.add(
        new CapturingMediaCodecVideoRenderer(
            context,
            mediaCodecAdapterFactory,
            MediaCodecSelector.DEFAULT,
            DefaultRenderersFactory.DEFAULT_ALLOWED_VIDEO_JOINING_TIME_MS,
            /* enableDecoderFallback= */ false,
            eventHandler,
            videoRendererEventListener,
<<<<<<< HEAD
            DefaultRenderersFactory.MAX_DROPPED_VIDEO_FRAME_COUNT_TO_NOTIFY,
            DefaultRenderersFactory.MIN_CONSECUTIVE_DROPPED_VIDEO_FRAME_COUNT_TO_NOTIFY) {
          @Override
          protected boolean shouldDropOutputBuffer(
              long earlyUs, long elapsedRealtimeUs, boolean isLastBuffer) {
            // Do not drop output buffers due to slow processing.
            return false;
          }

          @Override
          protected boolean shouldDropBuffersToKeyframe(
              long earlyUs, long elapsedRealtimeUs, boolean isLastBuffer) {
            // Do not drop output buffers due to slow processing.
            return false;
          }

          @Override
          protected boolean shouldSkipBuffersWithIdenticalReleaseTime() {
            // Do not skip buffers with identical vsync times as we can't control this from tests.
            return false;
          }
        });
=======
            DefaultRenderersFactory.MAX_DROPPED_VIDEO_FRAME_COUNT_TO_NOTIFY));
>>>>>>> 9bb254f6
    renderers.add(
        new MediaCodecAudioRenderer(
            context,
            mediaCodecAdapterFactory,
            MediaCodecSelector.DEFAULT,
            /* enableDecoderFallback= */ false,
            eventHandler,
            audioRendererEventListener,
            audioSink));
    renderers.add(textRendererFactory.create(textRendererOutput, eventHandler.getLooper()));
    renderers.add(new MetadataRenderer(metadataRendererOutput, eventHandler.getLooper()));
    renderers.add(new ImageRenderer(imageDecoderFactory, imageOutput));

    return renderers.toArray(new Renderer[] {});
  }

  @Override
  public void dump(Dumper dumper) {
    mediaCodecAdapterFactory.dump(dumper);
    audioSink.dump(dumper);
    imageOutput.dump(dumper);
  }

  /** A factory for {@link Renderer} instances that handle {@link C#TRACK_TYPE_TEXT} tracks. */
  public interface TextRendererFactory {

    /**
     * Creates a new {@link Renderer} instance for a {@link C#TRACK_TYPE_TEXT} track.
     *
     * @param textOutput A {@link TextOutput} to handle the parsed subtitles.
     * @param outputLooper The looper used to invoke {@code textOutput}.
     */
    Renderer create(TextOutput textOutput, Looper outputLooper);
  }

  /**
   * Returns new instance of a specialized {@link MediaCodecVideoRenderer} that will not drop or
   * skip buffers due to slow processing.
   *
   * @param eventHandler A handler to use when invoking event listeners and outputs.
   * @param videoRendererEventListener An event listener for video renderers.
   * @return a new instance of a specialized {@link MediaCodecVideoRenderer}.
   */
  protected MediaCodecVideoRenderer createMediaCodecVideoRenderer(
      Handler eventHandler, VideoRendererEventListener videoRendererEventListener) {
    return new CapturingMediaCodecVideoRenderer(
        context,
        mediaCodecAdapterFactory,
        MediaCodecSelector.DEFAULT,
        DefaultRenderersFactory.DEFAULT_ALLOWED_VIDEO_JOINING_TIME_MS,
        /* enableDecoderFallback= */ false,
        eventHandler,
        videoRendererEventListener,
        DefaultRenderersFactory.MAX_DROPPED_VIDEO_FRAME_COUNT_TO_NOTIFY);
  }

  /**
   * A {@link MediaCodecVideoRenderer} that will not skip or drop buffers due to slow processing.
   */
  private static class CapturingMediaCodecVideoRenderer extends MediaCodecVideoRenderer {
    private CapturingMediaCodecVideoRenderer(
        Context context,
        MediaCodecAdapter.Factory codecAdapterFactory,
        MediaCodecSelector mediaCodecSelector,
        long allowedJoiningTimeMs,
        boolean enableDecoderFallback,
        @Nullable Handler eventHandler,
        @Nullable VideoRendererEventListener eventListener,
        int maxDroppedFramesToNotify) {
      super(
          context,
          codecAdapterFactory,
          mediaCodecSelector,
          allowedJoiningTimeMs,
          enableDecoderFallback,
          eventHandler,
          eventListener,
          maxDroppedFramesToNotify);
    }

    @Override
    protected boolean shouldDropOutputBuffer(
        long earlyUs, long elapsedRealtimeUs, boolean isLastBuffer) {
      // Do not drop output buffers due to slow processing.
      return false;
    }

    @Override
    protected boolean shouldDropBuffersToKeyframe(
        long earlyUs, long elapsedRealtimeUs, boolean isLastBuffer) {
      // Do not drop output buffers due to slow processing.
      return false;
    }

    @Override
    protected boolean shouldSkipBuffersWithIdenticalReleaseTime() {
      // Do not skip buffers with identical vsync times as we can't control this from tests.
      return false;
    }

    @Override
    protected boolean shouldSkipLateBuffersWhileUsingPlaceholderSurface() {
      // Do not skip buffers while using placeholder surface due to slow processing.
      return false;
    }
  }

  /**
   * A {@link MediaCodecAdapter} that captures interactions and exposes them for test assertions via
   * {@link Dumper.Dumpable}.
   */
  private static class CapturingMediaCodecAdapter implements MediaCodecAdapter, Dumper.Dumpable {

    private static class Factory implements MediaCodecAdapter.Factory, Dumper.Dumpable {

      private final Context context;
      private final List<CapturingMediaCodecAdapter> constructedAdapters;

      private Factory(Context context) {
        this.context = context;
        constructedAdapters = new ArrayList<>();
      }

      @Override
      public MediaCodecAdapter createAdapter(Configuration configuration) throws IOException {
        CapturingMediaCodecAdapter adapter =
            new CapturingMediaCodecAdapter(
                MediaCodecAdapter.Factory.getDefault(context).createAdapter(configuration),
                configuration.codecInfo.name);
        constructedAdapters.add(adapter);
        return adapter;
      }

      @Override
      public void dump(Dumper dumper) {
        ImmutableList<CapturingMediaCodecAdapter> sortedAdapters =
            ImmutableList.sortedCopyOf(
                (adapter1, adapter2) -> adapter1.codecName.compareTo(adapter2.codecName),
                constructedAdapters);
        for (int i = 0; i < sortedAdapters.size(); i++) {
          sortedAdapters.get(i).dump(dumper);
        }
      }
    }

    private static final String INPUT_BUFFER_INTERACTION_TYPE = "inputBuffers";
    private static final String OUTPUT_BUFFER_INTERACTION_TYPE = "outputBuffers";

    private final MediaCodecAdapter delegate;
    // TODO(internal b/175710547): Consider using MediaCodecInfo, but currently Robolectric (v4.5)
    // doesn't correctly implement MediaCodec#getCodecInfo() (getName() works).
    private final String codecName;

    /**
     * The client-owned buffers, keyed by the index used by {@link #dequeueInputBufferIndex()} and
     * {@link #getInputBuffer(int)}, or {@link #dequeueOutputBufferIndex} respectively.
     */
    private final SparseArray<ByteBuffer> dequeuedInputBuffers;

    private final SparseArray<MediaCodec.BufferInfo> dequeuedOutputBuffers;

    /** All interactions recorded with this adapter. */
    private final ArrayListMultimap<String, CapturedInteraction> capturedInteractions;

    private int inputBufferCount;
    private int outputBufferCount;
    private final AtomicBoolean isReleased;

    private CapturingMediaCodecAdapter(MediaCodecAdapter delegate, String codecName) {
      this.delegate = delegate;
      this.codecName = codecName;
      dequeuedInputBuffers = new SparseArray<>();
      dequeuedOutputBuffers = new SparseArray<>();
      capturedInteractions = ArrayListMultimap.create();
      isReleased = new AtomicBoolean();
    }

    // MediaCodecAdapter implementation

    @Override
    public int dequeueInputBufferIndex() {
      return delegate.dequeueInputBufferIndex();
    }

    @Override
    public int dequeueOutputBufferIndex(MediaCodec.BufferInfo bufferInfo) {
      int index = delegate.dequeueOutputBufferIndex(bufferInfo);
      if (index >= 0) {
        dequeuedOutputBuffers.put(index, bufferInfo);
      }
      return index;
    }

    @Override
    public MediaFormat getOutputFormat() {
      return delegate.getOutputFormat();
    }

    @Nullable
    @Override
    public ByteBuffer getInputBuffer(int index) {
      @Nullable ByteBuffer inputBuffer = delegate.getInputBuffer(index);
      if (inputBuffer != null) {
        dequeuedInputBuffers.put(index, inputBuffer);
      }
      return inputBuffer;
    }

    @Nullable
    @Override
    public ByteBuffer getOutputBuffer(int index) {
      return delegate.getOutputBuffer(index);
    }

    @Override
    public void queueInputBuffer(
        int index, int offset, int size, long presentationTimeUs, int flags) {
      ByteBuffer inputBuffer = checkNotNull(dequeuedInputBuffers.get(index));
      capturedInteractions.put(
          INPUT_BUFFER_INTERACTION_TYPE,
          new CapturedInputBuffer(
              inputBufferCount++, peekBytes(inputBuffer, offset, size), presentationTimeUs, flags));

      delegate.queueInputBuffer(index, offset, size, presentationTimeUs, flags);
      dequeuedInputBuffers.delete(index);
    }

    @Override
    public void queueSecureInputBuffer(
        int index, int offset, CryptoInfo info, long presentationTimeUs, int flags) {
      delegate.queueSecureInputBuffer(index, offset, info, presentationTimeUs, flags);
    }

    @Override
    public void releaseOutputBuffer(int index, boolean render) {
      MediaCodec.BufferInfo bufferInfo = checkNotNull(dequeuedOutputBuffers.get(index));
      capturedInteractions.put(
          OUTPUT_BUFFER_INTERACTION_TYPE,
          new CapturedOutputBuffer(
              outputBufferCount++,
              bufferInfo.size,
              bufferInfo.presentationTimeUs,
              bufferInfo.flags,
              /* rendered= */ render));
      delegate.releaseOutputBuffer(index, render);
      dequeuedOutputBuffers.delete(index);
    }

    @Override
    public void releaseOutputBuffer(int index, long renderTimeStampNs) {
      MediaCodec.BufferInfo bufferInfo = checkNotNull(dequeuedOutputBuffers.get(index));
      capturedInteractions.put(
          OUTPUT_BUFFER_INTERACTION_TYPE,
          new CapturedOutputBuffer(
              outputBufferCount++,
              bufferInfo.size,
              bufferInfo.presentationTimeUs,
              bufferInfo.flags,
              /* rendered= */ true));
      delegate.releaseOutputBuffer(index, renderTimeStampNs);
      dequeuedOutputBuffers.delete(index);
    }

    @Override
    public void flush() {
      dequeuedInputBuffers.clear();
      dequeuedOutputBuffers.clear();
      delegate.flush();
    }

    @Override
    public void release() {
      dequeuedInputBuffers.clear();
      dequeuedOutputBuffers.clear();
      isReleased.set(true);
      delegate.release();
    }

    @RequiresApi(23)
    @Override
    public void setOnFrameRenderedListener(OnFrameRenderedListener listener, Handler handler) {
      delegate.setOnFrameRenderedListener(listener, handler);
    }

    @RequiresApi(23)
    @Override
    public void setOutputSurface(Surface surface) {
      delegate.setOutputSurface(surface);
    }

    @RequiresApi(35)
    @Override
    public void detachOutputSurface() {
      delegate.detachOutputSurface();
    }

    @Override
    public void setParameters(Bundle params) {
      delegate.setParameters(params);
    }

    @Override
    public void setVideoScalingMode(int scalingMode) {
      delegate.setVideoScalingMode(scalingMode);
    }

    @RequiresApi(26)
    @Override
    public PersistableBundle getMetrics() {
      return delegate.getMetrics();
    }

    // Dumpable implementation

    @Override
    public void dump(Dumper dumper) {
      checkState(isReleased.get());
      ImmutableSortedMap<String, Collection<CapturedInteraction>> sortedInteractions =
          ImmutableSortedMap.copyOf(capturedInteractions.asMap());

      dumper.startBlock("MediaCodecAdapter (" + codecName + ")");
      for (Map.Entry<String, Collection<CapturedInteraction>> interactionEntry :
          sortedInteractions.entrySet()) {
        String interactionType = interactionEntry.getKey();
        Collection<CapturedInteraction> interactions = interactionEntry.getValue();
        dumper.startBlock(interactionType);
        dumper.add("count", interactions.size());
        for (CapturedInteraction interaction : interactions) {
          dumper.add(interaction);
        }
        dumper.endBlock();
      }
      dumper.endBlock();
    }

    @Override
    public boolean needsReconfiguration() {
      return false;
    }

    private static byte[] peekBytes(ByteBuffer buffer, int offset, int size) {
      int originalPosition = buffer.position();
      buffer.position(offset);
      byte[] bytes = new byte[size];
      buffer.get(bytes);
      buffer.position(originalPosition);
      return bytes;
    }

    /** A marker interface for different interactions with {@link CapturingMediaCodecAdapter}. */
    private interface CapturedInteraction extends Dumper.Dumpable {}

    /**
     * Records the data passed to {@link CapturingMediaCodecAdapter#queueInputBuffer(int, int, int,
     * long, int)}.
     */
    private static class CapturedInputBuffer implements CapturedInteraction {
      private final int inputBufferCounter;
      private final byte[] contents;
      private final long bufferTimeUs;
      private final int flags;

      private CapturedInputBuffer(
          int inputBufferCounter, byte[] contents, long bufferTimeUs, int flags) {
        this.inputBufferCounter = inputBufferCounter;
        this.contents = contents;
        this.bufferTimeUs = bufferTimeUs;
        this.flags = flags;
      }

      @Override
      public void dump(Dumper dumper) {
        dumper.startBlock("input buffer #" + inputBufferCounter);
        dumper.addTime("timeUs", bufferTimeUs);
        if (flags != 0) {
          dumper.add("flags", flags);
        }
        dumper.add("contents", contents);
        dumper.endBlock();
      }
    }

    /** Records the data passed to {@link CapturingMediaCodecAdapter#releaseOutputBuffer}. */
    private static class CapturedOutputBuffer implements CapturedInteraction {
      private final int outputBufferCounter;
      private final int bufferSize;
      private final long bufferTimeUs;
      private final int flags;
      private final boolean rendered;

      private CapturedOutputBuffer(
          int outputBufferCounter, int bufferSize, long bufferTimeUs, int flags, boolean rendered) {
        this.outputBufferCounter = outputBufferCounter;
        this.bufferSize = bufferSize;
        this.bufferTimeUs = bufferTimeUs;
        this.flags = flags;
        this.rendered = rendered;
      }

      @Override
      public void dump(Dumper dumper) {
        dumper.startBlock("output buffer #" + outputBufferCounter);
        dumper.addTime("timeUs", bufferTimeUs);
        if (flags != 0) {
          dumper.add("flags", flags);
        }
        dumper.add("size", bufferSize);
        dumper.add("rendered", rendered);
        dumper.endBlock();
      }
    }
  }
}<|MERGE_RESOLUTION|>--- conflicted
+++ resolved
@@ -134,32 +134,8 @@
             /* enableDecoderFallback= */ false,
             eventHandler,
             videoRendererEventListener,
-<<<<<<< HEAD
             DefaultRenderersFactory.MAX_DROPPED_VIDEO_FRAME_COUNT_TO_NOTIFY,
-            DefaultRenderersFactory.MIN_CONSECUTIVE_DROPPED_VIDEO_FRAME_COUNT_TO_NOTIFY) {
-          @Override
-          protected boolean shouldDropOutputBuffer(
-              long earlyUs, long elapsedRealtimeUs, boolean isLastBuffer) {
-            // Do not drop output buffers due to slow processing.
-            return false;
-          }
-
-          @Override
-          protected boolean shouldDropBuffersToKeyframe(
-              long earlyUs, long elapsedRealtimeUs, boolean isLastBuffer) {
-            // Do not drop output buffers due to slow processing.
-            return false;
-          }
-
-          @Override
-          protected boolean shouldSkipBuffersWithIdenticalReleaseTime() {
-            // Do not skip buffers with identical vsync times as we can't control this from tests.
-            return false;
-          }
-        });
-=======
-            DefaultRenderersFactory.MAX_DROPPED_VIDEO_FRAME_COUNT_TO_NOTIFY));
->>>>>>> 9bb254f6
+            DefaultRenderersFactory.MIN_CONSECUTIVE_DROPPED_VIDEO_FRAME_COUNT_TO_NOTIFY));
     renderers.add(
         new MediaCodecAudioRenderer(
             context,
