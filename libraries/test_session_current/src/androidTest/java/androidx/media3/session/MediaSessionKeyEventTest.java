/*
 * Copyright 2018 The Android Open Source Project
 *
 * Licensed under the Apache License, Version 2.0 (the "License");
 * you may not use this file except in compliance with the License.
 * You may obtain a copy of the License at
 *
 *      http://www.apache.org/licenses/LICENSE-2.0
 *
 * Unless required by applicable law or agreed to in writing, software
 * distributed under the License is distributed on an "AS IS" BASIS,
 * WITHOUT WARRANTIES OR CONDITIONS OF ANY KIND, either express or implied.
 * See the License for the specific language governing permissions and
 * limitations under the License.
 */
package androidx.media3.session;

import static androidx.media.MediaSessionManager.RemoteUserInfo.LEGACY_CONTROLLER;
import static androidx.media3.common.Player.STATE_ENDED;
import static androidx.media3.session.MediaSession.ControllerInfo.LEGACY_CONTROLLER_VERSION;
import static androidx.media3.test.session.common.CommonConstants.SUPPORT_APP_PACKAGE_NAME;
import static androidx.media3.test.session.common.TestUtils.LONG_TIMEOUT_MS;
import static androidx.media3.test.session.common.TestUtils.TIMEOUT_MS;
import static com.google.common.truth.Truth.assertThat;
import static java.util.concurrent.TimeUnit.MILLISECONDS;
import static org.junit.Assume.assumeTrue;

import android.content.Context;
import android.media.AudioManager;
import android.media.MediaPlayer;
import android.os.Bundle;
import android.view.KeyEvent;
import androidx.media3.common.ForwardingPlayer;
import androidx.media3.common.Player;
import androidx.media3.common.util.Util;
import androidx.media3.session.MediaSession.ControllerInfo;
import androidx.media3.test.session.common.HandlerThreadTestRule;
import androidx.media3.test.session.common.MainLooperTestRule;
import androidx.media3.test.session.common.R;
import androidx.media3.test.session.common.TestHandler;
import androidx.test.core.app.ApplicationProvider;
import androidx.test.ext.junit.runners.AndroidJUnit4;
import androidx.test.filters.LargeTest;
import java.util.ArrayList;
import java.util.List;
import java.util.concurrent.CountDownLatch;
import org.junit.After;
import org.junit.Assume;
import org.junit.Before;
import org.junit.ClassRule;
import org.junit.Rule;
import org.junit.Test;
import org.junit.runner.RunWith;

/**
 * Tests for key event handling of {@link MediaSession}. In order to get the media key events, the
 * player state is set to 'Playing' before every test method.
 */
@RunWith(AndroidJUnit4.class)
@LargeTest
public class MediaSessionKeyEventTest {

  @ClassRule public static MainLooperTestRule mainLooperTestRule = new MainLooperTestRule();

  @Rule
  public final HandlerThreadTestRule threadTestRule =
      new HandlerThreadTestRule("MediaSessionKeyEventTest");

  // Intentionally member variable to prevent GC while playback is running.
  // Should be only used on the sHandler.
  private MediaPlayer mediaPlayer;

  private AudioManager audioManager;
  private TestHandler handler;
  private MediaSession session;
  private MockPlayer player;
  private TestSessionCallback sessionCallback;
  private CallerCollectorPlayer callerCollectorPlayer;

  @Before
  public void setUp() throws Exception {
    if (Util.SDK_INT < 21) {
      return;
    }
    Context context = ApplicationProvider.getApplicationContext();
    audioManager = (AudioManager) context.getSystemService(Context.AUDIO_SERVICE);
    handler = threadTestRule.getHandler();
    player =
        new MockPlayer.Builder().setMediaItems(1).setApplicationLooper(handler.getLooper()).build();
    sessionCallback = new TestSessionCallback();
    callerCollectorPlayer = new CallerCollectorPlayer(player);
    session =
        new MediaSession.Builder(context, callerCollectorPlayer)
            .setCallback(sessionCallback)
            .build();

    // Here's the requirement for an app to receive media key events via MediaSession.
    // - SDK < 26: Player should be playing for receiving key events
    // - SDK >= 26: Play a media item in the same process of the session for receiving key events.
    if (Util.SDK_INT < 26) {
      handler.postAndSync(
          () -> {
            player.notifyPlayWhenReadyChanged(
                /* playWhenReady= */ true, Player.PLAYBACK_SUPPRESSION_REASON_NONE);
            player.notifyPlaybackStateChanged(Player.STATE_READY);
          });
    } else {
      CountDownLatch latch = new CountDownLatch(1);
      handler.postAndSync(
          () -> {
            // Pick the shortest media to finish within the timeout.
            mediaPlayer = MediaPlayer.create(context, R.raw.camera_click);
            mediaPlayer.setOnCompletionListener(
                player -> {
                  if (mediaPlayer != null) {
                    mediaPlayer.release();
                    mediaPlayer = null;
                    latch.countDown();
                  }
                });
            mediaPlayer.start();
          });
      assertThat(latch.await(LONG_TIMEOUT_MS, MILLISECONDS)).isTrue();
    }
  }

  @After
  public void tearDown() throws Exception {
    if (Util.SDK_INT < 21) {
      return;
    }
    handler.postAndSync(
        () -> {
          if (mediaPlayer != null) {
            mediaPlayer.release();
            mediaPlayer = null;
          }
        });
    session.release();
  }

  @Test
  public void playKeyEvent() throws Exception {
    Assume.assumeTrue(Util.SDK_INT >= 21); // TODO: b/199064299 - Lower minSdk to 19.
    dispatchMediaKeyEvent(KeyEvent.KEYCODE_MEDIA_PLAY, false);

    player.awaitMethodCalled(MockPlayer.METHOD_PLAY, TIMEOUT_MS);
  }

  @Test
  public void pauseKeyEvent() throws Exception {
    Assume.assumeTrue(Util.SDK_INT >= 21); // TODO: b/199064299 - Lower minSdk to 19.
    dispatchMediaKeyEvent(KeyEvent.KEYCODE_MEDIA_PAUSE, false);

    player.awaitMethodCalled(MockPlayer.METHOD_PAUSE, TIMEOUT_MS);
  }

  @Test
  public void nextKeyEvent() throws Exception {
    Assume.assumeTrue(Util.SDK_INT >= 21); // TODO: b/199064299 - Lower minSdk to 19.
    dispatchMediaKeyEvent(KeyEvent.KEYCODE_MEDIA_NEXT, false);

    player.awaitMethodCalled(MockPlayer.METHOD_SEEK_TO_NEXT, TIMEOUT_MS);
  }

  @Test
  public void previousKeyEvent() throws Exception {
    Assume.assumeTrue(Util.SDK_INT >= 21); // TODO: b/199064299 - Lower minSdk to 19.
    dispatchMediaKeyEvent(KeyEvent.KEYCODE_MEDIA_PREVIOUS, false);

    player.awaitMethodCalled(MockPlayer.METHOD_SEEK_TO_PREVIOUS, TIMEOUT_MS);
  }

  @Test
  public void
      fastForwardKeyEvent_mediaNotificationControllerConnected_callFromNotificationController()
          throws Exception {
    Assume.assumeTrue(Util.SDK_INT >= 21); // TODO: b/199064299 - Lower minSdk to 19.
    MediaController controller = connectMediaNotificationController();
    dispatchMediaKeyEvent(KeyEvent.KEYCODE_MEDIA_FAST_FORWARD, /* doubleTap= */ false);

    player.awaitMethodCalled(MockPlayer.METHOD_SEEK_FORWARD, TIMEOUT_MS);
    assertThat(callerCollectorPlayer.callers).hasSize(1);
    assertThat(callerCollectorPlayer.callers.get(0).getControllerVersion())
        .isNotEqualTo(LEGACY_CONTROLLER_VERSION);
    assertThat(callerCollectorPlayer.callers.get(0).getPackageName())
        .isEqualTo("androidx.media3.test.session");
    assertThat(callerCollectorPlayer.callers.get(0).getConnectionHints().size()).isEqualTo(1);
    assertThat(
            callerCollectorPlayer
                .callers
                .get(0)
                .getConnectionHints()
                .getBoolean(
<<<<<<< HEAD
                    MediaController.KEY_MEDIA_NOTIFICATION_CONTROLLER_FLAG,
=======
                    MediaNotificationManager.KEY_MEDIA_NOTIFICATION_MANAGER,
>>>>>>> f6fe90f3
                    /* defaultValue= */ false))
        .isTrue();
    threadTestRule.getHandler().postAndSync(controller::release);
  }

  @Test
  public void
      fastForwardKeyEvent_mediaNotificationControllerNotConnected_callFromLegacyFallbackController()
          throws Exception {
    Assume.assumeTrue(Util.SDK_INT >= 21); // TODO: b/199064299 - Lower minSdk to 19.

    dispatchMediaKeyEvent(KeyEvent.KEYCODE_MEDIA_FAST_FORWARD, false);

    player.awaitMethodCalled(MockPlayer.METHOD_SEEK_FORWARD, TIMEOUT_MS);
    List<ControllerInfo> controllers = callerCollectorPlayer.callers;
    assertThat(controllers).hasSize(1);
    assertThat(controllers.get(0).getControllerVersion()).isEqualTo(LEGACY_CONTROLLER_VERSION);
    assertThat(controllers.get(0).getConnectionHints().size()).isEqualTo(0);
    assertThat(controllers.get(0).getPackageName())
        .isEqualTo(getExpectedControllerPackageName(controllers.get(0)));
  }

  @Test
  public void rewindKeyEvent_mediaNotificationControllerConnected_callFromNotificationController()
      throws Exception {
    Assume.assumeTrue(Util.SDK_INT >= 21); // TODO: b/199064299 - Lower minSdk to 19.
    MediaController controller = connectMediaNotificationController();

    dispatchMediaKeyEvent(KeyEvent.KEYCODE_MEDIA_REWIND, false);

    player.awaitMethodCalled(MockPlayer.METHOD_SEEK_BACK, TIMEOUT_MS);
    List<ControllerInfo> controllers = callerCollectorPlayer.callers;
    assertThat(controllers).hasSize(1);
    assertThat(controllers.get(0).getPackageName()).isEqualTo("androidx.media3.test.session");
    assertThat(controllers.get(0).getControllerVersion()).isNotEqualTo(LEGACY_CONTROLLER_VERSION);
    assertThat(controllers.get(0).getConnectionHints().size()).isEqualTo(1);
    assertThat(
            controllers
                .get(0)
                .getConnectionHints()
                .getBoolean(
<<<<<<< HEAD
                    MediaController.KEY_MEDIA_NOTIFICATION_CONTROLLER_FLAG,
=======
                    MediaNotificationManager.KEY_MEDIA_NOTIFICATION_MANAGER,
>>>>>>> f6fe90f3
                    /* defaultValue= */ false))
        .isTrue();
    threadTestRule.getHandler().postAndSync(controller::release);
  }

  @Test
  public void
      rewindKeyEvent_mediaNotificationControllerNotConnected_callFromLegacyFallbackController()
          throws Exception {
    Assume.assumeTrue(Util.SDK_INT >= 21); // TODO: b/199064299 - Lower minSdk to 19.

    dispatchMediaKeyEvent(KeyEvent.KEYCODE_MEDIA_REWIND, false);

    player.awaitMethodCalled(MockPlayer.METHOD_SEEK_BACK, TIMEOUT_MS);
    List<ControllerInfo> controllers = callerCollectorPlayer.callers;
    assertThat(controllers).hasSize(1);
    assertThat(controllers.get(0).getControllerVersion()).isEqualTo(LEGACY_CONTROLLER_VERSION);
    assertThat(controllers.get(0).getConnectionHints().size()).isEqualTo(0);
    assertThat(controllers.get(0).getPackageName())
        .isEqualTo(getExpectedControllerPackageName(controllers.get(0)));
  }

  @Test
  public void stopKeyEvent() throws Exception {
    Assume.assumeTrue(Util.SDK_INT >= 21); // TODO: b/199064299 - Lower minSdk to 19.
    dispatchMediaKeyEvent(KeyEvent.KEYCODE_MEDIA_STOP, false);

    player.awaitMethodCalled(MockPlayer.METHOD_STOP, TIMEOUT_MS);
  }

  @Test
  public void playPauseKeyEvent_paused_play() throws Exception {
    // We don't receive media key events when we are not playing on API < 26, so we can't test this
    // case as it's not supported.
    assumeTrue(Util.SDK_INT >= 26);

    handler.postAndSync(
        () -> {
          player.playbackState = Player.STATE_READY;
        });

    dispatchMediaKeyEvent(KeyEvent.KEYCODE_MEDIA_PLAY_PAUSE, false);

    player.awaitMethodCalled(MockPlayer.METHOD_PLAY, TIMEOUT_MS);
  }

  @Test
  public void playPauseKeyEvent_fromIdle_prepareAndPlay() throws Exception {
    // We don't receive media key events when we are not playing on API < 26, so we can't test this
    // case as it's not supported.
    assumeTrue(Util.SDK_INT >= 26);

    handler.postAndSync(
        () -> {
          player.playbackState = Player.STATE_IDLE;
        });

    dispatchMediaKeyEvent(KeyEvent.KEYCODE_MEDIA_PLAY_PAUSE, false);

    player.awaitMethodCalled(MockPlayer.METHOD_PREPARE, TIMEOUT_MS);
    player.awaitMethodCalled(MockPlayer.METHOD_PLAY, TIMEOUT_MS);
  }

  @Test
  public void playPauseKeyEvent_playWhenReadyAndEnded_seekAndPlay() throws Exception {
    // We don't receive media key events when we are not playing on API < 26, so we can't test this
    // case as it's not supported.
    assumeTrue(Util.SDK_INT >= 26);

    handler.postAndSync(
        () -> {
          player.playWhenReady = true;
          player.playbackState = STATE_ENDED;
        });

    dispatchMediaKeyEvent(KeyEvent.KEYCODE_MEDIA_PLAY_PAUSE, false);

    player.awaitMethodCalled(MockPlayer.METHOD_SEEK_TO_DEFAULT_POSITION, TIMEOUT_MS);
    player.awaitMethodCalled(MockPlayer.METHOD_PLAY, TIMEOUT_MS);
  }

  @Test
  public void playPauseKeyEvent_playing_pause() throws Exception {
    Assume.assumeTrue(Util.SDK_INT >= 21); // TODO: b/199064299 - Lower minSdk to 19.
    handler.postAndSync(
        () -> {
          player.playWhenReady = true;
          player.playbackState = Player.STATE_READY;
        });

    dispatchMediaKeyEvent(KeyEvent.KEYCODE_MEDIA_PLAY_PAUSE, false);

    player.awaitMethodCalled(MockPlayer.METHOD_PAUSE, TIMEOUT_MS);
  }

  @Test
  public void playPauseKeyEvent_doubleTapOnPlayPause_seekNext() throws Exception {
    Assume.assumeTrue(Util.SDK_INT >= 21); // TODO: b/199064299 - Lower minSdk to 19.
    handler.postAndSync(
        () -> {
          player.playWhenReady = true;
          player.playbackState = Player.STATE_READY;
        });

    dispatchMediaKeyEvent(KeyEvent.KEYCODE_MEDIA_PLAY_PAUSE, /* doubleTap= */ true);

    player.awaitMethodCalled(MockPlayer.METHOD_SEEK_TO_NEXT, TIMEOUT_MS);
  }

  private MediaController connectMediaNotificationController() throws Exception {
    return threadTestRule
        .getHandler()
        .postAndSync(
            () -> {
              Bundle connectionHints = new Bundle();
              connectionHints.putBoolean(
<<<<<<< HEAD
                  MediaController.KEY_MEDIA_NOTIFICATION_CONTROLLER_FLAG, /* value= */ true);
=======
                  MediaNotificationManager.KEY_MEDIA_NOTIFICATION_MANAGER, /* value= */ true);
>>>>>>> f6fe90f3
              return new MediaController.Builder(
                      ApplicationProvider.getApplicationContext(), session.getToken())
                  .setConnectionHints(connectionHints)
                  .buildAsync()
                  .get();
            });
  }

  private void dispatchMediaKeyEvent(int keyCode, boolean doubleTap) {
    audioManager.dispatchMediaKeyEvent(new KeyEvent(KeyEvent.ACTION_DOWN, keyCode));
    audioManager.dispatchMediaKeyEvent(new KeyEvent(KeyEvent.ACTION_UP, keyCode));
    if (doubleTap) {
      audioManager.dispatchMediaKeyEvent(new KeyEvent(KeyEvent.ACTION_DOWN, keyCode));
      audioManager.dispatchMediaKeyEvent(new KeyEvent(KeyEvent.ACTION_UP, keyCode));
    }
  }

  private static String getExpectedControllerPackageName(ControllerInfo controllerInfo) {
    if (controllerInfo.getControllerVersion() != ControllerInfo.LEGACY_CONTROLLER_VERSION) {
      return SUPPORT_APP_PACKAGE_NAME;
    }
    // Legacy controllers
    if (Util.SDK_INT < 21 || Util.SDK_INT >= 28) {
      // Above API 28: package of the app using AudioManager.
      // Below 21: package of the owner of the session. Note: This is specific to this test setup
      // where `ApplicationProvider.getContext().packageName == SUPPORT_APP_PACKAGE_NAME`.
      return SUPPORT_APP_PACKAGE_NAME;
    } else if (Util.SDK_INT >= 24) {
      // API 24 - 27: KeyEvent from system service has the package name "android".
      return "android";
    } else {
      // API 21 - 23: Fallback set by MediaSessionCompat#getCurrentControllerInfo
      return LEGACY_CONTROLLER;
    }
  }

  private static class TestSessionCallback implements MediaSession.Callback {

    @Override
    public MediaSession.ConnectionResult onConnect(
        MediaSession session, ControllerInfo controller) {
      if (session.isMediaNotificationController(controller)
          || getExpectedControllerPackageName(controller).equals(controller.getPackageName())) {
        return MediaSession.Callback.super.onConnect(session, controller);
      }
      return MediaSession.ConnectionResult.reject();
    }
  }

  private class CallerCollectorPlayer extends ForwardingPlayer {
    private final List<ControllerInfo> callers;

    public CallerCollectorPlayer(Player player) {
      super(player);
      callers = new ArrayList<>();
    }

    @Override
    public void seekForward() {
      callers.add(session.getControllerForCurrentRequest());
      super.seekForward();
    }

    @Override
    public void seekBack() {
      callers.add(session.getControllerForCurrentRequest());
      super.seekBack();
    }
  }
}<|MERGE_RESOLUTION|>--- conflicted
+++ resolved
@@ -192,11 +192,7 @@
                 .get(0)
                 .getConnectionHints()
                 .getBoolean(
-<<<<<<< HEAD
-                    MediaController.KEY_MEDIA_NOTIFICATION_CONTROLLER_FLAG,
-=======
                     MediaNotificationManager.KEY_MEDIA_NOTIFICATION_MANAGER,
->>>>>>> f6fe90f3
                     /* defaultValue= */ false))
         .isTrue();
     threadTestRule.getHandler().postAndSync(controller::release);
@@ -238,11 +234,7 @@
                 .get(0)
                 .getConnectionHints()
                 .getBoolean(
-<<<<<<< HEAD
-                    MediaController.KEY_MEDIA_NOTIFICATION_CONTROLLER_FLAG,
-=======
                     MediaNotificationManager.KEY_MEDIA_NOTIFICATION_MANAGER,
->>>>>>> f6fe90f3
                     /* defaultValue= */ false))
         .isTrue();
     threadTestRule.getHandler().postAndSync(controller::release);
@@ -359,11 +351,7 @@
             () -> {
               Bundle connectionHints = new Bundle();
               connectionHints.putBoolean(
-<<<<<<< HEAD
-                  MediaController.KEY_MEDIA_NOTIFICATION_CONTROLLER_FLAG, /* value= */ true);
-=======
                   MediaNotificationManager.KEY_MEDIA_NOTIFICATION_MANAGER, /* value= */ true);
->>>>>>> f6fe90f3
               return new MediaController.Builder(
                       ApplicationProvider.getApplicationContext(), session.getToken())
                   .setConnectionHints(connectionHints)
