/*
 * Copyright 2018 The Android Open Source Project
 *
 * Licensed under the Apache License, Version 2.0 (the "License");
 * you may not use this file except in compliance with the License.
 * You may obtain a copy of the License at
 *
 *      http://www.apache.org/licenses/LICENSE-2.0
 *
 * Unless required by applicable law or agreed to in writing, software
 * distributed under the License is distributed on an "AS IS" BASIS,
 * WITHOUT WARRANTIES OR CONDITIONS OF ANY KIND, either express or implied.
 * See the License for the specific language governing permissions and
 * limitations under the License.
 */
package androidx.media3.session;

import static androidx.media.MediaSessionManager.RemoteUserInfo.LEGACY_CONTROLLER;
import static androidx.media3.common.Player.COMMAND_PLAY_PAUSE;
import static androidx.media3.common.Player.COMMAND_PREPARE;
import static androidx.media3.common.Player.STATE_ENDED;
import static androidx.media3.common.Player.STATE_IDLE;
import static androidx.media3.common.Player.STATE_READY;
import static androidx.media3.common.util.Assertions.checkNotNull;
import static androidx.media3.session.SessionResult.RESULT_ERROR_INVALID_STATE;
import static androidx.media3.session.SessionResult.RESULT_SUCCESS;
import static androidx.media3.test.session.common.CommonConstants.SUPPORT_APP_PACKAGE_NAME;
import static androidx.media3.test.session.common.TestUtils.LONG_TIMEOUT_MS;
import static androidx.media3.test.session.common.TestUtils.NO_RESPONSE_TIMEOUT_MS;
import static androidx.media3.test.session.common.TestUtils.TIMEOUT_MS;
import static androidx.media3.test.session.common.TestUtils.VOLUME_CHANGE_TIMEOUT_MS;
import static com.google.common.truth.Truth.assertThat;
import static java.util.concurrent.TimeUnit.MILLISECONDS;

import android.content.Context;
import android.media.AudioManager;
import android.net.Uri;
import android.os.Bundle;
import android.support.v4.media.MediaDescriptionCompat;
import android.support.v4.media.RatingCompat;
import android.support.v4.media.session.MediaControllerCompat;
import android.support.v4.media.session.MediaSessionCompat.QueueItem;
import android.support.v4.media.session.PlaybackStateCompat;
import android.view.KeyEvent;
import androidx.media.AudioAttributesCompat;
import androidx.media.AudioManagerCompat;
import androidx.media3.common.AudioAttributes;
import androidx.media3.common.C;
import androidx.media3.common.DeviceInfo;
import androidx.media3.common.ForwardingPlayer;
import androidx.media3.common.MediaItem;
import androidx.media3.common.Player;
import androidx.media3.common.Rating;
import androidx.media3.common.util.Log;
import androidx.media3.common.util.Util;
import androidx.media3.session.MediaSession.ControllerInfo;
import androidx.media3.test.session.common.HandlerThreadTestRule;
import androidx.media3.test.session.common.MainLooperTestRule;
import androidx.media3.test.session.common.PollingCheck;
import androidx.media3.test.session.common.TestHandler;
import androidx.media3.test.session.common.TestUtils;
import androidx.test.core.app.ApplicationProvider;
import androidx.test.ext.junit.runners.AndroidJUnit4;
import androidx.test.filters.LargeTest;
import com.google.common.collect.ImmutableList;
import com.google.common.util.concurrent.Futures;
import com.google.common.util.concurrent.ListenableFuture;
import com.google.common.util.concurrent.ListeningExecutorService;
import com.google.common.util.concurrent.MoreExecutors;
import java.util.ArrayList;
import java.util.List;
import java.util.concurrent.CountDownLatch;
import java.util.concurrent.Executors;
import java.util.concurrent.atomic.AtomicReference;
import org.junit.After;
import org.junit.Before;
import org.junit.ClassRule;
import org.junit.Rule;
import org.junit.Test;
import org.junit.runner.RunWith;

/** Tests for {@link MediaSession.Callback} working with {@link MediaControllerCompat}. */
@RunWith(AndroidJUnit4.class)
@LargeTest
public class MediaSessionCallbackWithMediaControllerCompatTest {

  private static final String TAG = "MSCallbackWithMCCTest";

  private static final String TEST_URI = "http://test.test";
  private static final String EXPECTED_CONTROLLER_PACKAGE_NAME =
      (Util.SDK_INT < 21 || Util.SDK_INT >= 24) ? SUPPORT_APP_PACKAGE_NAME : LEGACY_CONTROLLER;

  @ClassRule public static MainLooperTestRule mainLooperTestRule = new MainLooperTestRule();

  @Rule public final HandlerThreadTestRule threadTestRule = new HandlerThreadTestRule(TAG);

  @Rule public final MediaSessionTestRule mediaSessionTestRule = new MediaSessionTestRule();

  private Context context;
  private TestHandler handler;
  private MediaSession session;
  private RemoteMediaControllerCompat controller;
  private MockPlayer player;
  private AudioManager audioManager;
  private ListeningExecutorService executorService;

  @Before
  public void setUp() {
    context = ApplicationProvider.getApplicationContext();
    handler = threadTestRule.getHandler();
    player = new MockPlayer.Builder().setApplicationLooper(handler.getLooper()).build();
    audioManager = (AudioManager) context.getSystemService(Context.AUDIO_SERVICE);
    // Intentionally use an Executor with another thread to test asynchronous workflows involving
    // background tasks.
    executorService = MoreExecutors.listeningDecorator(Executors.newSingleThreadExecutor());
  }

  @After
  public void cleanUp() {
    if (session != null) {
      session.release();
      session = null;
    }
    if (controller != null) {
      controller.cleanUp();
      controller = null;
    }
    executorService.shutdownNow();
  }

  @Test
  public void onDisconnected_afterTimeout_isCalled() throws Exception {
    CountDownLatch disconnectedLatch = new CountDownLatch(1);
    session =
        new MediaSession.Builder(context, player)
            .setId("onDisconnected_afterTimeout_isCalled")
            .setCallback(
                new MediaSession.Callback() {
                  private ControllerInfo connectedController;

                  @Override
                  public MediaSession.ConnectionResult onConnect(
                      MediaSession session, ControllerInfo controller) {
                    if (EXPECTED_CONTROLLER_PACKAGE_NAME.equals(controller.getPackageName())) {
                      connectedController = controller;
                      return MediaSession.Callback.super.onConnect(session, controller);
                    }
                    return MediaSession.ConnectionResult.reject();
                  }

                  @Override
                  public void onDisconnected(MediaSession session, ControllerInfo controller) {
                    if (Util.areEqual(connectedController, controller)) {
                      disconnectedLatch.countDown();
                    }
                  }
                })
            .build();
    // Make onDisconnected() to be called immediately after the connection.
    session.setLegacyControllerConnectionTimeoutMs(0);

    controller =
        new RemoteMediaControllerCompat(
            context, session.getSessionCompat().getSessionToken(), /* waitForConnection= */ true);
    // Invoke any command for session to recognize the controller compat.
    controller.getTransportControls().seekTo(111);

    assertThat(disconnectedLatch.await(TIMEOUT_MS, MILLISECONDS)).isTrue();
  }

  @Test
  public void onConnected_afterDisconnectedByTimeout_isCalled() throws Exception {
    CountDownLatch connectedLatch = new CountDownLatch(2);
    CountDownLatch disconnectedLatch = new CountDownLatch(1);
    session =
        new MediaSession.Builder(context, player)
            .setId("onConnected_afterDisconnectedByTimeout_isCalled")
            .setCallback(
                new MediaSession.Callback() {
                  private ControllerInfo connectedController;

                  @Override
                  public MediaSession.ConnectionResult onConnect(
                      MediaSession session, ControllerInfo controller) {
                    if (EXPECTED_CONTROLLER_PACKAGE_NAME.equals(controller.getPackageName())) {
                      connectedController = controller;
                      connectedLatch.countDown();
                      return MediaSession.Callback.super.onConnect(session, controller);
                    }
                    return MediaSession.ConnectionResult.reject();
                  }

                  @Override
                  public void onDisconnected(MediaSession session, ControllerInfo controller) {
                    if (Util.areEqual(connectedController, controller)) {
                      disconnectedLatch.countDown();
                    }
                  }
                })
            .build();
    // Make onDisconnected() to be called immediately after the connection.
    session.setLegacyControllerConnectionTimeoutMs(0);
    controller =
        new RemoteMediaControllerCompat(
            context, session.getSessionCompat().getSessionToken(), /* waitForConnection= */ true);
    // Invoke any command for session to recognize the controller compat.
    controller.getTransportControls().seekTo(111);
    assertThat(disconnectedLatch.await(TIMEOUT_MS, MILLISECONDS)).isTrue();

    // Test whenter onConnect() is called again after the onDisconnected().
    controller.getTransportControls().seekTo(111);

    assertThat(connectedLatch.await(TIMEOUT_MS, MILLISECONDS)).isTrue();
  }

  @Test
  public void play_whileReady_callsPlay() throws Exception {
    player.playbackState = STATE_READY;
    session =
        new MediaSession.Builder(context, player)
            .setId("play")
            .setCallback(new TestSessionCallback())
            .build();
    controller =
        new RemoteMediaControllerCompat(
            context, session.getSessionCompat().getSessionToken(), /* waitForConnection= */ true);

    controller.getTransportControls().play();
    player.awaitMethodCalled(MockPlayer.METHOD_PLAY, TIMEOUT_MS);

    assertThat(player.hasMethodBeenCalled(MockPlayer.METHOD_PREPARE)).isFalse();
    assertThat(player.hasMethodBeenCalled(MockPlayer.METHOD_SEEK_TO_DEFAULT_POSITION)).isFalse();
  }

  @Test
  public void play_whileIdle_callsPrepareAndPlay() throws Exception {
    player.playbackState = STATE_IDLE;
    session =
        new MediaSession.Builder(context, player)
            .setId("play")
            .setCallback(new TestSessionCallback())
            .build();
    controller =
        new RemoteMediaControllerCompat(
            context, session.getSessionCompat().getSessionToken(), /* waitForConnection= */ true);

    controller.getTransportControls().play();
    player.awaitMethodCalled(MockPlayer.METHOD_PREPARE, TIMEOUT_MS);
    player.awaitMethodCalled(MockPlayer.METHOD_PLAY, TIMEOUT_MS);

    assertThat(player.hasMethodBeenCalled(MockPlayer.METHOD_SEEK_TO_DEFAULT_POSITION)).isFalse();
  }

  @Test
  public void play_whileIdleWithoutPrepareCommandAvailable_callsJustPlay() throws Exception {
    player.playbackState = STATE_IDLE;
    player.commands =
        new Player.Commands.Builder().addAllCommands().remove(Player.COMMAND_PREPARE).build();
    session =
        new MediaSession.Builder(context, player)
            .setId("play")
            .setCallback(new TestSessionCallback())
            .build();
    controller =
        new RemoteMediaControllerCompat(
            context, session.getSessionCompat().getSessionToken(), /* waitForConnection= */ true);

    controller.getTransportControls().play();
    player.awaitMethodCalled(MockPlayer.METHOD_PLAY, TIMEOUT_MS);

    assertThat(player.hasMethodBeenCalled(MockPlayer.METHOD_PREPARE)).isFalse();
    assertThat(player.hasMethodBeenCalled(MockPlayer.METHOD_SEEK_TO_DEFAULT_POSITION)).isFalse();
  }

  @Test
  public void play_whileEnded_callsSeekToDefaultPositionAndPlay() throws Exception {
    player.playbackState = STATE_ENDED;
    session =
        new MediaSession.Builder(context, player)
            .setId("play")
            .setCallback(new TestSessionCallback())
            .build();
    controller =
        new RemoteMediaControllerCompat(
            context, session.getSessionCompat().getSessionToken(), /* waitForConnection= */ true);

    controller.getTransportControls().play();
    player.awaitMethodCalled(MockPlayer.METHOD_SEEK_TO_DEFAULT_POSITION, TIMEOUT_MS);
    player.awaitMethodCalled(MockPlayer.METHOD_PLAY, TIMEOUT_MS);

    assertThat(player.hasMethodBeenCalled(MockPlayer.METHOD_PREPARE)).isFalse();
  }

  @Test
  public void play_whileEndedWithoutSeekToDefaultPositionCommandAvailable_callsJustPlay()
      throws Exception {
    player.playbackState = STATE_ENDED;
    player.commands =
        new Player.Commands.Builder()
            .addAllCommands()
            .remove(Player.COMMAND_SEEK_TO_DEFAULT_POSITION)
            .build();
    session =
        new MediaSession.Builder(context, player)
            .setId("play")
            .setCallback(new TestSessionCallback())
            .build();
    controller =
        new RemoteMediaControllerCompat(
            context, session.getSessionCompat().getSessionToken(), /* waitForConnection= */ true);

    controller.getTransportControls().play();
    player.awaitMethodCalled(MockPlayer.METHOD_PLAY, TIMEOUT_MS);

    assertThat(player.hasMethodBeenCalled(MockPlayer.METHOD_SEEK_TO_DEFAULT_POSITION)).isFalse();
    assertThat(player.hasMethodBeenCalled(MockPlayer.METHOD_PREPARE)).isFalse();
  }

  @Test
  public void pause() throws Exception {
    session =
        new MediaSession.Builder(context, player)
            .setId("pause")
            .setCallback(new TestSessionCallback())
            .build();
    controller =
        new RemoteMediaControllerCompat(
            context, session.getSessionCompat().getSessionToken(), /* waitForConnection= */ true);

    controller.getTransportControls().pause();
    player.awaitMethodCalled(MockPlayer.METHOD_PAUSE, TIMEOUT_MS);
  }

  @Test
  public void stop() throws Exception {
    session =
        new MediaSession.Builder(context, player)
            .setId("stop")
            .setCallback(new TestSessionCallback())
            .build();
    controller =
        new RemoteMediaControllerCompat(
            context, session.getSessionCompat().getSessionToken(), /* waitForConnection= */ true);

    controller.getTransportControls().stop();
    player.awaitMethodCalled(MockPlayer.METHOD_STOP, TIMEOUT_MS);
  }

  @Test
  public void prepare() throws Exception {
    session =
        new MediaSession.Builder(context, player)
            .setId("prepare")
            .setCallback(new TestSessionCallback())
            .build();
    controller =
        new RemoteMediaControllerCompat(
            context, session.getSessionCompat().getSessionToken(), /* waitForConnection= */ true);

    controller.getTransportControls().prepare();
    player.awaitMethodCalled(MockPlayer.METHOD_PREPARE, TIMEOUT_MS);
  }

  @Test
  public void seekTo() throws Exception {
    session =
        new MediaSession.Builder(context, player)
            .setId("seekTo")
            .setCallback(new TestSessionCallback())
            .build();
    controller =
        new RemoteMediaControllerCompat(
            context, session.getSessionCompat().getSessionToken(), /* waitForConnection= */ true);
    long seekPosition = 12125L;

    controller.getTransportControls().seekTo(seekPosition);
    player.awaitMethodCalled(MockPlayer.METHOD_SEEK_TO, TIMEOUT_MS);

    assertThat(player.seekPositionMs).isEqualTo(seekPosition);
  }

  @Test
  public void setPlaybackSpeed_callsSetPlaybackSpeed() throws Exception {
    session =
        new MediaSession.Builder(context, player)
            .setId("setPlaybackSpeed")
            .setCallback(new TestSessionCallback())
            .build();
    controller =
        new RemoteMediaControllerCompat(
            context, session.getSessionCompat().getSessionToken(), /* waitForConnection= */ true);
    float testSpeed = 2.0f;

    controller.getTransportControls().setPlaybackSpeed(testSpeed);
    player.awaitMethodCalled(MockPlayer.METHOD_SET_PLAYBACK_SPEED, TIMEOUT_MS);

    assertThat(player.playbackParameters.speed).isEqualTo(testSpeed);
  }

  @Test
  public void addQueueItem() throws Exception {
    AtomicReference<List<MediaItem>> requestedMediaItems = new AtomicReference<>();
    MediaItem resolvedMediaItem = MediaItem.fromUri(TEST_URI);
    MediaSession.Callback callback =
        new MediaSession.Callback() {
          @Override
          public ListenableFuture<List<MediaItem>> onAddMediaItems(
              MediaSession mediaSession, ControllerInfo controller, List<MediaItem> mediaItems) {
            requestedMediaItems.set(mediaItems);
            // Resolve MediaItem asynchronously to test correct threading logic.
            return executorService.submit(() -> ImmutableList.of(resolvedMediaItem));
          }
        };
    session =
        new MediaSession.Builder(context, player)
            .setId("addQueueItem")
            .setCallback(callback)
            .build();
    controller =
        new RemoteMediaControllerCompat(
            context, session.getSessionCompat().getSessionToken(), /* waitForConnection= */ true);

    handler.postAndSync(
        () -> {
          List<MediaItem> mediaItems = MediaTestUtils.createMediaItems(/* size= */ 10);
          player.setMediaItems(mediaItems);
          player.timeline = MediaTestUtils.createTimeline(mediaItems);
          player.notifyTimelineChanged(Player.TIMELINE_CHANGE_REASON_PLAYLIST_CHANGED);
        });
    // Prepare an item to add.
    String mediaId = "newMediaItemId";
    Uri mediaUri = Uri.parse("https://test.test");
    MediaDescriptionCompat desc =
        new MediaDescriptionCompat.Builder().setMediaId(mediaId).setMediaUri(mediaUri).build();

    controller.addQueueItem(desc);
    player.awaitMethodCalled(MockPlayer.METHOD_ADD_MEDIA_ITEMS, TIMEOUT_MS);

    assertThat(requestedMediaItems.get()).hasSize(1);
    assertThat(requestedMediaItems.get().get(0).mediaId).isEqualTo(mediaId);
    assertThat(requestedMediaItems.get().get(0).requestMetadata.mediaUri).isEqualTo(mediaUri);
    assertThat(player.mediaItems).hasSize(11);
    assertThat(player.mediaItems.get(10)).isEqualTo(resolvedMediaItem);
  }

  @Test
  public void addQueueItemWithIndex() throws Exception {
    AtomicReference<List<MediaItem>> requestedMediaItems = new AtomicReference<>();
    MediaItem resolvedMediaItem = MediaItem.fromUri(TEST_URI);
    MediaSession.Callback callback =
        new MediaSession.Callback() {
          @Override
          public ListenableFuture<List<MediaItem>> onAddMediaItems(
              MediaSession mediaSession, ControllerInfo controller, List<MediaItem> mediaItems) {
            requestedMediaItems.set(mediaItems);
            // Resolve MediaItem asynchronously to test correct threading logic.
            return executorService.submit(() -> ImmutableList.of(resolvedMediaItem));
          }
        };
    session =
        new MediaSession.Builder(context, player)
            .setId("addQueueItemWithIndex")
            .setCallback(callback)
            .build();
    controller =
        new RemoteMediaControllerCompat(
            context, session.getSessionCompat().getSessionToken(), /* waitForConnection= */ true);

    handler.postAndSync(
        () -> {
          List<MediaItem> mediaItems = MediaTestUtils.createMediaItems(/* size= */ 10);
          player.setMediaItems(mediaItems);
          player.timeline = MediaTestUtils.createTimeline(mediaItems);
          player.notifyTimelineChanged(Player.TIMELINE_CHANGE_REASON_PLAYLIST_CHANGED);
        });
    // Prepare an item to add.
    int testIndex = 1;
    String mediaId = "media_id";
    Uri mediaUri = Uri.parse("https://test.test");
    MediaDescriptionCompat desc =
        new MediaDescriptionCompat.Builder().setMediaId(mediaId).setMediaUri(mediaUri).build();

    controller.addQueueItem(desc, testIndex);
    player.awaitMethodCalled(MockPlayer.METHOD_ADD_MEDIA_ITEMS_WITH_INDEX, TIMEOUT_MS);

    assertThat(requestedMediaItems.get()).hasSize(1);
    assertThat(requestedMediaItems.get().get(0).mediaId).isEqualTo(mediaId);
    assertThat(requestedMediaItems.get().get(0).requestMetadata.mediaUri).isEqualTo(mediaUri);
    assertThat(player.index).isEqualTo(testIndex);
    assertThat(player.mediaItems).hasSize(11);
    assertThat(player.mediaItems.get(1)).isEqualTo(resolvedMediaItem);
  }

  @Test
  public void removeQueueItem() throws Exception {
    session =
        new MediaSession.Builder(context, player)
            .setId("removeQueueItem")
            .setCallback(new TestSessionCallback())
            .build();
    controller =
        new RemoteMediaControllerCompat(
            context, session.getSessionCompat().getSessionToken(), /* waitForConnection= */ true);

    List<MediaItem> mediaItems = MediaTestUtils.createMediaItems(/* size= */ 10);
    handler.postAndSync(
        () -> {
          player.setMediaItems(mediaItems);
          player.timeline = new PlaylistTimeline(mediaItems);
          player.notifyTimelineChanged(Player.TIMELINE_CHANGE_REASON_PLAYLIST_CHANGED);
        });
    // Select an item to remove.
    int targetIndex = 3;
    MediaItem targetItem = mediaItems.get(targetIndex);
    MediaDescriptionCompat desc =
        new MediaDescriptionCompat.Builder().setMediaId(targetItem.mediaId).build();

    controller.removeQueueItem(desc);
    player.awaitMethodCalled(MockPlayer.METHOD_REMOVE_MEDIA_ITEM, TIMEOUT_MS);

    assertThat(player.index).isEqualTo(targetIndex);
  }

  @Test
  public void skipToPrevious_withAllCommandsAvailable_callsSeekToPrevious() throws Exception {
    session =
        new MediaSession.Builder(context, player)
            .setId("skipToPrevious")
            .setCallback(new TestSessionCallback())
            .build();
    controller =
        new RemoteMediaControllerCompat(
            context, session.getSessionCompat().getSessionToken(), /* waitForConnection= */ true);

    controller.getTransportControls().skipToPrevious();
    player.awaitMethodCalled(MockPlayer.METHOD_SEEK_TO_PREVIOUS, TIMEOUT_MS);
  }

  @Test
  public void skipToPrevious_withoutSeekToPreviousCommandAvailable_callsSeekToPreviousMediaItem()
      throws Exception {
    player.commands =
        new Player.Commands.Builder()
            .addAllCommands()
            .remove(Player.COMMAND_SEEK_TO_PREVIOUS)
            .build();
    session =
        new MediaSession.Builder(context, player)
            .setId("skipToPrevious")
            .setCallback(new TestSessionCallback())
            .build();
    controller =
        new RemoteMediaControllerCompat(
            context, session.getSessionCompat().getSessionToken(), /* waitForConnection= */ true);

    controller.getTransportControls().skipToPrevious();
    player.awaitMethodCalled(MockPlayer.METHOD_SEEK_TO_PREVIOUS_MEDIA_ITEM, TIMEOUT_MS);
  }

  @Test
  public void skipToNext_withAllCommandsAvailable_callsSeekToNext() throws Exception {
    session =
        new MediaSession.Builder(context, player)
            .setId("skipToNext")
            .setCallback(new TestSessionCallback())
            .build();
    controller =
        new RemoteMediaControllerCompat(
            context, session.getSessionCompat().getSessionToken(), /* waitForConnection= */ true);

    controller.getTransportControls().skipToNext();
    player.awaitMethodCalled(MockPlayer.METHOD_SEEK_TO_NEXT, TIMEOUT_MS);
  }

  @Test
  public void skipToNext_withoutSeekToNextCommandAvailable_callsSeekToNextMediaItem()
      throws Exception {
    player.commands =
        new Player.Commands.Builder().addAllCommands().remove(Player.COMMAND_SEEK_TO_NEXT).build();
    session =
        new MediaSession.Builder(context, player)
            .setId("skipToNext")
            .setCallback(new TestSessionCallback())
            .build();
    controller =
        new RemoteMediaControllerCompat(
            context, session.getSessionCompat().getSessionToken(), /* waitForConnection= */ true);

    controller.getTransportControls().skipToNext();
    player.awaitMethodCalled(MockPlayer.METHOD_SEEK_TO_NEXT_MEDIA_ITEM, TIMEOUT_MS);
  }

  @Test
  public void skipToQueueItem() throws Exception {
    session =
        new MediaSession.Builder(context, player)
            .setId("skipToQueueItem")
            .setCallback(new TestSessionCallback())
            .build();
    controller =
        new RemoteMediaControllerCompat(
            context, session.getSessionCompat().getSessionToken(), /* waitForConnection= */ true);

    handler.postAndSync(
        () -> {
          player.timeline = MediaTestUtils.createTimeline(/* windowCount= */ 10);
          player.notifyTimelineChanged(Player.TIMELINE_CHANGE_REASON_PLAYLIST_CHANGED);
        });

    // Get Queue from local MediaControllerCompat.
    List<QueueItem> queue = session.getSessionCompat().getController().getQueue();
    int targetIndex = 3;
    controller.getTransportControls().skipToQueueItem(queue.get(targetIndex).getQueueId());
    player.awaitMethodCalled(
        MockPlayer.METHOD_SEEK_TO_DEFAULT_POSITION_WITH_MEDIA_ITEM_INDEX, TIMEOUT_MS);

    assertThat(player.seekMediaItemIndex).isEqualTo(targetIndex);
  }

  @Test
  public void dispatchMediaButtonEvent_playWithEmptyTimeline_callsPlaybackResumptionPrepareAndPlay()
      throws Exception {
    ArrayList<MediaItem> mediaItems = MediaTestUtils.createMediaItems(/* size= */ 3);
    AtomicReference<MediaSession> session = new AtomicReference<>();
    CallerCollectorPlayer callerCollectorPlayer = new CallerCollectorPlayer(session, player);
    session.set(
        mediaSessionTestRule.ensureReleaseAfterTest(
            new MediaSession.Builder(context, callerCollectorPlayer)
                .setId("dispatchMediaButtonEvent")
                .setCallback(
                    new MediaSession.Callback() {
                      @Override
                      public ListenableFuture<MediaSession.MediaItemsWithStartPosition>
                          onPlaybackResumption(
                              MediaSession mediaSession, ControllerInfo controller) {
                        return Futures.immediateFuture(
                            new MediaSession.MediaItemsWithStartPosition(
                                mediaItems, /* startIndex= */ 1, /* startPositionMs= */ 123L));
                      }
                    })
                .build()));
    controller =
        new RemoteMediaControllerCompat(
            context,
            session.get().getSessionCompat().getSessionToken(),
            /* waitForConnection= */ true);
    KeyEvent keyEvent = new KeyEvent(KeyEvent.ACTION_DOWN, KeyEvent.KEYCODE_MEDIA_PLAY);

    session.get().getSessionCompat().getController().dispatchMediaButtonEvent(keyEvent);

    player.awaitMethodCalled(MockPlayer.METHOD_PLAY, TIMEOUT_MS);
    assertThat(player.hasMethodBeenCalled(MockPlayer.METHOD_SET_MEDIA_ITEMS_WITH_START_INDEX))
        .isTrue();
    assertThat(player.hasMethodBeenCalled(MockPlayer.METHOD_PREPARE)).isTrue();
    assertThat(player.startMediaItemIndex).isEqualTo(1);
    assertThat(player.startPositionMs).isEqualTo(123L);
    assertThat(player.mediaItems).isEqualTo(mediaItems);
    assertThat(callerCollectorPlayer.callers).hasSize(3);
    for (ControllerInfo controllerInfo : callerCollectorPlayer.callers) {
      assertThat(session.get().isMediaNotificationController(controllerInfo)).isFalse();
    }
  }

  @Test
  public void
      dispatchMediaButtonEvent_playWithEmptyTimelineWithoutCommandGetCurrentMediaItem_doesNotTriggerPlaybackResumption()
          throws Exception {
    player.commands =
        new Player.Commands.Builder()
            .addAllCommands()
            .remove(Player.COMMAND_GET_CURRENT_MEDIA_ITEM)
            .build();
    session = new MediaSession.Builder(context, player).setId("dispatchMediaButtonEvent").build();
    controller =
        new RemoteMediaControllerCompat(
            context, session.getSessionCompat().getSessionToken(), /* waitForConnection= */ true);
    KeyEvent keyEvent = new KeyEvent(KeyEvent.ACTION_DOWN, KeyEvent.KEYCODE_MEDIA_PLAY);

    session.getSessionCompat().getController().dispatchMediaButtonEvent(keyEvent);
    player.awaitMethodCalled(MockPlayer.METHOD_PLAY, TIMEOUT_MS);

    assertThat(player.hasMethodBeenCalled(MockPlayer.METHOD_PREPARE)).isTrue();
    assertThat(player.hasMethodBeenCalled(MockPlayer.METHOD_SET_MEDIA_ITEMS_WITH_START_INDEX))
        .isFalse();
    assertThat(player.mediaItems).isEmpty();
  }

  @Test
  public void
      dispatchMediaButtonEvent_playWithEmptyTimelineWithoutCommandSetOrChangeMediaItems_doesNotTriggerPlaybackResumption()
          throws Exception {
    player.commands =
        new Player.Commands.Builder()
            .addAllCommands()
            .removeAll(Player.COMMAND_SET_MEDIA_ITEM, Player.COMMAND_CHANGE_MEDIA_ITEMS)
            .build();
    session = new MediaSession.Builder(context, player).setId("dispatchMediaButtonEvent").build();
    controller =
        new RemoteMediaControllerCompat(
            context, session.getSessionCompat().getSessionToken(), /* waitForConnection= */ true);
    KeyEvent keyEvent = new KeyEvent(KeyEvent.ACTION_DOWN, KeyEvent.KEYCODE_MEDIA_PLAY);

    session.getSessionCompat().getController().dispatchMediaButtonEvent(keyEvent);
    player.awaitMethodCalled(MockPlayer.METHOD_PLAY, TIMEOUT_MS);

    assertThat(player.hasMethodBeenCalled(MockPlayer.METHOD_PREPARE)).isTrue();
    assertThat(player.hasMethodBeenCalled(MockPlayer.METHOD_SET_MEDIA_ITEMS_WITH_START_INDEX))
        .isFalse();
    assertThat(player.mediaItems).isEmpty();
  }

  @Test
  public void
      dispatchMediaButtonEvent_playWithEmptyTimelineWithoutCommandChangeMediaItems_setsSingleItem()
          throws Exception {
    player.commands =
        new Player.Commands.Builder()
            .addAllCommands()
            .remove(Player.COMMAND_CHANGE_MEDIA_ITEMS)
            .build();
    List<MediaItem> mediaItems = MediaTestUtils.createMediaItems(/* size= */ 3);
    MediaSession.Callback callback =
        new MediaSession.Callback() {
          @Override
          public ListenableFuture<MediaSession.MediaItemsWithStartPosition> onPlaybackResumption(
              MediaSession mediaSession, ControllerInfo controller) {
            return Futures.immediateFuture(
                new MediaSession.MediaItemsWithStartPosition(
                    mediaItems, /* startIndex= */ 1, /* startPositionMs= */ 123L));
          }
        };
    session =
        new MediaSession.Builder(context, player)
            .setCallback(callback)
            .setId("dispatchMediaButtonEvent")
            .build();
    controller =
        new RemoteMediaControllerCompat(
            context, session.getSessionCompat().getSessionToken(), /* waitForConnection= */ true);
    KeyEvent keyEvent = new KeyEvent(KeyEvent.ACTION_DOWN, KeyEvent.KEYCODE_MEDIA_PLAY);

    session.getSessionCompat().getController().dispatchMediaButtonEvent(keyEvent);
    player.awaitMethodCalled(MockPlayer.METHOD_PLAY, TIMEOUT_MS);

    assertThat(player.hasMethodBeenCalled(MockPlayer.METHOD_PREPARE)).isTrue();
    assertThat(player.hasMethodBeenCalled(MockPlayer.METHOD_SET_MEDIA_ITEM_WITH_START_POSITION))
        .isTrue();
    assertThat(player.startMediaItemIndex).isEqualTo(0);
    assertThat(player.startPositionMs).isEqualTo(123L);
    assertThat(player.mediaItems).containsExactly(mediaItems.get(0));
  }

  @Test
  public void
      dispatchMediaButtonEvent_playWithEmptyTimelineWithMediaNotificationController_callsPlaybackResumptionPrepareAndPlay()
          throws Exception {
    ArrayList<MediaItem> mediaItems = MediaTestUtils.createMediaItems(/* size= */ 3);
    AtomicReference<MediaSession> session = new AtomicReference<>();
    CallerCollectorPlayer callerCollectorPlayer = new CallerCollectorPlayer(session, player);
    session.set(
        mediaSessionTestRule.ensureReleaseAfterTest(
            new MediaSession.Builder(context, callerCollectorPlayer)
                .setId("dispatchMediaButtonEvent")
                .setCallback(
                    new MediaSession.Callback() {
                      @Override
                      public ListenableFuture<MediaSession.MediaItemsWithStartPosition>
                          onPlaybackResumption(
                              MediaSession mediaSession, ControllerInfo controller) {
                        return Futures.immediateFuture(
                            new MediaSession.MediaItemsWithStartPosition(
                                mediaItems, /* startIndex= */ 1, /* startPositionMs= */ 123L));
                      }
                    })
                .build()));
    controller =
        new RemoteMediaControllerCompat(
            context,
            session.get().getSessionCompat().getSessionToken(),
            /* waitForConnection= */ true);
    KeyEvent keyEvent = new KeyEvent(KeyEvent.ACTION_DOWN, KeyEvent.KEYCODE_MEDIA_PLAY);
    Bundle connectionHints = new Bundle();
<<<<<<< HEAD
    connectionHints.putBoolean(MediaController.KEY_MEDIA_NOTIFICATION_CONTROLLER_FLAG, true);
=======
    connectionHints.putBoolean(MediaNotificationManager.KEY_MEDIA_NOTIFICATION_MANAGER, true);
>>>>>>> f6fe90f3
    new MediaController.Builder(
            ApplicationProvider.getApplicationContext(), session.get().getToken())
        .setConnectionHints(connectionHints)
        .buildAsync()
        .get();

    session.get().getSessionCompat().getController().dispatchMediaButtonEvent(keyEvent);

    player.awaitMethodCalled(MockPlayer.METHOD_PLAY, TIMEOUT_MS);
    assertThat(player.hasMethodBeenCalled(MockPlayer.METHOD_SET_MEDIA_ITEMS_WITH_START_INDEX))
        .isTrue();
    assertThat(player.hasMethodBeenCalled(MockPlayer.METHOD_PREPARE)).isTrue();
    assertThat(player.startMediaItemIndex).isEqualTo(1);
    assertThat(player.startPositionMs).isEqualTo(123L);
    assertThat(player.mediaItems).isEqualTo(mediaItems);
    assertThat(callerCollectorPlayer.callers).hasSize(3);
    for (ControllerInfo controllerInfo : callerCollectorPlayer.callers) {
      assertThat(session.get().isMediaNotificationController(controllerInfo)).isTrue();
    }
  }

  @Test
  public void
      dispatchMediaButtonEvent_playWithEmptyTimelinePlaybackResumptionFailure_callsHandlePlayButtonAction()
          throws Exception {
    player.mediaItems = MediaTestUtils.createMediaItems(/* size= */ 3);
    player.startMediaItemIndex = 1;
    player.startPositionMs = 321L;
    MediaSession.Callback callback =
        new MediaSession.Callback() {
          @Override
          public ListenableFuture<MediaSession.MediaItemsWithStartPosition> onPlaybackResumption(
              MediaSession mediaSession, ControllerInfo controller) {
            return Futures.immediateFailedFuture(new UnsupportedOperationException());
          }
        };
    session =
        new MediaSession.Builder(context, player)
            .setCallback(callback)
            .setId("sendMediaButtonEvent")
            .build();
    controller =
        new RemoteMediaControllerCompat(
            context, session.getSessionCompat().getSessionToken(), /* waitForConnection= */ true);
    KeyEvent keyEvent = new KeyEvent(KeyEvent.ACTION_DOWN, KeyEvent.KEYCODE_MEDIA_PLAY);

    session.getSessionCompat().getController().dispatchMediaButtonEvent(keyEvent);
    player.awaitMethodCalled(MockPlayer.METHOD_PLAY, TIMEOUT_MS);

    assertThat(player.hasMethodBeenCalled(MockPlayer.METHOD_PREPARE)).isTrue();
    assertThat(player.hasMethodBeenCalled(MockPlayer.METHOD_SET_MEDIA_ITEMS_WITH_START_INDEX))
        .isFalse();
    assertThat(player.startMediaItemIndex).isEqualTo(1);
    assertThat(player.startPositionMs).isEqualTo(321L);
    assertThat(player.mediaItems).hasSize(3);
  }

  @Test
  public void dispatchMediaButtonEvent_playWithNonEmptyTimeline_callsHandlePlayButtonAction()
      throws Exception {
    KeyEvent keyEvent = new KeyEvent(KeyEvent.ACTION_DOWN, KeyEvent.KEYCODE_MEDIA_PLAY);
    player.mediaItems = MediaTestUtils.createMediaItems(/* size= */ 3);
    player.timeline = new PlaylistTimeline(player.mediaItems);
    player.startMediaItemIndex = 1;
    player.startPositionMs = 321L;
    AtomicReference<MediaSession> session = new AtomicReference<>();
    CallerCollectorPlayer callerCollectorPlayer = new CallerCollectorPlayer(session, player);
    session.set(
        mediaSessionTestRule.ensureReleaseAfterTest(
            new MediaSession.Builder(context, callerCollectorPlayer)
                .setId("dispatchMediaButtonEvent")
                .build()));
    controller =
        new RemoteMediaControllerCompat(
            context,
            session.get().getSessionCompat().getSessionToken(),
            /* waitForConnection= */ true);

    session.get().getSessionCompat().getController().dispatchMediaButtonEvent(keyEvent);
    player.awaitMethodCalled(MockPlayer.METHOD_PLAY, TIMEOUT_MS);

    assertThat(player.hasMethodBeenCalled(MockPlayer.METHOD_PREPARE)).isTrue();
    assertThat(player.hasMethodBeenCalled(MockPlayer.METHOD_SET_MEDIA_ITEMS_WITH_START_INDEX))
        .isFalse();
    assertThat(player.startMediaItemIndex).isEqualTo(1);
    assertThat(player.startPositionMs).isEqualTo(321L);
    assertThat(player.mediaItems).hasSize(3);
    assertThat(callerCollectorPlayer.callers).hasSize(2);
    for (ControllerInfo controllerInfo : callerCollectorPlayer.callers) {
      assertThat(session.get().isMediaNotificationController(controllerInfo)).isFalse();
    }
  }

  @Test
  public void
      dispatchMediaButtonEvent_playWithNonEmptyTimelineWithMediaNotificationController_callsHandlePlayButtonAction()
          throws Exception {
    KeyEvent keyEvent = new KeyEvent(KeyEvent.ACTION_DOWN, KeyEvent.KEYCODE_MEDIA_PLAY);
    player.mediaItems = MediaTestUtils.createMediaItems(/* size= */ 3);
    player.timeline = new PlaylistTimeline(player.mediaItems);
    AtomicReference<MediaSession> session = new AtomicReference<>();
    CallerCollectorPlayer callerCollectorPlayer = new CallerCollectorPlayer(session, player);
    session.set(
        mediaSessionTestRule.ensureReleaseAfterTest(
            new MediaSession.Builder(context, callerCollectorPlayer)
                .setId("dispatchMediaButtonEvent")
                .build()));
    Bundle connectionHints = new Bundle();
<<<<<<< HEAD
    connectionHints.putBoolean(MediaController.KEY_MEDIA_NOTIFICATION_CONTROLLER_FLAG, true);
=======
    connectionHints.putBoolean(MediaNotificationManager.KEY_MEDIA_NOTIFICATION_MANAGER, true);
>>>>>>> f6fe90f3
    new MediaController.Builder(
            ApplicationProvider.getApplicationContext(), session.get().getToken())
        .setConnectionHints(connectionHints)
        .buildAsync()
        .get();
    controller =
        new RemoteMediaControllerCompat(
            context,
            session.get().getSessionCompat().getSessionToken(),
            /* waitForConnection= */ true);

    session.get().getSessionCompat().getController().dispatchMediaButtonEvent(keyEvent);

    player.awaitMethodCalled(MockPlayer.METHOD_PLAY, TIMEOUT_MS);
    assertThat(player.mediaItems).hasSize(3);
    assertThat(player.hasMethodBeenCalled(MockPlayer.METHOD_PREPARE)).isTrue();
    assertThat(player.hasMethodBeenCalled(MockPlayer.METHOD_SET_MEDIA_ITEMS_WITH_START_INDEX))
        .isFalse();
    assertThat(callerCollectorPlayer.callers).hasSize(2);
    for (ControllerInfo controllerInfo : callerCollectorPlayer.callers) {
      assertThat(session.get().isMediaNotificationController(controllerInfo)).isTrue();
    }
  }

  @Test
  public void setShuffleMode() throws Exception {
    session =
        new MediaSession.Builder(context, player)
            .setId("setShuffleMode")
            .setCallback(new TestSessionCallback())
            .build();
    controller =
        new RemoteMediaControllerCompat(
            context, session.getSessionCompat().getSessionToken(), /* waitForConnection= */ true);
    @PlaybackStateCompat.ShuffleMode int testShuffleMode = PlaybackStateCompat.SHUFFLE_MODE_GROUP;

    controller.getTransportControls().setShuffleMode(testShuffleMode);
    player.awaitMethodCalled(MockPlayer.METHOD_SET_SHUFFLE_MODE, TIMEOUT_MS);

    assertThat(player.shuffleModeEnabled).isTrue();
  }

  @Test
  public void setRepeatMode() throws Exception {
    session =
        new MediaSession.Builder(context, player)
            .setId("setRepeatMode")
            .setCallback(new TestSessionCallback())
            .build();
    controller =
        new RemoteMediaControllerCompat(
            context, session.getSessionCompat().getSessionToken(), /* waitForConnection= */ true);
    int testRepeatMode = Player.REPEAT_MODE_ALL;

    controller.getTransportControls().setRepeatMode(testRepeatMode);
    player.awaitMethodCalled(MockPlayer.METHOD_SET_REPEAT_MODE, TIMEOUT_MS);

    assertThat(player.repeatMode).isEqualTo(testRepeatMode);
  }

  @Test
  public void setVolumeTo_setsDeviceVolume() throws Exception {
    session =
        new MediaSession.Builder(context, player)
            .setId("setVolumeTo_setsDeviceVolume")
            .setCallback(new TestSessionCallback())
            .build();
    controller =
        new RemoteMediaControllerCompat(
            context, session.getSessionCompat().getSessionToken(), /* waitForConnection= */ true);
    MockPlayer remotePlayer =
        new MockPlayer.Builder().setApplicationLooper(handler.getLooper()).build();
    remotePlayer.commands =
        new Player.Commands.Builder()
            .addAllCommands()
            .remove(Player.COMMAND_SET_DEVICE_VOLUME_WITH_FLAGS)
            .build();
    handler.postAndSync(
        () -> {
          remotePlayer.deviceInfo =
              new DeviceInfo.Builder(DeviceInfo.PLAYBACK_TYPE_REMOTE).setMaxVolume(100).build();
          remotePlayer.deviceVolume = 23;
          session.setPlayer(remotePlayer);
        });
    int targetVolume = 50;

    controller.setVolumeTo(targetVolume, /* flags= */ 0);
    remotePlayer.awaitMethodCalled(MockPlayer.METHOD_SET_DEVICE_VOLUME, TIMEOUT_MS);

    assertThat(remotePlayer.deviceVolume).isEqualTo(targetVolume);
  }

  @Test
  public void setVolumeTo_setsDeviceVolumeWithFlags() throws Exception {
    session =
        new MediaSession.Builder(context, player)
            .setId("setVolumeTo_setsDeviceVolumeWithFlags")
            .setCallback(new TestSessionCallback())
            .build();
    controller =
        new RemoteMediaControllerCompat(
            context, session.getSessionCompat().getSessionToken(), /* waitForConnection= */ true);
    MockPlayer remotePlayer =
        new MockPlayer.Builder().setApplicationLooper(handler.getLooper()).build();
    remotePlayer.commands = new Player.Commands.Builder().addAllCommands().build();
    handler.postAndSync(
        () -> {
          remotePlayer.deviceInfo =
              new DeviceInfo.Builder(DeviceInfo.PLAYBACK_TYPE_REMOTE).setMaxVolume(100).build();
          remotePlayer.deviceVolume = 23;
          session.setPlayer(remotePlayer);
        });
    int targetVolume = 50;

    controller.setVolumeTo(targetVolume, /* flags= */ 0);
    remotePlayer.awaitMethodCalled(MockPlayer.METHOD_SET_DEVICE_VOLUME_WITH_FLAGS, TIMEOUT_MS);

    assertThat(remotePlayer.deviceVolume).isEqualTo(targetVolume);
  }

  @Test
  public void adjustVolume_raise_increasesDeviceVolume() throws Exception {
    session =
        new MediaSession.Builder(context, player)
            .setId("adjustVolume_raise_increasesDeviceVolume")
            .setCallback(new TestSessionCallback())
            .build();
    controller =
        new RemoteMediaControllerCompat(
            context, session.getSessionCompat().getSessionToken(), /* waitForConnection= */ true);
    MockPlayer remotePlayer =
        new MockPlayer.Builder().setApplicationLooper(handler.getLooper()).build();
    remotePlayer.commands =
        new Player.Commands.Builder()
            .addAllCommands()
            .remove(Player.COMMAND_ADJUST_DEVICE_VOLUME_WITH_FLAGS)
            .build();
    handler.postAndSync(
        () -> {
          remotePlayer.deviceInfo =
              new DeviceInfo.Builder(DeviceInfo.PLAYBACK_TYPE_REMOTE).setMaxVolume(100).build();
          remotePlayer.deviceVolume = 23;
          session.setPlayer(remotePlayer);
        });

    controller.adjustVolume(AudioManager.ADJUST_RAISE, /* flags= */ 0);
    remotePlayer.awaitMethodCalled(MockPlayer.METHOD_INCREASE_DEVICE_VOLUME, TIMEOUT_MS);
  }

  @Test
  public void adjustVolume_raise_increasesDeviceVolumeWithFlags() throws Exception {
    session =
        new MediaSession.Builder(context, player)
            .setId("adjustVolume_raise_increasesDeviceVolumeWithFlags")
            .setCallback(new TestSessionCallback())
            .build();
    controller =
        new RemoteMediaControllerCompat(
            context, session.getSessionCompat().getSessionToken(), /* waitForConnection= */ true);
    MockPlayer remotePlayer =
        new MockPlayer.Builder().setApplicationLooper(handler.getLooper()).build();
    handler.postAndSync(
        () -> {
          remotePlayer.deviceInfo =
              new DeviceInfo.Builder(DeviceInfo.PLAYBACK_TYPE_REMOTE).setMaxVolume(100).build();
          remotePlayer.deviceVolume = 23;
          session.setPlayer(remotePlayer);
        });

    controller.adjustVolume(AudioManager.ADJUST_RAISE, /* flags= */ 0);
    remotePlayer.awaitMethodCalled(MockPlayer.METHOD_INCREASE_DEVICE_VOLUME_WITH_FLAGS, TIMEOUT_MS);
  }

  @Test
  public void adjustVolume_lower_decreasesDeviceVolume() throws Exception {
    session =
        new MediaSession.Builder(context, player)
            .setId("adjustVolume_lower_decreasesDeviceVolume")
            .setCallback(new TestSessionCallback())
            .build();
    controller =
        new RemoteMediaControllerCompat(
            context, session.getSessionCompat().getSessionToken(), /* waitForConnection= */ true);
    MockPlayer remotePlayer =
        new MockPlayer.Builder().setApplicationLooper(handler.getLooper()).build();
    remotePlayer.commands =
        new Player.Commands.Builder()
            .addAllCommands()
            .remove(Player.COMMAND_ADJUST_DEVICE_VOLUME_WITH_FLAGS)
            .build();
    handler.postAndSync(
        () -> {
          remotePlayer.deviceInfo =
              new DeviceInfo.Builder(DeviceInfo.PLAYBACK_TYPE_REMOTE).setMaxVolume(100).build();
          remotePlayer.deviceVolume = 23;
          session.setPlayer(remotePlayer);
        });

    controller.adjustVolume(AudioManager.ADJUST_LOWER, /* flags= */ 0);
    remotePlayer.awaitMethodCalled(MockPlayer.METHOD_DECREASE_DEVICE_VOLUME, TIMEOUT_MS);
  }

  @Test
  public void adjustVolume_lower_decreasesDeviceVolumeWithFlags() throws Exception {
    session =
        new MediaSession.Builder(context, player)
            .setId("adjustVolume_lower_decreasesDeviceVolumeWithFlags")
            .setCallback(new TestSessionCallback())
            .build();
    controller =
        new RemoteMediaControllerCompat(
            context, session.getSessionCompat().getSessionToken(), /* waitForConnection= */ true);
    MockPlayer remotePlayer =
        new MockPlayer.Builder().setApplicationLooper(handler.getLooper()).build();
    remotePlayer.commands = new Player.Commands.Builder().addAllCommands().build();
    handler.postAndSync(
        () -> {
          remotePlayer.deviceInfo =
              new DeviceInfo.Builder(DeviceInfo.PLAYBACK_TYPE_REMOTE).setMaxVolume(100).build();
          remotePlayer.deviceVolume = 23;
          session.setPlayer(remotePlayer);
        });

    controller.adjustVolume(AudioManager.ADJUST_LOWER, /* flags= */ 0);
    remotePlayer.awaitMethodCalled(MockPlayer.METHOD_DECREASE_DEVICE_VOLUME_WITH_FLAGS, TIMEOUT_MS);
  }

  @Test
  public void setVolumeWithLocalVolume() throws Exception {
    if (Util.SDK_INT >= 21 && audioManager.isVolumeFixed()) {
      // This test is not eligible for this device.
      return;
    }

    session =
        new MediaSession.Builder(context, player)
            .setId("setVolumeWithLocalVolume")
            .setCallback(new TestSessionCallback())
            .build();
    controller =
        new RemoteMediaControllerCompat(
            context, session.getSessionCompat().getSessionToken(), /* waitForConnection= */ true);

    // Here, we intentionally choose STREAM_ALARM in order not to consider
    // 'Do Not Disturb' or 'Volume limit'.
    int stream = AudioManager.STREAM_ALARM;
    int maxVolume = AudioManagerCompat.getStreamMaxVolume(audioManager, stream);
    int minVolume = AudioManagerCompat.getStreamMinVolume(audioManager, stream);
    Log.d(TAG, "maxVolume=" + maxVolume + ", minVolume=" + minVolume);
    if (maxVolume <= minVolume) {
      return;
    }

    handler.postAndSync(
        () -> {
          // Set stream of the session.
          AudioAttributes attrs =
              LegacyConversions.convertToAudioAttributes(
                  new AudioAttributesCompat.Builder().setLegacyStreamType(stream).build());
          player.audioAttributes = attrs;
          player.notifyAudioAttributesChanged(attrs);
        });

    int originalVolume = audioManager.getStreamVolume(stream);
    int targetVolume = originalVolume == minVolume ? originalVolume + 1 : originalVolume - 1;
    Log.d(TAG, "originalVolume=" + originalVolume + ", targetVolume=" + targetVolume);

    controller.setVolumeTo(targetVolume, C.VOLUME_FLAG_SHOW_UI);
    PollingCheck.waitFor(
        VOLUME_CHANGE_TIMEOUT_MS, () -> targetVolume == audioManager.getStreamVolume(stream));

    // Set back to original volume.
    audioManager.setStreamVolume(stream, originalVolume, /* flags= */ 0);
  }

  @Test
  public void adjustVolumeWithLocalVolume() throws Exception {
    if (Util.SDK_INT >= 21 && audioManager.isVolumeFixed()) {
      // This test is not eligible for this device.
      return;
    }

    session =
        new MediaSession.Builder(context, player)
            .setId("adjustVolumeWithLocalVolume")
            .setCallback(new TestSessionCallback())
            .build();
    controller =
        new RemoteMediaControllerCompat(
            context, session.getSessionCompat().getSessionToken(), /* waitForConnection= */ true);

    // Here, we intentionally choose STREAM_ALARM in order not to consider
    // 'Do Not Disturb' or 'Volume limit'.
    int stream = AudioManager.STREAM_ALARM;
    int maxVolume = AudioManagerCompat.getStreamMaxVolume(audioManager, stream);
    int minVolume = AudioManagerCompat.getStreamMinVolume(audioManager, stream);
    Log.d(TAG, "maxVolume=" + maxVolume + ", minVolume=" + minVolume);
    if (maxVolume <= minVolume) {
      return;
    }

    handler.postAndSync(
        () -> {
          // Set stream of the session.
          AudioAttributes attrs =
              LegacyConversions.convertToAudioAttributes(
                  new AudioAttributesCompat.Builder().setLegacyStreamType(stream).build());
          player.audioAttributes = attrs;
          player.notifyAudioAttributesChanged(attrs);
        });

    int originalVolume = audioManager.getStreamVolume(stream);
    int direction =
        originalVolume == minVolume ? AudioManager.ADJUST_RAISE : AudioManager.ADJUST_LOWER;
    int targetVolume = originalVolume + direction;
    Log.d(TAG, "originalVolume=" + originalVolume + ", targetVolume=" + targetVolume);

    controller.adjustVolume(direction, C.VOLUME_FLAG_SHOW_UI);
    PollingCheck.waitFor(
        VOLUME_CHANGE_TIMEOUT_MS, () -> targetVolume == audioManager.getStreamVolume(stream));

    // Set back to original volume.
    audioManager.setStreamVolume(stream, originalVolume, /* flags= */ 0);
  }

  @Test
  public void sendCommand() throws Exception {
    // TODO(jaewan): Need to revisit with the permission.
    String testCommand = "test_command";
    Bundle testArgs = new Bundle();
    testArgs.putString("args", "test_args");

    CountDownLatch latch = new CountDownLatch(1);
    MediaSession.Callback callback =
        new MediaSession.Callback() {
          @Override
          public MediaSession.ConnectionResult onConnect(
              MediaSession session, ControllerInfo controller) {
            if (EXPECTED_CONTROLLER_PACKAGE_NAME.equals(controller.getPackageName())) {
              MediaSession.ConnectionResult commands =
                  MediaSession.Callback.super.onConnect(session, controller);
              SessionCommands.Builder builder = commands.availableSessionCommands.buildUpon();
              builder.add(new SessionCommand(testCommand, /* extras= */ Bundle.EMPTY));
              return MediaSession.ConnectionResult.accept(
                  /* availableSessionCommands= */ builder.build(),
                  commands.availablePlayerCommands);
            } else {
              return MediaSession.ConnectionResult.reject();
            }
          }

          @Override
          public ListenableFuture<SessionResult> onCustomCommand(
              MediaSession session,
              ControllerInfo controller,
              SessionCommand sessionCommand,
              Bundle args) {
            assertThat(sessionCommand.customAction).isEqualTo(testCommand);
            assertThat(TestUtils.equals(testArgs, args)).isTrue();
            latch.countDown();
            return Futures.immediateFuture(new SessionResult(RESULT_SUCCESS));
          }
        };
    session =
        new MediaSession.Builder(context, player)
            .setId("sendCommand")
            .setCallback(callback)
            .build();
    controller =
        new RemoteMediaControllerCompat(
            context, session.getSessionCompat().getSessionToken(), /* waitForConnection= */ true);

    controller.sendCommand(testCommand, testArgs, /* cb= */ null);

    assertThat(latch.await(TIMEOUT_MS, MILLISECONDS)).isTrue();
  }

  @Test
  public void sendCustomCommand() throws Exception {
    String testCommand = "test_custom_command";
    Bundle testArgs = new Bundle();
    testArgs.putString("args", "test_custom_args");
    SessionCommand customCommand = new SessionCommand(testCommand, /* extras= */ Bundle.EMPTY);
    CountDownLatch latch = new CountDownLatch(1);
    MediaSession.Callback callback =
        new MediaSession.Callback() {
          @Override
          public MediaSession.ConnectionResult onConnect(
              MediaSession session, ControllerInfo controller) {
            if (EXPECTED_CONTROLLER_PACKAGE_NAME.equals(controller.getPackageName())) {
              MediaSession.ConnectionResult connectionResult =
                  MediaSession.Callback.super.onConnect(session, controller);
              SessionCommands.Builder builder =
                  connectionResult.availableSessionCommands.buildUpon().add(customCommand);
              return MediaSession.ConnectionResult.accept(
                  /* availableSessionCommands= */ builder.build(),
                  connectionResult.availablePlayerCommands);
            } else {
              return MediaSession.ConnectionResult.reject();
            }
          }

          @Override
          public ListenableFuture<SessionResult> onCustomCommand(
              MediaSession session,
              ControllerInfo controller,
              SessionCommand sessionCommand,
              Bundle args) {
            if (sessionCommand.customAction.equals(testCommand)
                && TestUtils.equals(testArgs, args)) {
              latch.countDown();
            }
            return Futures.immediateFuture(new SessionResult(RESULT_SUCCESS));
          }
        };
    session =
        new MediaSession.Builder(context, player)
            .setId("sendCommand")
            .setCallback(callback)
            .build();
    controller =
        new RemoteMediaControllerCompat(
            context, session.getSessionCompat().getSessionToken(), /* waitForConnection= */ true);

    controller.sendCustomCommand(customCommand, testArgs);

    assertThat(latch.await(TIMEOUT_MS, MILLISECONDS)).isTrue();
  }

  @Test
  public void controllerCallback_sessionRejects() throws Exception {
    MediaSession.Callback sessionCallback =
        new MediaSession.Callback() {
          @Override
          public MediaSession.ConnectionResult onConnect(
              MediaSession session, ControllerInfo controller) {
            return MediaSession.ConnectionResult.reject();
          }
        };
    session =
        new MediaSession.Builder(context, player)
            .setId("controllerCallback_sessionRejects")
            .setCallback(sessionCallback)
            .build();
    // Session will not accept the controller's commands.
    controller =
        new RemoteMediaControllerCompat(
            context, session.getSessionCompat().getSessionToken(), /* waitForConnection= */ true);

    controller.getTransportControls().play();

    Thread.sleep(NO_RESPONSE_TIMEOUT_MS);
    assertThat(player.hasMethodBeenCalled(MockPlayer.METHOD_PLAY)).isFalse();
  }

  @Test
  public void prepareFromMediaUri_withOnAddMediaItems() throws Exception {
    Uri mediaUri = Uri.parse("foo://bar");
    Bundle bundle = new Bundle();
    bundle.putString("key", "value");
    AtomicReference<List<MediaItem>> requestedMediaItems = new AtomicReference<>();
    MediaItem resolvedMediaItem = MediaItem.fromUri(TEST_URI);
    MediaSession.Callback callback =
        new MediaSession.Callback() {
          @Override
          public ListenableFuture<List<MediaItem>> onAddMediaItems(
              MediaSession mediaSession, ControllerInfo controller, List<MediaItem> mediaItems) {
            requestedMediaItems.set(mediaItems);
            // Resolve MediaItem asynchronously to test correct threading logic.
            return executorService.submit(() -> ImmutableList.of(resolvedMediaItem));
          }
        };
    session =
        new MediaSession.Builder(context, player)
            .setId("prepareFromMediaUri")
            .setCallback(callback)
            .build();
    controller =
        new RemoteMediaControllerCompat(
            context, session.getSessionCompat().getSessionToken(), /* waitForConnection= */ true);

    controller.getTransportControls().prepareFromUri(mediaUri, bundle);

    player.awaitMethodCalled(MockPlayer.METHOD_SET_MEDIA_ITEMS_WITH_RESET_POSITION, TIMEOUT_MS);
    player.awaitMethodCalled(MockPlayer.METHOD_PREPARE, TIMEOUT_MS);
    assertThat(requestedMediaItems.get()).hasSize(1);
    assertThat(requestedMediaItems.get().get(0).requestMetadata.mediaUri).isEqualTo(mediaUri);
    TestUtils.equals(requestedMediaItems.get().get(0).requestMetadata.extras, bundle);
    assertThat(player.mediaItems).containsExactly(resolvedMediaItem);
  }

  @Test
  public void playFromMediaUri_withOnAddMediaItems() throws Exception {
    Uri request = Uri.parse("foo://bar");
    Bundle bundle = new Bundle();
    bundle.putString("key", "value");
    AtomicReference<List<MediaItem>> requestedMediaItems = new AtomicReference<>();
    MediaItem resolvedMediaItem = MediaItem.fromUri(TEST_URI);
    MediaSession.Callback callback =
        new MediaSession.Callback() {
          @Override
          public ListenableFuture<List<MediaItem>> onAddMediaItems(
              MediaSession mediaSession, ControllerInfo controller, List<MediaItem> mediaItems) {
            requestedMediaItems.set(mediaItems);
            // Resolve MediaItem asynchronously to test correct threading logic.
            return executorService.submit(() -> ImmutableList.of(resolvedMediaItem));
          }
        };
    session =
        new MediaSession.Builder(context, player)
            .setId("playFromMediaUri")
            .setCallback(callback)
            .build();
    controller =
        new RemoteMediaControllerCompat(
            context, session.getSessionCompat().getSessionToken(), /* waitForConnection= */ true);

    controller.getTransportControls().playFromUri(request, bundle);

    player.awaitMethodCalled(MockPlayer.METHOD_SET_MEDIA_ITEMS_WITH_RESET_POSITION, TIMEOUT_MS);
    player.awaitMethodCalled(MockPlayer.METHOD_PREPARE, TIMEOUT_MS);
    player.awaitMethodCalled(MockPlayer.METHOD_PLAY, TIMEOUT_MS);
    assertThat(requestedMediaItems.get()).hasSize(1);
    assertThat(requestedMediaItems.get().get(0).requestMetadata.mediaUri).isEqualTo(request);
    TestUtils.equals(requestedMediaItems.get().get(0).requestMetadata.extras, bundle);
    assertThat(player.mediaItems).containsExactly(resolvedMediaItem);
  }

  @Test
  public void prepareFromMediaId_withOnAddMediaItems() throws Exception {
    String request = "media_id";
    Bundle bundle = new Bundle();
    bundle.putString("key", "value");
    AtomicReference<List<MediaItem>> requestedMediaItems = new AtomicReference<>();
    MediaItem resolvedMediaItem = MediaItem.fromUri(TEST_URI);
    MediaSession.Callback callback =
        new MediaSession.Callback() {
          @Override
          public ListenableFuture<List<MediaItem>> onAddMediaItems(
              MediaSession mediaSession, ControllerInfo controller, List<MediaItem> mediaItems) {
            requestedMediaItems.set(mediaItems);
            // Resolve MediaItem asynchronously to test correct threading logic.
            return executorService.submit(() -> ImmutableList.of(resolvedMediaItem));
          }
        };
    session =
        new MediaSession.Builder(context, player)
            .setId("prepareFromMediaId")
            .setCallback(callback)
            .build();
    controller =
        new RemoteMediaControllerCompat(
            context, session.getSessionCompat().getSessionToken(), /* waitForConnection= */ true);

    controller.getTransportControls().prepareFromMediaId(request, bundle);

    player.awaitMethodCalled(MockPlayer.METHOD_SET_MEDIA_ITEMS_WITH_RESET_POSITION, TIMEOUT_MS);
    player.awaitMethodCalled(MockPlayer.METHOD_PREPARE, TIMEOUT_MS);
    assertThat(requestedMediaItems.get()).hasSize(1);
    assertThat(requestedMediaItems.get().get(0).mediaId).isEqualTo(request);
    TestUtils.equals(requestedMediaItems.get().get(0).requestMetadata.extras, bundle);
    assertThat(player.mediaItems).containsExactly(resolvedMediaItem);
  }

  @Test
  public void prepareFromMediaId_withOnSetMediaItems_callsPlayerWithStartIndex() throws Exception {
    String request = "media_id";
    Bundle bundle = new Bundle();
    bundle.putString("key", "value");
    AtomicReference<List<MediaItem>> requestedMediaItems = new AtomicReference<>();
    MediaItem resolvedMediaItem = MediaItem.fromUri(TEST_URI);
    MediaSession.Callback callback =
        new MediaSession.Callback() {
          @Override
          public ListenableFuture<MediaSession.MediaItemsWithStartPosition> onSetMediaItems(
              MediaSession mediaSession,
              ControllerInfo controller,
              List<MediaItem> mediaItems,
              int startIndex,
              long startPositionMs) {
            requestedMediaItems.set(mediaItems);
            return executorService.submit(
                () ->
                    new MediaSession.MediaItemsWithStartPosition(
                        ImmutableList.of(resolvedMediaItem),
                        /* startIndex= */ 2,
                        /* startPositionMs= */ 100));
          }
        };
    session =
        new MediaSession.Builder(context, player)
            .setId("prepareFromMediaId")
            .setCallback(callback)
            .build();
    controller =
        new RemoteMediaControllerCompat(
            context, session.getSessionCompat().getSessionToken(), /* waitForConnection= */ true);

    controller.getTransportControls().prepareFromMediaId(request, bundle);

    player.awaitMethodCalled(MockPlayer.METHOD_SET_MEDIA_ITEMS_WITH_START_INDEX, TIMEOUT_MS);
    player.awaitMethodCalled(MockPlayer.METHOD_PREPARE, TIMEOUT_MS);
    assertThat(requestedMediaItems.get()).hasSize(1);
    assertThat(requestedMediaItems.get().get(0).mediaId).isEqualTo(request);
    TestUtils.equals(requestedMediaItems.get().get(0).requestMetadata.extras, bundle);
    assertThat(player.mediaItems).containsExactly(resolvedMediaItem);
    assertThat(player.startMediaItemIndex).isEqualTo(2);
    assertThat(player.startPositionMs).isEqualTo(100);
  }

  @Test
  public void playFromMediaId_withOnAddMediaItems() throws Exception {
    String mediaId = "media_id";
    Bundle bundle = new Bundle();
    bundle.putString("key", "value");
    AtomicReference<List<MediaItem>> requestedMediaItems = new AtomicReference<>();
    MediaItem resolvedMediaItem = MediaItem.fromUri(TEST_URI);
    MediaSession.Callback callback =
        new MediaSession.Callback() {
          @Override
          public ListenableFuture<List<MediaItem>> onAddMediaItems(
              MediaSession mediaSession, ControllerInfo controller, List<MediaItem> mediaItems) {
            requestedMediaItems.set(mediaItems);
            // Resolve MediaItem asynchronously to test correct threading logic.
            return executorService.submit(() -> ImmutableList.of(resolvedMediaItem));
          }
        };
    session =
        new MediaSession.Builder(context, player)
            .setId("playFromMediaId")
            .setCallback(callback)
            .build();
    controller =
        new RemoteMediaControllerCompat(
            context, session.getSessionCompat().getSessionToken(), /* waitForConnection= */ true);

    controller.getTransportControls().playFromMediaId(mediaId, bundle);

    player.awaitMethodCalled(MockPlayer.METHOD_SET_MEDIA_ITEMS_WITH_RESET_POSITION, TIMEOUT_MS);
    player.awaitMethodCalled(MockPlayer.METHOD_PREPARE, TIMEOUT_MS);
    player.awaitMethodCalled(MockPlayer.METHOD_PLAY, TIMEOUT_MS);
    assertThat(requestedMediaItems.get()).hasSize(1);
    assertThat(requestedMediaItems.get().get(0).mediaId).isEqualTo(mediaId);
    TestUtils.equals(requestedMediaItems.get().get(0).requestMetadata.extras, bundle);
    assertThat(player.mediaItems).containsExactly(resolvedMediaItem);
  }

  @Test
  public void playFromMediaId_withOnSetMediaItems_callsPlayerWithStartIndex() throws Exception {
    String mediaId = "media_id";
    Bundle bundle = new Bundle();
    bundle.putString("key", "value");
    MediaItem resolvedMediaItem = MediaItem.fromUri(TEST_URI);
    MediaSession.Callback callback =
        new MediaSession.Callback() {
          @Override
          public ListenableFuture<MediaSession.MediaItemsWithStartPosition> onSetMediaItems(
              MediaSession mediaSession,
              ControllerInfo controller,
              List<MediaItem> mediaItems,
              int startIndex,
              long startPositionMs) {
            return executorService.submit(
                () ->
                    new MediaSession.MediaItemsWithStartPosition(
                        ImmutableList.of(resolvedMediaItem),
                        /* startIndex= */ 2,
                        /* startPositionMs= */ 100));
          }
        };
    session =
        new MediaSession.Builder(context, player)
            .setId("playFromMediaId")
            .setCallback(callback)
            .build();
    controller =
        new RemoteMediaControllerCompat(
            context, session.getSessionCompat().getSessionToken(), /* waitForConnection= */ true);

    controller.getTransportControls().playFromMediaId(mediaId, bundle);

    player.awaitMethodCalled(MockPlayer.METHOD_SET_MEDIA_ITEMS_WITH_START_INDEX, TIMEOUT_MS);
    player.awaitMethodCalled(MockPlayer.METHOD_PREPARE, TIMEOUT_MS);
    player.awaitMethodCalled(MockPlayer.METHOD_PLAY, TIMEOUT_MS);
    assertThat(player.mediaItems).containsExactly(resolvedMediaItem);
    assertThat(player.startMediaItemIndex).isEqualTo(2);
    assertThat(player.startPositionMs).isEqualTo(100);
  }

  @Test
  public void prepareFromSearch_withOnAddMediaItems() throws Exception {
    String query = "test_query";
    Bundle bundle = new Bundle();
    bundle.putString("key", "value");
    AtomicReference<List<MediaItem>> requestedMediaItems = new AtomicReference<>();
    MediaItem resolvedMediaItem = MediaItem.fromUri(TEST_URI);
    MediaSession.Callback callback =
        new MediaSession.Callback() {
          @Override
          public ListenableFuture<List<MediaItem>> onAddMediaItems(
              MediaSession mediaSession, ControllerInfo controller, List<MediaItem> mediaItems) {
            requestedMediaItems.set(mediaItems);
            // Resolve MediaItem asynchronously to test correct threading logic.
            return executorService.submit(() -> ImmutableList.of(resolvedMediaItem));
          }
        };
    session =
        new MediaSession.Builder(context, player)
            .setId("prepareFromSearch")
            .setCallback(callback)
            .build();
    controller =
        new RemoteMediaControllerCompat(
            context, session.getSessionCompat().getSessionToken(), /* waitForConnection= */ true);

    controller.getTransportControls().prepareFromSearch(query, bundle);

    player.awaitMethodCalled(MockPlayer.METHOD_SET_MEDIA_ITEMS_WITH_RESET_POSITION, TIMEOUT_MS);
    player.awaitMethodCalled(MockPlayer.METHOD_PREPARE, TIMEOUT_MS);
    assertThat(requestedMediaItems.get()).hasSize(1);
    assertThat(requestedMediaItems.get().get(0).requestMetadata.searchQuery).isEqualTo(query);
    TestUtils.equals(requestedMediaItems.get().get(0).requestMetadata.extras, bundle);
    assertThat(player.mediaItems).containsExactly(resolvedMediaItem);
  }

  @Test
  public void playFromSearch_withOnAddMediaItems() throws Exception {
    String query = "test_query";
    Bundle bundle = new Bundle();
    bundle.putString("key", "value");
    AtomicReference<List<MediaItem>> requestedMediaItems = new AtomicReference<>();
    MediaItem resolvedMediaItem = MediaItem.fromUri(TEST_URI);
    MediaSession.Callback callback =
        new MediaSession.Callback() {
          @Override
          public ListenableFuture<List<MediaItem>> onAddMediaItems(
              MediaSession mediaSession, ControllerInfo controller, List<MediaItem> mediaItems) {
            requestedMediaItems.set(mediaItems);
            // Resolve MediaItem asynchronously to test correct threading logic.
            return executorService.submit(() -> ImmutableList.of(resolvedMediaItem));
          }
        };
    session =
        new MediaSession.Builder(context, player)
            .setId("playFromSearch")
            .setCallback(callback)
            .build();
    controller =
        new RemoteMediaControllerCompat(
            context, session.getSessionCompat().getSessionToken(), /* waitForConnection= */ true);

    controller.getTransportControls().playFromSearch(query, bundle);

    player.awaitMethodCalled(MockPlayer.METHOD_SET_MEDIA_ITEMS_WITH_RESET_POSITION, TIMEOUT_MS);
    player.awaitMethodCalled(MockPlayer.METHOD_PREPARE, TIMEOUT_MS);
    player.awaitMethodCalled(MockPlayer.METHOD_PLAY, TIMEOUT_MS);
    assertThat(requestedMediaItems.get()).hasSize(1);
    assertThat(requestedMediaItems.get().get(0).requestMetadata.searchQuery).isEqualTo(query);
    TestUtils.equals(requestedMediaItems.get().get(0).requestMetadata.extras, bundle);
    assertThat(player.mediaItems).containsExactly(resolvedMediaItem);
  }

  @Test
  public void prepareFromMediaUri_withoutAvailablePrepareCommand_justCallsSetMediaItems()
      throws Exception {
    MediaItem resolvedMediaItem = MediaItem.fromUri(TEST_URI);
    MediaSession.Callback callback =
        new MediaSession.Callback() {
          @Override
          public ListenableFuture<List<MediaItem>> onAddMediaItems(
              MediaSession mediaSession, ControllerInfo controller, List<MediaItem> mediaItems) {
            return Futures.immediateFuture(ImmutableList.of(resolvedMediaItem));
          }
        };
    player.commands =
        new Player.Commands.Builder().addAllCommands().remove(COMMAND_PREPARE).build();
    session =
        new MediaSession.Builder(context, player)
            .setId("prepareFromMediaUri")
            .setCallback(callback)
            .build();
    controller =
        new RemoteMediaControllerCompat(
            context, session.getSessionCompat().getSessionToken(), /* waitForConnection= */ true);

    controller.getTransportControls().prepareFromUri(Uri.parse("foo://bar"), Bundle.EMPTY);

    player.awaitMethodCalled(MockPlayer.METHOD_SET_MEDIA_ITEMS_WITH_RESET_POSITION, TIMEOUT_MS);
    assertThat(player.hasMethodBeenCalled(MockPlayer.METHOD_PREPARE)).isFalse();
    assertThat(player.mediaItems).containsExactly(resolvedMediaItem);
  }

  @Test
  public void playFromMediaUri_withoutAvailablePrepareCommand_justCallsSetMediaItemsAndPlay()
      throws Exception {
    MediaItem resolvedMediaItem = MediaItem.fromUri(TEST_URI);
    MediaSession.Callback callback =
        new MediaSession.Callback() {
          @Override
          public ListenableFuture<List<MediaItem>> onAddMediaItems(
              MediaSession mediaSession, ControllerInfo controller, List<MediaItem> mediaItems) {
            return Futures.immediateFuture(ImmutableList.of(resolvedMediaItem));
          }
        };
    player.commands =
        new Player.Commands.Builder().addAllCommands().remove(COMMAND_PREPARE).build();
    session =
        new MediaSession.Builder(context, player)
            .setId("prepareFromMediaUri")
            .setCallback(callback)
            .build();
    controller =
        new RemoteMediaControllerCompat(
            context, session.getSessionCompat().getSessionToken(), /* waitForConnection= */ true);

    controller.getTransportControls().playFromUri(Uri.parse("foo://bar"), Bundle.EMPTY);

    player.awaitMethodCalled(MockPlayer.METHOD_SET_MEDIA_ITEMS_WITH_RESET_POSITION, TIMEOUT_MS);
    player.awaitMethodCalled(MockPlayer.METHOD_PLAY, TIMEOUT_MS);
    assertThat(player.hasMethodBeenCalled(MockPlayer.METHOD_PREPARE)).isFalse();
    assertThat(player.mediaItems).containsExactly(resolvedMediaItem);
  }

  @Test
  public void playFromMediaUri_withoutAvailablePrepareAndPlayCommand_justCallsSetMediaItems()
      throws Exception {
    MediaItem resolvedMediaItem = MediaItem.fromUri(TEST_URI);
    MediaSession.Callback callback =
        new MediaSession.Callback() {
          @Override
          public ListenableFuture<List<MediaItem>> onAddMediaItems(
              MediaSession mediaSession, ControllerInfo controller, List<MediaItem> mediaItems) {
            return Futures.immediateFuture(ImmutableList.of(resolvedMediaItem));
          }
        };
    player.commands =
        new Player.Commands.Builder()
            .addAllCommands()
            .removeAll(COMMAND_PREPARE, COMMAND_PLAY_PAUSE)
            .build();
    session =
        new MediaSession.Builder(context, player)
            .setId("prepareFromMediaUri")
            .setCallback(callback)
            .build();
    controller =
        new RemoteMediaControllerCompat(
            context, session.getSessionCompat().getSessionToken(), /* waitForConnection= */ true);

    controller.getTransportControls().playFromUri(Uri.parse("foo://bar"), Bundle.EMPTY);

    player.awaitMethodCalled(MockPlayer.METHOD_SET_MEDIA_ITEMS_WITH_RESET_POSITION, TIMEOUT_MS);
    assertThat(player.hasMethodBeenCalled(MockPlayer.METHOD_PREPARE)).isFalse();
    assertThat(player.hasMethodBeenCalled(MockPlayer.METHOD_PLAY)).isFalse();
    assertThat(player.mediaItems).containsExactly(resolvedMediaItem);
  }

  @Test
  public void setRating() throws Exception {
    int ratingType = RatingCompat.RATING_5_STARS;
    float ratingValue = 3.5f;
    RatingCompat rating = RatingCompat.newStarRating(ratingType, ratingValue);
    String mediaId = "media_id";

    CountDownLatch latch = new CountDownLatch(1);
    MediaSession.Callback callback =
        new TestSessionCallback() {
          @Override
          public ListenableFuture<SessionResult> onSetRating(
              MediaSession session,
              ControllerInfo controller,
              String mediaIdOut,
              Rating ratingOut) {
            assertThat(mediaIdOut).isEqualTo(mediaId);
            assertThat(ratingOut).isEqualTo(LegacyConversions.convertToRating(rating));
            latch.countDown();
            return Futures.immediateFuture(new SessionResult(RESULT_SUCCESS));
          }
        };
    handler.postAndSync(
        () -> {
          List<MediaItem> mediaItems = MediaTestUtils.createMediaItems(mediaId);
          player.timeline = MediaTestUtils.createTimeline(mediaItems);
        });
    session =
        new MediaSession.Builder(context, player).setId("setRating").setCallback(callback).build();
    controller =
        new RemoteMediaControllerCompat(
            context, session.getSessionCompat().getSessionToken(), /* waitForConnection= */ true);

    controller.getTransportControls().setRating(rating);

    assertThat(latch.await(TIMEOUT_MS, MILLISECONDS)).isTrue();
  }

  @Test
  public void onCommandRequest() throws Exception {
    ArrayList<Integer> commands = new ArrayList<>();
    CountDownLatch latchForPause = new CountDownLatch(1);
    MediaSession.Callback callback =
        new TestSessionCallback() {
          @Override
          public int onPlayerCommandRequest(
              MediaSession session, ControllerInfo controllerInfo, @Player.Command int command) {
            assertThat(controllerInfo.isTrusted()).isFalse();
            commands.add(command);
            if (command == COMMAND_PLAY_PAUSE) {
              latchForPause.countDown();
              return RESULT_ERROR_INVALID_STATE;
            }
            return RESULT_SUCCESS;
          }
        };

    session =
        new MediaSession.Builder(context, player)
            .setId("onPlayerCommandRequest")
            .setCallback(callback)
            .build();
    controller =
        new RemoteMediaControllerCompat(
            context, session.getSessionCompat().getSessionToken(), /* waitForConnection= */ true);

    controller.getTransportControls().pause();

    assertThat(latchForPause.await(TIMEOUT_MS, MILLISECONDS)).isTrue();
    Thread.sleep(NO_RESPONSE_TIMEOUT_MS);
    assertThat(player.hasMethodBeenCalled(MockPlayer.METHOD_PAUSE)).isFalse();
    assertThat(commands).hasSize(1);
    assertThat(commands.get(0)).isEqualTo(COMMAND_PLAY_PAUSE);

    controller.getTransportControls().prepare();

    player.awaitMethodCalled(MockPlayer.METHOD_PREPARE, TIMEOUT_MS);
    assertThat(player.hasMethodBeenCalled(MockPlayer.METHOD_PAUSE)).isFalse();
    assertThat(commands).hasSize(2);
    assertThat(commands.get(1)).isEqualTo(COMMAND_PREPARE);
  }

  /** Test potential deadlock for calls between controller and session. */
  @Test
  public void deadlock() throws Exception {
    MockPlayer player = new MockPlayer.Builder().setApplicationLooper(handler.getLooper()).build();
    session =
        new MediaSession.Builder(context, player)
            .setId("deadlock")
            .setCallback(new TestSessionCallback())
            .build();
    controller =
        new RemoteMediaControllerCompat(
            context, session.getSessionCompat().getSessionToken(), /* waitForConnection= */ true);
    // This may hang if deadlock happens.
    handler.postAndSync(
        () -> {
          int state = STATE_IDLE;
          for (int i = 0; i < 100; i++) {
            // triggers call from session to controller.
            player.notifyPlaybackStateChanged(state);
            // triggers call from controller to session.
            controller.getTransportControls().play();

            // Repeat above
            player.notifyPlaybackStateChanged(state);
            controller.getTransportControls().pause();
            player.notifyPlaybackStateChanged(state);
            controller.getTransportControls().stop();
            player.notifyPlaybackStateChanged(state);
            controller.getTransportControls().skipToNext();
            player.notifyPlaybackStateChanged(state);
            controller.getTransportControls().skipToPrevious();
          }
        },
        LONG_TIMEOUT_MS);
  }

  @Test
  public void closedSession_ignoresController() throws Exception {
    String sessionId = "closedSession_ignoresController";
    session =
        new MediaSession.Builder(context, player)
            .setId(sessionId)
            .setCallback(new TestSessionCallback())
            .build();
    controller =
        new RemoteMediaControllerCompat(
            context, session.getSessionCompat().getSessionToken(), /* waitForConnection= */ true);
    session.release();
    session = null;

    controller.getTransportControls().play();
    Thread.sleep(NO_RESPONSE_TIMEOUT_MS);
    assertThat(player.hasMethodBeenCalled(MockPlayer.METHOD_PLAY)).isFalse();

    // Ensure that the controller cannot use newly create session with the same ID.
    // Recreated session has different session stub, so previously created controller
    // shouldn't be available.
    session =
        new MediaSession.Builder(context, player)
            .setId(sessionId)
            .setCallback(new TestSessionCallback())
            .build();

    controller.getTransportControls().play();
    Thread.sleep(NO_RESPONSE_TIMEOUT_MS);
    assertThat(player.hasMethodBeenCalled(MockPlayer.METHOD_PLAY)).isFalse();
  }

  private static class TestSessionCallback implements MediaSession.Callback {

    @Override
    public MediaSession.ConnectionResult onConnect(
        MediaSession session, ControllerInfo controller) {
      if (EXPECTED_CONTROLLER_PACKAGE_NAME.equals(controller.getPackageName())) {
        return MediaSession.Callback.super.onConnect(session, controller);
      }
      return MediaSession.ConnectionResult.reject();
    }
  }

  private static class CallerCollectorPlayer extends ForwardingPlayer {
    private final List<ControllerInfo> callers;
    private final AtomicReference<MediaSession> mediaSession;

    public CallerCollectorPlayer(AtomicReference<MediaSession> mediaSession, MockPlayer player) {
      super(player);
      this.mediaSession = mediaSession;
      callers = new ArrayList<>();
    }

    @Override
    public void setMediaItems(List<MediaItem> mediaItems, int startIndex, long startPositionMs) {
      callers.add(checkNotNull(mediaSession.get().getControllerForCurrentRequest()));
      super.setMediaItems(mediaItems, startIndex, startPositionMs);
    }

    @Override
    public void prepare() {
      callers.add(checkNotNull(mediaSession.get().getControllerForCurrentRequest()));
      super.prepare();
    }

    @Override
    public void play() {
      callers.add(checkNotNull(mediaSession.get().getControllerForCurrentRequest()));
      super.play();
    }
  }
}<|MERGE_RESOLUTION|>--- conflicted
+++ resolved
@@ -780,11 +780,7 @@
             /* waitForConnection= */ true);
     KeyEvent keyEvent = new KeyEvent(KeyEvent.ACTION_DOWN, KeyEvent.KEYCODE_MEDIA_PLAY);
     Bundle connectionHints = new Bundle();
-<<<<<<< HEAD
-    connectionHints.putBoolean(MediaController.KEY_MEDIA_NOTIFICATION_CONTROLLER_FLAG, true);
-=======
     connectionHints.putBoolean(MediaNotificationManager.KEY_MEDIA_NOTIFICATION_MANAGER, true);
->>>>>>> f6fe90f3
     new MediaController.Builder(
             ApplicationProvider.getApplicationContext(), session.get().getToken())
         .setConnectionHints(connectionHints)
@@ -893,11 +889,7 @@
                 .setId("dispatchMediaButtonEvent")
                 .build()));
     Bundle connectionHints = new Bundle();
-<<<<<<< HEAD
-    connectionHints.putBoolean(MediaController.KEY_MEDIA_NOTIFICATION_CONTROLLER_FLAG, true);
-=======
     connectionHints.putBoolean(MediaNotificationManager.KEY_MEDIA_NOTIFICATION_MANAGER, true);
->>>>>>> f6fe90f3
     new MediaController.Builder(
             ApplicationProvider.getApplicationContext(), session.get().getToken())
         .setConnectionHints(connectionHints)
@@ -1155,7 +1147,7 @@
         () -> {
           // Set stream of the session.
           AudioAttributes attrs =
-              LegacyConversions.convertToAudioAttributes(
+              MediaUtils.convertToAudioAttributes(
                   new AudioAttributesCompat.Builder().setLegacyStreamType(stream).build());
           player.audioAttributes = attrs;
           player.notifyAudioAttributesChanged(attrs);
@@ -1203,7 +1195,7 @@
         () -> {
           // Set stream of the session.
           AudioAttributes attrs =
-              LegacyConversions.convertToAudioAttributes(
+              MediaUtils.convertToAudioAttributes(
                   new AudioAttributesCompat.Builder().setLegacyStreamType(stream).build());
           player.audioAttributes = attrs;
           player.notifyAudioAttributesChanged(attrs);
@@ -1772,7 +1764,7 @@
               String mediaIdOut,
               Rating ratingOut) {
             assertThat(mediaIdOut).isEqualTo(mediaId);
-            assertThat(ratingOut).isEqualTo(LegacyConversions.convertToRating(rating));
+            assertThat(ratingOut).isEqualTo(MediaUtils.convertToRating(rating));
             latch.countDown();
             return Futures.immediateFuture(new SessionResult(RESULT_SUCCESS));
           }
