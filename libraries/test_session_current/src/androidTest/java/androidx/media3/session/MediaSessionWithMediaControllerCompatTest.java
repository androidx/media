/*
 * Copyright 2021 The Android Open Source Project
 *
 * Licensed under the Apache License, Version 2.0 (the "License");
 * you may not use this file except in compliance with the License.
 * You may obtain a copy of the License at
 *
 *      http://www.apache.org/licenses/LICENSE-2.0
 *
 * Unless required by applicable law or agreed to in writing, software
 * distributed under the License is distributed on an "AS IS" BASIS,
 * WITHOUT WARRANTIES OR CONDITIONS OF ANY KIND, either express or implied.
 * See the License for the specific language governing permissions and
 * limitations under the License.
 */
package androidx.media3.session;

import static androidx.media3.session.MediaSession.ConnectionResult.DEFAULT_PLAYER_COMMANDS;
import static androidx.media3.session.RemoteMediaControllerCompat.QUEUE_IS_NULL;
import static androidx.media3.test.session.common.TestUtils.TIMEOUT_MS;
import static com.google.common.truth.Truth.assertThat;
import static java.util.concurrent.TimeUnit.MILLISECONDS;

import android.content.Context;
import android.os.Bundle;
import android.support.v4.media.session.MediaControllerCompat;
import androidx.media3.common.MediaItem;
import androidx.media3.common.Player;
import androidx.media3.test.session.common.HandlerThreadTestRule;
import androidx.media3.test.session.common.MainLooperTestRule;
import androidx.test.core.app.ApplicationProvider;
import androidx.test.ext.junit.runners.AndroidJUnit4;
import androidx.test.filters.LargeTest;
import com.google.common.collect.ImmutableList;
import java.util.concurrent.CountDownLatch;
import java.util.concurrent.atomic.AtomicInteger;
import org.junit.Before;
import org.junit.ClassRule;
import org.junit.Rule;
import org.junit.Test;
import org.junit.runner.RunWith;

/** Tests for {@link MediaSession} with {@link MediaControllerCompat}. */
@RunWith(AndroidJUnit4.class)
@LargeTest
public class MediaSessionWithMediaControllerCompatTest {

  private static final String TAG = "MediaSessionWithMCCTest";

  @ClassRule public static MainLooperTestRule mainLooperTestRule = new MainLooperTestRule();

  @Rule public final HandlerThreadTestRule threadTestRule = new HandlerThreadTestRule(TAG);

  @Rule public final MediaSessionTestRule sessionTestRule = new MediaSessionTestRule();

  @Rule
  public final RemoteControllerTestRule remoteControllerTestRule = new RemoteControllerTestRule();

  private Context context;
  private MockPlayer player;

  @Before
  public void setUp() throws Exception {
    context = ApplicationProvider.getApplicationContext();
    player =
        new MockPlayer.Builder()
            .setApplicationLooper(threadTestRule.getHandler().getLooper())
            .build();
  }

  @Test
  public void getControllerVersion() throws Exception {
    CountDownLatch connectedLatch = new CountDownLatch(1);
    AtomicInteger controllerVersionRef = new AtomicInteger();
    MediaSession.Callback callback =
        new MediaSession.Callback() {
          @Override
          public MediaSession.ConnectionResult onConnect(
              MediaSession session, MediaSession.ControllerInfo controller) {
            controllerVersionRef.set(controller.getControllerVersion());
            connectedLatch.countDown();
            return MediaSession.Callback.super.onConnect(session, controller);
          }
        };

    MediaSession session =
        sessionTestRule.ensureReleaseAfterTest(
            new MediaSession.Builder(context, player).setId(TAG).setCallback(callback).build());
    RemoteMediaControllerCompat controllerCompat =
        remoteControllerTestRule.createRemoteControllerCompat(
            session.getSessionCompat().getSessionToken());
    // Invoke any command for session to recognize the controller compat.
    controllerCompat.getTransportControls().prepare();

    assertThat(connectedLatch.await(TIMEOUT_MS, MILLISECONDS)).isTrue();
    assertThat(controllerVersionRef.get()).isLessThan(1_000_000);
  }

  @Test
  public void notificationController_commandGetTimelineNotAvailable_queueIsNull() throws Exception {
    Player.Commands playerCommands =
        DEFAULT_PLAYER_COMMANDS.buildUpon().remove(Player.COMMAND_GET_TIMELINE).build();
    CountDownLatch connectedLatch = new CountDownLatch(1);
    MediaSession.Callback callback =
        new MediaSession.Callback() {
          @Override
          public MediaSession.ConnectionResult onConnect(
              MediaSession session, MediaSession.ControllerInfo controller) {
            if (session.isMediaNotificationController(controller)) {
              return new MediaSession.ConnectionResult.AcceptedResultBuilder(session)
                  .setAvailablePlayerCommands(playerCommands)
                  .build();
            }
            connectedLatch.countDown();
            return MediaSession.Callback.super.onConnect(session, controller);
          }
        };
    player.timeline =
        new PlaylistTimeline(
            ImmutableList.of(
                new MediaItem.Builder().setMediaId("id1").setUri("https://example.com/1").build(),
                new MediaItem.Builder().setMediaId("id2").setUri("https://example.com/2").build()));
    MediaSession session =
        sessionTestRule.ensureReleaseAfterTest(
            new MediaSession.Builder(context, player).setId(TAG).setCallback(callback).build());
    Bundle connectionHints = new Bundle();
<<<<<<< HEAD
    connectionHints.putBoolean(MediaController.KEY_MEDIA_NOTIFICATION_CONTROLLER_FLAG, true);
=======
    connectionHints.putBoolean(MediaNotificationManager.KEY_MEDIA_NOTIFICATION_MANAGER, true);
>>>>>>> f6fe90f3
    new MediaController.Builder(context.getApplicationContext(), session.getToken())
        .setConnectionHints(connectionHints)
        .buildAsync()
        .get();

    RemoteMediaControllerCompat controllerCompat =
        remoteControllerTestRule.createRemoteControllerCompat(
            session.getSessionCompat().getSessionToken());
    controllerCompat.transportControls.play();

    assertThat(connectedLatch.await(TIMEOUT_MS, MILLISECONDS)).isTrue();
    assertThat(controllerCompat.getQueueSize()).isEqualTo(QUEUE_IS_NULL);

    session.setAvailableCommands(
        session.getMediaNotificationControllerInfo(),
        SessionCommands.EMPTY,
        Player.Commands.EMPTY.buildUpon().add(Player.COMMAND_GET_TIMELINE).build());
    RemoteMediaControllerCompat controllerCompat2 =
        remoteControllerTestRule.createRemoteControllerCompat(
            session.getSessionCompat().getSessionToken());
    controllerCompat2.transportControls.pause();

    assertThat(controllerCompat.getQueueSize()).isEqualTo(2);
    assertThat(controllerCompat2.getQueueSize()).isEqualTo(2);
  }
}<|MERGE_RESOLUTION|>--- conflicted
+++ resolved
@@ -124,11 +124,7 @@
         sessionTestRule.ensureReleaseAfterTest(
             new MediaSession.Builder(context, player).setId(TAG).setCallback(callback).build());
     Bundle connectionHints = new Bundle();
-<<<<<<< HEAD
-    connectionHints.putBoolean(MediaController.KEY_MEDIA_NOTIFICATION_CONTROLLER_FLAG, true);
-=======
     connectionHints.putBoolean(MediaNotificationManager.KEY_MEDIA_NOTIFICATION_MANAGER, true);
->>>>>>> f6fe90f3
     new MediaController.Builder(context.getApplicationContext(), session.getToken())
         .setConnectionHints(connectionHints)
         .buildAsync()
