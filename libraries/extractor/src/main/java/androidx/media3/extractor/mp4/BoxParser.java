--- conflicted
+++ resolved
@@ -1034,16 +1034,14 @@
           || childAtomType == Mp4Box.TYPE_dva1
           || childAtomType == Mp4Box.TYPE_dvhe
           || childAtomType == Mp4Box.TYPE_dvh1
-<<<<<<< HEAD
+          || childAtomType == Mp4Box.TYPE_apv1
+          || childAtomType == Mp4Box.TYPE_dvh1
           || childAtomType == Mp4Box.TYPE_ap4x
           || childAtomType == Mp4Box.TYPE_ap4h
           || childAtomType == Mp4Box.TYPE_apch
           || childAtomType == Mp4Box.TYPE_apcn
           || childAtomType == Mp4Box.TYPE_apcs
           || childAtomType == Mp4Box.TYPE_apco) {
-=======
-          || childAtomType == Mp4Box.TYPE_apv1) {
->>>>>>> 9c6d9e9e
         parseVideoSampleEntry(
             stsd,
             childAtomType,
