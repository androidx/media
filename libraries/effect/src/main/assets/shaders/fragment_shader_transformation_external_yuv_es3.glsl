--- conflicted
+++ resolved
@@ -156,13 +156,8 @@
   const float maxInputLuminance = maxMasteringLuminance;
   const float maxOutputLuminance = sdrMaxLuminance;
 
-<<<<<<< HEAD
-  highp vec3 color = linearRgbBt2020 * pqMaxLuminance;  // Scale luminance.
-  float nits = color.y;
-=======
   linearRgbBt2020 = linearRgbBt2020 * pqMaxLuminance;  // Scale luminance.
   float nits = linearRgbBt2020.y;
->>>>>>> 24e1796c
 
   nits = clamp(nits, 0.0, maxInputLuminance);
 
@@ -198,17 +193,11 @@
         (maxOutputLuminance * (3.0 - 2.0 * t) + h23 * m3 * (t - 1.0)) * t * t;
   }
 
-<<<<<<< HEAD
-  // color.y is greater than 0 and is thus non-zero.
-  color = color * (nits / color.y);
-  return color / sdrMaxLuminance;  // Normalize luminance.
-=======
   // linearRgbBt2020.y is greater than 0 and is thus non-zero.
   linearRgbBt2020 = linearRgbBt2020 * (nits / linearRgbBt2020.y);
   linearRgbBt2020 = linearRgbBt2020 / sdrMaxLuminance;  // Normalize luminance.
   vec3 linearRgbBt709 = XYZ_TO_RGB_BT709 * RGB_BT2020_TO_XYZ * linearRgbBt2020;
   return linearRgbBt709;
->>>>>>> 24e1796c
 }
 
 highp vec3 applyBt2020ToBt709Ootf(highp vec3 linearRgbBt2020) {
