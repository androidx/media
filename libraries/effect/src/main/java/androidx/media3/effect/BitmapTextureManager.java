/*
 * Copyright 2023 The Android Open Source Project
 *
 * Licensed under the Apache License, Version 2.0 (the "License");
 * you may not use this file except in compliance with the License.
 * You may obtain a copy of the License at
 *
 *      http://www.apache.org/licenses/LICENSE-2.0
 *
 * Unless required by applicable law or agreed to in writing, software
 * distributed under the License is distributed on an "AS IS" BASIS,
 * WITHOUT WARRANTIES OR CONDITIONS OF ANY KIND, either express or implied.
 * See the License for the specific language governing permissions and
 * limitations under the License.
 */
package androidx.media3.effect;

import static androidx.media3.common.util.Assertions.checkArgument;
import static androidx.media3.common.util.Assertions.checkNotNull;
import static androidx.media3.common.util.Assertions.checkState;

import android.graphics.Bitmap;
import androidx.media3.common.C;
import androidx.media3.common.FrameInfo;
import androidx.media3.common.GlObjectsProvider;
import androidx.media3.common.GlTextureInfo;
import androidx.media3.common.VideoFrameProcessingException;
import androidx.media3.common.util.GlUtil;
import androidx.media3.common.util.TimestampIterator;
import androidx.media3.common.util.UnstableApi;
import androidx.media3.common.util.Util;
import java.util.Queue;
import java.util.concurrent.LinkedBlockingQueue;
import org.checkerframework.checker.nullness.qual.MonotonicNonNull;

/**
 * Forwards a video frame produced from a {@link Bitmap} to a {@link GlShaderProgram} for
 * consumption.
 */
@UnstableApi
/* package */ final class BitmapTextureManager extends TextureManager {

  // The queue holds all bitmaps with one or more frames pending to be sent downstream.
  private final Queue<BitmapFrameSequenceInfo> pendingBitmaps;
  private final GlObjectsProvider glObjectsProvider;

  private @MonotonicNonNull GainmapShaderProgram gainmapShaderProgram;
  private @MonotonicNonNull GlTextureInfo currentSdrGlTextureInfo;
  private int downstreamShaderProgramCapacity;
  private boolean currentInputStreamEnded;
  private boolean isNextFrameInTexture;

  /**
   * Creates a new instance.
   *
   * @param glObjectsProvider The {@link GlObjectsProvider} for using EGL and GLES.
   * @param videoFrameProcessingTaskExecutor The {@link VideoFrameProcessingTaskExecutor} that the
   *     methods of this class run on.
   */
  public BitmapTextureManager(
      GlObjectsProvider glObjectsProvider,
      VideoFrameProcessingTaskExecutor videoFrameProcessingTaskExecutor) {
    super(videoFrameProcessingTaskExecutor);
    this.glObjectsProvider = glObjectsProvider;
    pendingBitmaps = new LinkedBlockingQueue<>();
  }

  /**
   * {@inheritDoc}
   *
   * <p>{@link GlShaderProgram} must be a {@link GainmapShaderProgram}.
   */
  @Override
  public void setSamplingGlShaderProgram(GlShaderProgram samplingGlShaderProgram) {
    checkState(samplingGlShaderProgram instanceof GainmapShaderProgram);
    downstreamShaderProgramCapacity = 0;
    this.gainmapShaderProgram = (GainmapShaderProgram) samplingGlShaderProgram;
  }

  @Override
  public void onReadyToAcceptInputFrame() {
    videoFrameProcessingTaskExecutor.submit(
        () -> {
          downstreamShaderProgramCapacity++;
          maybeQueueToShaderProgram();
        });
  }

  @Override
  public void queueInputBitmap(
      Bitmap inputBitmap, FrameInfo frameInfo, TimestampIterator inStreamOffsetsUs) {
    videoFrameProcessingTaskExecutor.submit(
        () -> {
          setupBitmap(inputBitmap, frameInfo, inStreamOffsetsUs);
          currentInputStreamEnded = false;
        });
  }

  @Override
  public int getPendingFrameCount() {
    // Always treat all queued bitmaps as immediately processed.
    return 0;
  }

  @Override
  public void signalEndOfCurrentInputStream() {
    videoFrameProcessingTaskExecutor.submit(
        () -> {
          if (pendingBitmaps.isEmpty()) {
            checkNotNull(gainmapShaderProgram).signalEndOfCurrentInputStream();
            DebugTraceUtil.logEvent(
                DebugTraceUtil.EVENT_BITMAP_TEXTURE_MANAGER_SIGNAL_EOS, C.TIME_END_OF_SOURCE);
          } else {
            currentInputStreamEnded = true;
          }
        });
  }

  @Override
  public void release() {
    videoFrameProcessingTaskExecutor.submit(
        () -> {
          if (currentSdrGlTextureInfo != null) {
            currentSdrGlTextureInfo.release();
          }
          pendingBitmaps.clear();
        });
  }

  // Methods that must be called on the GL thread.
  private void setupBitmap(Bitmap bitmap, FrameInfo frameInfo, TimestampIterator inStreamOffsetsUs)
      throws VideoFrameProcessingException {
<<<<<<< HEAD
    if (Util.SDK_INT >= 26) {
      checkState(
          !checkNotNull(bitmap.getConfig()).equals(Bitmap.Config.RGBA_F16),
          UNSUPPORTED_IMAGE_CONFIGURATION);
    }
    if (Util.SDK_INT >= 33) {
      checkState(
          !checkNotNull(bitmap.getConfig()).equals(Bitmap.Config.RGBA_1010102),
          UNSUPPORTED_IMAGE_CONFIGURATION);
    }
    this.useHdr = useHdr;
=======
>>>>>>> 47964ff6
    checkArgument(inStreamOffsetsUs.hasNext(), "Bitmap queued but no timestamps provided.");
    pendingBitmaps.add(new BitmapFrameSequenceInfo(bitmap, frameInfo, inStreamOffsetsUs));
    maybeQueueToShaderProgram();
  }

  private void maybeQueueToShaderProgram() throws VideoFrameProcessingException {
    if (pendingBitmaps.isEmpty() || downstreamShaderProgramCapacity == 0) {
      return;
    }

    BitmapFrameSequenceInfo currentBitmapInfo = pendingBitmaps.element();
    FrameInfo currentFrameInfo = currentBitmapInfo.frameInfo;
    TimestampIterator inStreamOffsetsUs = currentBitmapInfo.inStreamOffsetsUs;
    checkState(currentBitmapInfo.inStreamOffsetsUs.hasNext());
    long currentPresentationTimeUs =
        currentBitmapInfo.frameInfo.offsetToAddUs + inStreamOffsetsUs.next();
    if (!isNextFrameInTexture) {
      isNextFrameInTexture = true;
      updateCurrentGlTextureInfo(currentFrameInfo, currentBitmapInfo.bitmap);
    }

    downstreamShaderProgramCapacity--;
    checkNotNull(gainmapShaderProgram)
        .queueInputFrame(
            glObjectsProvider, checkNotNull(currentSdrGlTextureInfo), currentPresentationTimeUs);
    DebugTraceUtil.logEvent(
        DebugTraceUtil.EVENT_VFP_QUEUE_BITMAP,
        currentPresentationTimeUs,
        /* extraFormat= */ "%dx%d",
        /* extraArgs...= */ currentFrameInfo.width,
        currentFrameInfo.height);

    if (!currentBitmapInfo.inStreamOffsetsUs.hasNext()) {
      isNextFrameInTexture = false;
      BitmapFrameSequenceInfo finishedBitmapInfo = pendingBitmaps.remove();
      finishedBitmapInfo.bitmap.recycle();
      if (pendingBitmaps.isEmpty() && currentInputStreamEnded) {
        // Only signal end of stream after all pending bitmaps are processed.
        checkNotNull(gainmapShaderProgram).signalEndOfCurrentInputStream();
        DebugTraceUtil.logEvent(
            DebugTraceUtil.EVENT_BITMAP_TEXTURE_MANAGER_SIGNAL_EOS, C.TIME_END_OF_SOURCE);
        currentInputStreamEnded = false;
      }
    }
  }

  @Override
  protected void flush() {
    pendingBitmaps.clear();
    super.flush();
  }

  /** Information needed to generate all the frames associated with a specific {@link Bitmap}. */
  private static final class BitmapFrameSequenceInfo {
    public final Bitmap bitmap;
    private final FrameInfo frameInfo;
    private final TimestampIterator inStreamOffsetsUs;

    public BitmapFrameSequenceInfo(
        Bitmap bitmap, FrameInfo frameInfo, TimestampIterator inStreamOffsetsUs) {
      this.bitmap = bitmap;
      this.frameInfo = frameInfo;
      this.inStreamOffsetsUs = inStreamOffsetsUs;
    }
  }

  private void updateCurrentGlTextureInfo(FrameInfo frameInfo, Bitmap bitmap)
      throws VideoFrameProcessingException {
    int currentTexId;
    try {
      if (currentSdrGlTextureInfo != null) {
        currentSdrGlTextureInfo.release();
      }
      currentTexId = GlUtil.createTexture(bitmap);
      currentSdrGlTextureInfo =
          new GlTextureInfo(
              currentTexId,
              /* fboId= */ C.INDEX_UNSET,
              /* rboId= */ C.INDEX_UNSET,
              frameInfo.width,
              frameInfo.height);
      if (Util.SDK_INT >= 34 && bitmap.hasGainmap()) {
        checkNotNull(gainmapShaderProgram).setGainmap(checkNotNull(bitmap.getGainmap()));
      }
    } catch (GlUtil.GlException e) {
      throw VideoFrameProcessingException.from(e);
    }
  }
}<|MERGE_RESOLUTION|>--- conflicted
+++ resolved
@@ -130,20 +130,6 @@
   // Methods that must be called on the GL thread.
   private void setupBitmap(Bitmap bitmap, FrameInfo frameInfo, TimestampIterator inStreamOffsetsUs)
       throws VideoFrameProcessingException {
-<<<<<<< HEAD
-    if (Util.SDK_INT >= 26) {
-      checkState(
-          !checkNotNull(bitmap.getConfig()).equals(Bitmap.Config.RGBA_F16),
-          UNSUPPORTED_IMAGE_CONFIGURATION);
-    }
-    if (Util.SDK_INT >= 33) {
-      checkState(
-          !checkNotNull(bitmap.getConfig()).equals(Bitmap.Config.RGBA_1010102),
-          UNSUPPORTED_IMAGE_CONFIGURATION);
-    }
-    this.useHdr = useHdr;
-=======
->>>>>>> 47964ff6
     checkArgument(inStreamOffsetsUs.hasNext(), "Bitmap queued but no timestamps provided.");
     pendingBitmaps.add(new BitmapFrameSequenceInfo(bitmap, frameInfo, inStreamOffsetsUs));
     maybeQueueToShaderProgram();
