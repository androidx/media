/*
 * Copyright 2023 The Android Open Source Project
 *
 * Licensed under the Apache License, Version 2.0 (the "License");
 * you may not use this file except in compliance with the License.
 * You may obtain a copy of the License at
 *
 *      http://www.apache.org/licenses/LICENSE-2.0
 *
 * Unless required by applicable law or agreed to in writing, software
 * distributed under the License is distributed on an "AS IS" BASIS,
 * WITHOUT WARRANTIES OR CONDITIONS OF ANY KIND, either express or implied.
 * See the License for the specific language governing permissions and
 * limitations under the License.
 */
package androidx.media3.exoplayer.video;

import static com.google.common.truth.Truth.assertThat;
import static org.junit.Assert.assertThrows;
import static org.mockito.ArgumentMatchers.anyInt;
import static org.mockito.Mockito.when;

import android.content.Context;
import androidx.media3.common.ColorInfo;
import androidx.media3.common.DebugViewProvider;
import androidx.media3.common.Effect;
import androidx.media3.common.Format;
import androidx.media3.common.PreviewingVideoGraph;
import androidx.media3.common.VideoFrameProcessor;
import androidx.media3.common.VideoGraph;
import androidx.test.core.app.ApplicationProvider;
import androidx.test.ext.junit.runners.AndroidJUnit4;
import com.google.common.collect.ImmutableList;
import java.util.List;
import java.util.concurrent.Executor;
import org.junit.Test;
import org.junit.runner.RunWith;
import org.mockito.Mockito;

/** Unit test for {@link CompositingVideoSinkProvider}. */
@RunWith(AndroidJUnit4.class)
public final class CompositingVideoSinkProviderTest {

  @Test
<<<<<<< HEAD
=======
  public void builder_calledMultipleTimes_throws() {
    CompositingVideoSinkProvider.Builder builder =
        new CompositingVideoSinkProvider.Builder(ApplicationProvider.getApplicationContext());

    builder.build();

    assertThrows(IllegalStateException.class, builder::build);
  }

  @Test
>>>>>>> e12345c2
  public void initialize() throws VideoSink.VideoSinkException {
    CompositingVideoSinkProvider provider = createCompositingVideoSinkProvider();
    provider.setVideoEffects(ImmutableList.of());

    provider.initialize(new Format.Builder().build());

    assertThat(provider.isInitialized()).isTrue();
  }

  @Test
  public void initialize_withoutEffects_throws() {
    CompositingVideoSinkProvider provider = createCompositingVideoSinkProvider();

    assertThrows(
        IllegalStateException.class,
        () -> provider.initialize(new Format.Builder().setWidth(640).setHeight(480).build()));
  }

  @Test
  public void initialize_calledTwice_throws() throws VideoSink.VideoSinkException {
    CompositingVideoSinkProvider provider = createCompositingVideoSinkProvider();
    provider.setVideoEffects(ImmutableList.of());
    provider.initialize(new Format.Builder().build());

    assertThrows(
        IllegalStateException.class, () -> provider.initialize(new Format.Builder().build()));
  }

  @Test
  public void initialize_afterRelease_throws() throws VideoSink.VideoSinkException {
    CompositingVideoSinkProvider provider = createCompositingVideoSinkProvider();
    provider.setVideoEffects(ImmutableList.of());
    Format format = new Format.Builder().build();

    provider.initialize(format);
    provider.release();

    assertThrows(IllegalStateException.class, () -> provider.initialize(format));
  }

  @Test
  public void registerInputStream_withInputTypeBitmap_throws() throws VideoSink.VideoSinkException {
    CompositingVideoSinkProvider provider = createCompositingVideoSinkProvider();
    provider.setVideoEffects(ImmutableList.of());
    provider.initialize(new Format.Builder().build());
    VideoSink videoSink = provider.getSink();

    assertThrows(
        UnsupportedOperationException.class,
        () ->
            videoSink.registerInputStream(
                VideoSink.INPUT_TYPE_BITMAP, new Format.Builder().build()));
  }

  @Test
  public void setOutputStreamOffsetUs_frameReleaseTimesAreAdjusted()
      throws VideoSink.VideoSinkException {
    CompositingVideoSinkProvider provider = createCompositingVideoSinkProvider();
    provider.setVideoEffects(ImmutableList.of());
    provider.initialize(new Format.Builder().build());
    VideoSink videoSink = provider.getSink();
    videoSink.registerInputStream(
        VideoSink.INPUT_TYPE_SURFACE, new Format.Builder().setWidth(640).setHeight(480).build());

    assertThat(videoSink.registerInputFrame(/* framePresentationTimeUs= */ 0, false)).isEqualTo(0);
    provider.setStreamOffsetUs(1_000);
    assertThat(videoSink.registerInputFrame(/* framePresentationTimeUs= */ 0, false))
        .isEqualTo(1_000_000);
    provider.setStreamOffsetUs(2_000);
    assertThat(videoSink.registerInputFrame(/* framePresentationTimeUs= */ 0, false))
        .isEqualTo(2_000_000);
  }

  @Test
  public void setListener_calledTwiceWithDifferentExecutor_throws()
      throws VideoSink.VideoSinkException {
    CompositingVideoSinkProvider provider = createCompositingVideoSinkProvider();
    provider.setVideoEffects(ImmutableList.of());
    provider.initialize(new Format.Builder().build());
    VideoSink videoSink = provider.getSink();
    VideoSink.Listener listener = Mockito.mock(VideoSink.Listener.class);

    videoSink.setListener(listener, /* executor= */ command -> {});

    assertThrows(
        IllegalStateException.class,
        () -> videoSink.setListener(listener, /* executor= */ command -> {}));
  }

  private static CompositingVideoSinkProvider createCompositingVideoSinkProvider() {
<<<<<<< HEAD
    VideoSink.RenderControl renderControl = new TestRenderControl();
    return new CompositingVideoSinkProvider(
        ApplicationProvider.getApplicationContext(),
        new TestPreviewingVideoGraphFactory(),
        renderControl);
=======
    Context context = ApplicationProvider.getApplicationContext();
    VideoFrameReleaseControl.FrameTimingEvaluator frameTimingEvaluator =
        new VideoFrameReleaseControl.FrameTimingEvaluator() {
          @Override
          public boolean shouldForceReleaseFrame(long earlyUs, long elapsedSinceLastReleaseUs) {
            return false;
          }

          @Override
          public boolean shouldDropFrame(
              long earlyUs, long elapsedRealtimeUs, boolean isLastFrame) {
            return false;
          }

          @Override
          public boolean shouldIgnoreFrame(
              long earlyUs,
              long positionUs,
              long elapsedRealtimeUs,
              boolean isLastFrame,
              boolean treatDroppedBuffersAsSkipped) {
            return false;
          }
        };
    CompositingVideoSinkProvider compositingVideoSinkProvider =
        new CompositingVideoSinkProvider.Builder(context)
            .setPreviewingVideoGraphFactory(new TestPreviewingVideoGraphFactory())
            .build();
    compositingVideoSinkProvider.setVideoFrameReleaseControl(
        new VideoFrameReleaseControl(context, frameTimingEvaluator, /* allowedJoiningTimeMs= */ 0));
    return compositingVideoSinkProvider;
>>>>>>> e12345c2
  }

  private static class TestPreviewingVideoGraphFactory implements PreviewingVideoGraph.Factory {
    // Using a mock but we don't assert mock interactions. If needed to assert interactions, we
    // should a fake instead.
    private final PreviewingVideoGraph previewingVideoGraph =
        Mockito.mock(PreviewingVideoGraph.class);
    private final VideoFrameProcessor videoFrameProcessor = Mockito.mock(VideoFrameProcessor.class);

    @Override
    public PreviewingVideoGraph create(
        Context context,
        ColorInfo inputColorInfo,
        ColorInfo outputColorInfo,
        DebugViewProvider debugViewProvider,
        VideoGraph.Listener listener,
        Executor listenerExecutor,
        List<Effect> compositionEffects,
        long initialTimestampOffsetUs) {
      when(previewingVideoGraph.getProcessor(anyInt())).thenReturn(videoFrameProcessor);
      when(videoFrameProcessor.registerInputFrame()).thenReturn(true);
      return previewingVideoGraph;
    }
  }

  private static class TestRenderControl implements VideoSink.RenderControl {

    @Override
    public long getFrameRenderTimeNs(
        long presentationTimeUs, long positionUs, long elapsedRealtimeUs, float playbackSpeed) {
      return presentationTimeUs;
    }

    @Override
    public void onNextFrame(long presentationTimeUs) {}

    @Override
    public void onFrameRendered() {}

    @Override
    public void onFrameDropped() {}
  }
}<|MERGE_RESOLUTION|>--- conflicted
+++ resolved
@@ -42,8 +42,6 @@
 public final class CompositingVideoSinkProviderTest {
 
   @Test
-<<<<<<< HEAD
-=======
   public void builder_calledMultipleTimes_throws() {
     CompositingVideoSinkProvider.Builder builder =
         new CompositingVideoSinkProvider.Builder(ApplicationProvider.getApplicationContext());
@@ -54,7 +52,6 @@
   }
 
   @Test
->>>>>>> e12345c2
   public void initialize() throws VideoSink.VideoSinkException {
     CompositingVideoSinkProvider provider = createCompositingVideoSinkProvider();
     provider.setVideoEffects(ImmutableList.of());
@@ -84,6 +81,17 @@
   }
 
   @Test
+  public void isInitialized_afterRelease_returnsFalse() throws VideoSink.VideoSinkException {
+    CompositingVideoSinkProvider provider = createCompositingVideoSinkProvider();
+    provider.setVideoEffects(ImmutableList.of());
+    provider.initialize(new Format.Builder().build());
+
+    provider.release();
+
+    assertThat(provider.isInitialized()).isFalse();
+  }
+
+  @Test
   public void initialize_afterRelease_throws() throws VideoSink.VideoSinkException {
     CompositingVideoSinkProvider provider = createCompositingVideoSinkProvider();
     provider.setVideoEffects(ImmutableList.of());
@@ -93,20 +101,6 @@
     provider.release();
 
     assertThrows(IllegalStateException.class, () -> provider.initialize(format));
-  }
-
-  @Test
-  public void registerInputStream_withInputTypeBitmap_throws() throws VideoSink.VideoSinkException {
-    CompositingVideoSinkProvider provider = createCompositingVideoSinkProvider();
-    provider.setVideoEffects(ImmutableList.of());
-    provider.initialize(new Format.Builder().build());
-    VideoSink videoSink = provider.getSink();
-
-    assertThrows(
-        UnsupportedOperationException.class,
-        () ->
-            videoSink.registerInputStream(
-                VideoSink.INPUT_TYPE_BITMAP, new Format.Builder().build()));
   }
 
   @Test
@@ -145,13 +139,6 @@
   }
 
   private static CompositingVideoSinkProvider createCompositingVideoSinkProvider() {
-<<<<<<< HEAD
-    VideoSink.RenderControl renderControl = new TestRenderControl();
-    return new CompositingVideoSinkProvider(
-        ApplicationProvider.getApplicationContext(),
-        new TestPreviewingVideoGraphFactory(),
-        renderControl);
-=======
     Context context = ApplicationProvider.getApplicationContext();
     VideoFrameReleaseControl.FrameTimingEvaluator frameTimingEvaluator =
         new VideoFrameReleaseControl.FrameTimingEvaluator() {
@@ -183,7 +170,6 @@
     compositingVideoSinkProvider.setVideoFrameReleaseControl(
         new VideoFrameReleaseControl(context, frameTimingEvaluator, /* allowedJoiningTimeMs= */ 0));
     return compositingVideoSinkProvider;
->>>>>>> e12345c2
   }
 
   private static class TestPreviewingVideoGraphFactory implements PreviewingVideoGraph.Factory {
@@ -208,22 +194,4 @@
       return previewingVideoGraph;
     }
   }
-
-  private static class TestRenderControl implements VideoSink.RenderControl {
-
-    @Override
-    public long getFrameRenderTimeNs(
-        long presentationTimeUs, long positionUs, long elapsedRealtimeUs, float playbackSpeed) {
-      return presentationTimeUs;
-    }
-
-    @Override
-    public void onNextFrame(long presentationTimeUs) {}
-
-    @Override
-    public void onFrameRendered() {}
-
-    @Override
-    public void onFrameDropped() {}
-  }
 }