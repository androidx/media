/*
 * Copyright 2023 The Android Open Source Project
 *
 * Licensed under the Apache License, Version 2.0 (the "License");
 * you may not use this file except in compliance with the License.
 * You may obtain a copy of the License at
 *
 *      http://www.apache.org/licenses/LICENSE-2.0
 *
 * Unless required by applicable law or agreed to in writing, software
 * distributed under the License is distributed on an "AS IS" BASIS,
 * WITHOUT WARRANTIES OR CONDITIONS OF ANY KIND, either express or implied.
 * See the License for the specific language governing permissions and
 * limitations under the License.
 */
package androidx.media3.exoplayer.video;

import static com.google.common.truth.Truth.assertThat;
import static org.junit.Assert.assertThrows;
import static org.mockito.ArgumentMatchers.anyInt;
import static org.mockito.Mockito.mock;
import static org.mockito.Mockito.when;

import android.content.Context;
import androidx.media3.common.ColorInfo;
import androidx.media3.common.DebugViewProvider;
import androidx.media3.common.Effect;
import androidx.media3.common.Format;
import androidx.media3.common.PreviewingVideoGraph;
import androidx.media3.common.VideoFrameProcessor;
import androidx.media3.common.VideoGraph;
import androidx.test.core.app.ApplicationProvider;
import androidx.test.ext.junit.runners.AndroidJUnit4;
import com.google.common.collect.ImmutableList;
import java.util.List;
import java.util.concurrent.Executor;
import org.junit.Test;
import org.junit.runner.RunWith;
import org.mockito.Mockito;

/** Unit test for {@link CompositingVideoSinkProvider}. */
@RunWith(AndroidJUnit4.class)
public final class CompositingVideoSinkProviderTest {

  @Test
  public void builder_calledMultipleTimes_throws() {
    CompositingVideoSinkProvider.Builder builder =
        new CompositingVideoSinkProvider.Builder(ApplicationProvider.getApplicationContext())
            .setVideoFrameReleaseControl(
                new VideoFrameReleaseControl(
                    ApplicationProvider.getApplicationContext(),
                    mock(VideoFrameReleaseControl.FrameTimingEvaluator.class),
                    /* allowedJoiningTimeMs= */ 0));

    builder.build();

    assertThrows(IllegalStateException.class, builder::build);
  }

  @Test
  public void initialize() throws VideoSink.VideoSinkException {
    CompositingVideoSinkProvider provider = createCompositingVideoSinkProvider();
    provider.setVideoEffects(ImmutableList.of());

    provider.initialize(new Format.Builder().build());

    assertThat(provider.isInitialized()).isTrue();
  }

  @Test
  public void initialize_withoutEffects_throws() {
    CompositingVideoSinkProvider provider = createCompositingVideoSinkProvider();

    assertThrows(
        IllegalStateException.class,
        () -> provider.initialize(new Format.Builder().setWidth(640).setHeight(480).build()));
  }

  @Test
  public void initialize_calledTwice_throws() throws VideoSink.VideoSinkException {
    CompositingVideoSinkProvider provider = createCompositingVideoSinkProvider();
    provider.setVideoEffects(ImmutableList.of());
    provider.initialize(new Format.Builder().build());

    assertThrows(
        IllegalStateException.class, () -> provider.initialize(new Format.Builder().build()));
  }

  @Test
  public void isInitialized_afterRelease_returnsFalse() throws VideoSink.VideoSinkException {
    CompositingVideoSinkProvider provider = createCompositingVideoSinkProvider();
    provider.setVideoEffects(ImmutableList.of());
    provider.initialize(new Format.Builder().build());

    provider.release();

    assertThat(provider.isInitialized()).isFalse();
  }

  @Test
  public void initialize_afterRelease_throws() throws VideoSink.VideoSinkException {
    CompositingVideoSinkProvider provider = createCompositingVideoSinkProvider();
    provider.setVideoEffects(ImmutableList.of());
    Format format = new Format.Builder().build();

    provider.initialize(format);
    provider.release();

    assertThrows(IllegalStateException.class, () -> provider.initialize(format));
  }

  @Test
  public void setOutputStreamOffsetUs_frameReleaseTimesAreAdjusted()
      throws VideoSink.VideoSinkException {
    CompositingVideoSinkProvider provider = createCompositingVideoSinkProvider();
    provider.setVideoEffects(ImmutableList.of());
    provider.initialize(new Format.Builder().build());
    VideoSink videoSink = provider.getSink();
    videoSink.registerInputStream(
        VideoSink.INPUT_TYPE_SURFACE, new Format.Builder().setWidth(640).setHeight(480).build());

    assertThat(videoSink.registerInputFrame(/* framePresentationTimeUs= */ 0, false)).isEqualTo(0);
    provider.setStreamOffsetUs(1_000);
    assertThat(videoSink.registerInputFrame(/* framePresentationTimeUs= */ 0, false))
        .isEqualTo(1_000_000);
    provider.setStreamOffsetUs(2_000);
    assertThat(videoSink.registerInputFrame(/* framePresentationTimeUs= */ 0, false))
        .isEqualTo(2_000_000);
  }

  @Test
  public void setListener_calledTwiceWithDifferentExecutor_throws()
      throws VideoSink.VideoSinkException {
    CompositingVideoSinkProvider provider = createCompositingVideoSinkProvider();
    provider.setVideoEffects(ImmutableList.of());
    provider.initialize(new Format.Builder().build());
    VideoSink videoSink = provider.getSink();
    VideoSink.Listener listener = Mockito.mock(VideoSink.Listener.class);

    videoSink.setListener(listener, /* executor= */ command -> {});

    assertThrows(
        IllegalStateException.class,
        () -> videoSink.setListener(listener, /* executor= */ command -> {}));
  }

  private static CompositingVideoSinkProvider createCompositingVideoSinkProvider() {
    Context context = ApplicationProvider.getApplicationContext();
    VideoFrameReleaseControl.FrameTimingEvaluator frameTimingEvaluator =
        new VideoFrameReleaseControl.FrameTimingEvaluator() {
          @Override
          public boolean shouldForceReleaseFrame(long earlyUs, long elapsedSinceLastReleaseUs) {
            return false;
          }

          @Override
          public boolean shouldDropFrame(
              long earlyUs, long elapsedRealtimeUs, boolean isLastFrame) {
            return false;
          }

          @Override
          public boolean shouldIgnoreFrame(
              long earlyUs,
              long positionUs,
              long elapsedRealtimeUs,
              boolean isLastFrame,
              boolean treatDroppedBuffersAsSkipped) {
            return false;
          }
        };
    VideoFrameReleaseControl releaseControl =
        new VideoFrameReleaseControl(context, frameTimingEvaluator, /* allowedJoiningTimeMs= */ 0);
    return new CompositingVideoSinkProvider.Builder(context)
        .setPreviewingVideoGraphFactory(new TestPreviewingVideoGraphFactory())
        .setVideoFrameReleaseControl(releaseControl)
        .build();
  }

  private static class TestPreviewingVideoGraphFactory implements PreviewingVideoGraph.Factory {
    // Using a mock but we don't assert mock interactions. If needed to assert interactions, we
    // should a fake instead.
    private final PreviewingVideoGraph previewingVideoGraph =
        Mockito.mock(PreviewingVideoGraph.class);
    private final VideoFrameProcessor videoFrameProcessor = Mockito.mock(VideoFrameProcessor.class);

    @Override
    public PreviewingVideoGraph create(
        Context context,
        ColorInfo inputColorInfo,
        ColorInfo outputColorInfo,
        DebugViewProvider debugViewProvider,
        VideoGraph.Listener listener,
        Executor listenerExecutor,
        List<Effect> compositionEffects,
        long initialTimestampOffsetUs) {
      when(previewingVideoGraph.getProcessor(anyInt())).thenReturn(videoFrameProcessor);
      when(videoFrameProcessor.registerInputFrame()).thenReturn(true);
      return previewingVideoGraph;
    }
  }
<<<<<<< HEAD
=======

  private static class TestRenderControl implements VideoSink.RenderControl {

    @Override
    public long getFrameRenderTimeNs(
        long presentationTimeUs, long positionUs, long elapsedRealtimeUs, float playbackSpeed) {
      return presentationTimeUs;
    }

    @Override
    public void onNextFrame(long presentationTimeUs) {}

    @Override
    public void onFrameRendered() {}

    @Override
    public void onFrameDropped() {}
  }
>>>>>>> f6fe90f3
}<|MERGE_RESOLUTION|>--- conflicted
+++ resolved
@@ -18,7 +18,6 @@
 import static com.google.common.truth.Truth.assertThat;
 import static org.junit.Assert.assertThrows;
 import static org.mockito.ArgumentMatchers.anyInt;
-import static org.mockito.Mockito.mock;
 import static org.mockito.Mockito.when;
 
 import android.content.Context;
@@ -41,21 +40,6 @@
 /** Unit test for {@link CompositingVideoSinkProvider}. */
 @RunWith(AndroidJUnit4.class)
 public final class CompositingVideoSinkProviderTest {
-
-  @Test
-  public void builder_calledMultipleTimes_throws() {
-    CompositingVideoSinkProvider.Builder builder =
-        new CompositingVideoSinkProvider.Builder(ApplicationProvider.getApplicationContext())
-            .setVideoFrameReleaseControl(
-                new VideoFrameReleaseControl(
-                    ApplicationProvider.getApplicationContext(),
-                    mock(VideoFrameReleaseControl.FrameTimingEvaluator.class),
-                    /* allowedJoiningTimeMs= */ 0));
-
-    builder.build();
-
-    assertThrows(IllegalStateException.class, builder::build);
-  }
 
   @Test
   public void initialize() throws VideoSink.VideoSinkException {
@@ -87,17 +71,6 @@
   }
 
   @Test
-  public void isInitialized_afterRelease_returnsFalse() throws VideoSink.VideoSinkException {
-    CompositingVideoSinkProvider provider = createCompositingVideoSinkProvider();
-    provider.setVideoEffects(ImmutableList.of());
-    provider.initialize(new Format.Builder().build());
-
-    provider.release();
-
-    assertThat(provider.isInitialized()).isFalse();
-  }
-
-  @Test
   public void initialize_afterRelease_throws() throws VideoSink.VideoSinkException {
     CompositingVideoSinkProvider provider = createCompositingVideoSinkProvider();
     provider.setVideoEffects(ImmutableList.of());
@@ -107,6 +80,20 @@
     provider.release();
 
     assertThrows(IllegalStateException.class, () -> provider.initialize(format));
+  }
+
+  @Test
+  public void registerInputStream_withInputTypeBitmap_throws() throws VideoSink.VideoSinkException {
+    CompositingVideoSinkProvider provider = createCompositingVideoSinkProvider();
+    provider.setVideoEffects(ImmutableList.of());
+    provider.initialize(new Format.Builder().build());
+    VideoSink videoSink = provider.getSink();
+
+    assertThrows(
+        UnsupportedOperationException.class,
+        () ->
+            videoSink.registerInputStream(
+                VideoSink.INPUT_TYPE_BITMAP, new Format.Builder().build()));
   }
 
   @Test
@@ -145,36 +132,11 @@
   }
 
   private static CompositingVideoSinkProvider createCompositingVideoSinkProvider() {
-    Context context = ApplicationProvider.getApplicationContext();
-    VideoFrameReleaseControl.FrameTimingEvaluator frameTimingEvaluator =
-        new VideoFrameReleaseControl.FrameTimingEvaluator() {
-          @Override
-          public boolean shouldForceReleaseFrame(long earlyUs, long elapsedSinceLastReleaseUs) {
-            return false;
-          }
-
-          @Override
-          public boolean shouldDropFrame(
-              long earlyUs, long elapsedRealtimeUs, boolean isLastFrame) {
-            return false;
-          }
-
-          @Override
-          public boolean shouldIgnoreFrame(
-              long earlyUs,
-              long positionUs,
-              long elapsedRealtimeUs,
-              boolean isLastFrame,
-              boolean treatDroppedBuffersAsSkipped) {
-            return false;
-          }
-        };
-    VideoFrameReleaseControl releaseControl =
-        new VideoFrameReleaseControl(context, frameTimingEvaluator, /* allowedJoiningTimeMs= */ 0);
-    return new CompositingVideoSinkProvider.Builder(context)
-        .setPreviewingVideoGraphFactory(new TestPreviewingVideoGraphFactory())
-        .setVideoFrameReleaseControl(releaseControl)
-        .build();
+    VideoSink.RenderControl renderControl = new TestRenderControl();
+    return new CompositingVideoSinkProvider(
+        ApplicationProvider.getApplicationContext(),
+        new TestPreviewingVideoGraphFactory(),
+        renderControl);
   }
 
   private static class TestPreviewingVideoGraphFactory implements PreviewingVideoGraph.Factory {
@@ -199,8 +161,6 @@
       return previewingVideoGraph;
     }
   }
-<<<<<<< HEAD
-=======
 
   private static class TestRenderControl implements VideoSink.RenderControl {
 
@@ -219,5 +179,4 @@
     @Override
     public void onFrameDropped() {}
   }
->>>>>>> f6fe90f3
 }