/*
 * Copyright (C) 2017 The Android Open Source Project
 *
 * Licensed under the Apache License, Version 2.0 (the "License");
 * you may not use this file except in compliance with the License.
 * You may obtain a copy of the License at
 *
 *      http://www.apache.org/licenses/LICENSE-2.0
 *
 * Unless required by applicable law or agreed to in writing, software
 * distributed under the License is distributed on an "AS IS" BASIS,
 * WITHOUT WARRANTIES OR CONDITIONS OF ANY KIND, either express or implied.
 * See the License for the specific language governing permissions and
 * limitations under the License.
 */
package androidx.media3.exoplayer;

import static java.lang.annotation.ElementType.TYPE_USE;

import android.content.Context;
import android.media.MediaCodec;
import android.media.PlaybackParams;
import android.os.Handler;
import android.os.Looper;
import androidx.annotation.IntDef;
import androidx.annotation.Nullable;
import androidx.media3.common.util.Log;
import androidx.media3.common.util.UnstableApi;
import androidx.media3.exoplayer.audio.AudioRendererEventListener;
import androidx.media3.exoplayer.audio.AudioSink;
import androidx.media3.exoplayer.audio.DefaultAudioSink;
import androidx.media3.exoplayer.audio.MediaCodecAudioRenderer;
import androidx.media3.exoplayer.mediacodec.DefaultMediaCodecAdapterFactory;
import androidx.media3.exoplayer.mediacodec.MediaCodecAdapter;
import androidx.media3.exoplayer.mediacodec.MediaCodecSelector;
import androidx.media3.exoplayer.metadata.MetadataOutput;
import androidx.media3.exoplayer.metadata.MetadataRenderer;
import androidx.media3.exoplayer.text.TextOutput;
import androidx.media3.exoplayer.text.TextRenderer;
import androidx.media3.exoplayer.trackselection.TrackSelector;
import androidx.media3.exoplayer.video.MediaCodecVideoRenderer;
import androidx.media3.exoplayer.video.VideoRendererEventListener;
import androidx.media3.exoplayer.video.spherical.CameraMotionRenderer;
import com.google.errorprone.annotations.CanIgnoreReturnValue;
import java.lang.annotation.Documented;
import java.lang.annotation.Retention;
import java.lang.annotation.RetentionPolicy;
import java.lang.annotation.Target;
import java.lang.reflect.Constructor;
import java.util.ArrayList;

/** Default {@link RenderersFactory} implementation. */
@UnstableApi
public class DefaultRenderersFactory implements RenderersFactory {

  /**
   * The default maximum duration for which a video renderer can attempt to seamlessly join an
   * ongoing playback.
   */
  public static final long DEFAULT_ALLOWED_VIDEO_JOINING_TIME_MS = 5000;

  /**
   * Modes for using extension renderers. One of {@link #EXTENSION_RENDERER_MODE_OFF}, {@link
   * #EXTENSION_RENDERER_MODE_ON} or {@link #EXTENSION_RENDERER_MODE_PREFER}.
   */
  @Documented
  @Retention(RetentionPolicy.SOURCE)
  @Target(TYPE_USE)
  @IntDef({EXTENSION_RENDERER_MODE_OFF, EXTENSION_RENDERER_MODE_ON, EXTENSION_RENDERER_MODE_PREFER})
  public @interface ExtensionRendererMode {}

  /** Do not allow use of extension renderers. */
  public static final int EXTENSION_RENDERER_MODE_OFF = 0;

  /**
   * Allow use of extension renderers. Extension renderers are indexed after core renderers of the
   * same type. A {@link TrackSelector} that prefers the first suitable renderer will therefore
   * prefer to use a core renderer to an extension renderer in the case that both are able to play a
   * given track.
   */
  public static final int EXTENSION_RENDERER_MODE_ON = 1;

  /**
   * Allow use of extension renderers. Extension renderers are indexed before core renderers of the
   * same type. A {@link TrackSelector} that prefers the first suitable renderer will therefore
   * prefer to use an extension renderer to a core renderer in the case that both are able to play a
   * given track.
   */
  public static final int EXTENSION_RENDERER_MODE_PREFER = 2;

  /**
   * The maximum number of frames that can be dropped between invocations of {@link
   * VideoRendererEventListener#onDroppedFrames(int, long)}.
   */
  public static final int MAX_DROPPED_VIDEO_FRAME_COUNT_TO_NOTIFY = 50;

  private static final String TAG = "DefaultRenderersFactory";

  private final Context context;
  private final DefaultMediaCodecAdapterFactory codecAdapterFactory;
  private @ExtensionRendererMode int extensionRendererMode;
  private long allowedVideoJoiningTimeMs;
  private boolean enableDecoderFallback;
  private MediaCodecSelector mediaCodecSelector;
  private boolean enableFloatOutput;
  private boolean enableAudioTrackPlaybackParams;

  /**
   * @param context A {@link Context}.
   */
  public DefaultRenderersFactory(Context context) {
    this.context = context;
    codecAdapterFactory = new DefaultMediaCodecAdapterFactory(context);
    extensionRendererMode = EXTENSION_RENDERER_MODE_OFF;
    allowedVideoJoiningTimeMs = DEFAULT_ALLOWED_VIDEO_JOINING_TIME_MS;
    mediaCodecSelector = MediaCodecSelector.DEFAULT;
  }

  /**
   * Sets the extension renderer mode, which determines if and how available extension renderers are
   * used. Note that extensions must be included in the application build for them to be considered
   * available.
   *
   * <p>The default value is {@link #EXTENSION_RENDERER_MODE_OFF}.
   *
   * @param extensionRendererMode The extension renderer mode.
   * @return This factory, for convenience.
   */
  @CanIgnoreReturnValue
  public DefaultRenderersFactory setExtensionRendererMode(
      @ExtensionRendererMode int extensionRendererMode) {
    this.extensionRendererMode = extensionRendererMode;
    return this;
  }

  /**
   * Enables {@link androidx.media3.exoplayer.mediacodec.MediaCodecRenderer} instances to operate
   * their {@link MediaCodec} in asynchronous mode and perform asynchronous queueing.
   *
   * <p>This feature can be enabled only on devices with API versions &gt;= 23. For devices with
   * older API versions, this method is a no-op.
   *
   * @return This factory, for convenience.
   */
  @CanIgnoreReturnValue
  public DefaultRenderersFactory forceEnableMediaCodecAsynchronousQueueing() {
    codecAdapterFactory.forceEnableAsynchronous();
    return this;
  }

  /**
   * Disables {@link androidx.media3.exoplayer.mediacodec.MediaCodecRenderer} instances from
   * operating their {@link MediaCodec} in asynchronous mode and perform asynchronous queueing.
   * {@link MediaCodec} instances will be operated synchronous mode.
   *
   * @return This factory, for convenience.
   */
  @CanIgnoreReturnValue
  public DefaultRenderersFactory forceDisableMediaCodecAsynchronousQueueing() {
    codecAdapterFactory.forceDisableAsynchronous();
    return this;
  }

  /**
   * Enable synchronizing codec interactions with asynchronous buffer queueing.
   *
   * <p>This method is experimental, and will be renamed or removed in a future release.
   *
   * @param enabled Whether codec interactions will be synchronized with asynchronous buffer
   *     queueing.
   * @return This factory, for convenience.
   */
  @CanIgnoreReturnValue
  public DefaultRenderersFactory experimentalSetSynchronizeCodecInteractionsWithQueueingEnabled(
      boolean enabled) {
    codecAdapterFactory.experimentalSetSynchronizeCodecInteractionsWithQueueingEnabled(enabled);
    return this;
  }

  /**
   * Sets whether to enable fallback to lower-priority decoders if decoder initialization fails.
   * This may result in using a decoder that is less efficient or slower than the primary decoder.
   *
   * @param enableDecoderFallback Whether to enable fallback to lower-priority decoders if decoder
   *     initialization fails.
   * @return This factory, for convenience.
   */
  @CanIgnoreReturnValue
  public DefaultRenderersFactory setEnableDecoderFallback(boolean enableDecoderFallback) {
    this.enableDecoderFallback = enableDecoderFallback;
    return this;
  }

  /**
   * Sets a {@link MediaCodecSelector} for use by {@link MediaCodec} based renderers.
   *
   * <p>The default value is {@link MediaCodecSelector#DEFAULT}.
   *
   * @param mediaCodecSelector The {@link MediaCodecSelector}.
   * @return This factory, for convenience.
   */
  @CanIgnoreReturnValue
  public DefaultRenderersFactory setMediaCodecSelector(MediaCodecSelector mediaCodecSelector) {
    this.mediaCodecSelector = mediaCodecSelector;
    return this;
  }

  /**
   * Sets whether floating point audio should be output when possible.
   *
   * <p>Enabling floating point output disables audio processing, but may allow for higher quality
   * audio output.
   *
   * <p>The default value is {@code false}.
   *
   * @param enableFloatOutput Whether to enable use of floating point audio output, if available.
   * @return This factory, for convenience.
   */
  @CanIgnoreReturnValue
  public DefaultRenderersFactory setEnableAudioFloatOutput(boolean enableFloatOutput) {
    this.enableFloatOutput = enableFloatOutput;
    return this;
  }

  /**
   * Sets whether to enable setting playback speed using {@link
   * android.media.AudioTrack#setPlaybackParams(PlaybackParams)}, which is supported from API level
   * 23, rather than using application-level audio speed adjustment. This setting has no effect on
   * builds before API level 23 (application-level speed adjustment will be used in all cases).
   *
   * <p>If enabled and supported, new playback speed settings will take effect more quickly because
   * they are applied at the audio mixer, rather than at the point of writing data to the track.
   *
   * <p>When using this mode, the maximum supported playback speed is limited by the size of the
   * audio track's buffer. If the requested speed is not supported the player's event listener will
   * be notified twice on setting playback speed, once with the requested speed, then again with the
   * old playback speed reflecting the fact that the requested speed was not supported.
   *
   * @param enableAudioTrackPlaybackParams Whether to enable setting playback speed using {@link
   *     android.media.AudioTrack#setPlaybackParams(PlaybackParams)}.
   * @return This factory, for convenience.
   */
  @CanIgnoreReturnValue
  public DefaultRenderersFactory setEnableAudioTrackPlaybackParams(
      boolean enableAudioTrackPlaybackParams) {
    this.enableAudioTrackPlaybackParams = enableAudioTrackPlaybackParams;
    return this;
  }

  /**
   * Sets the maximum duration for which video renderers can attempt to seamlessly join an ongoing
   * playback.
   *
   * <p>The default value is {@link #DEFAULT_ALLOWED_VIDEO_JOINING_TIME_MS}.
   *
   * @param allowedVideoJoiningTimeMs The maximum duration for which video renderers can attempt to
   *     seamlessly join an ongoing playback, in milliseconds.
   * @return This factory, for convenience.
   */
  @CanIgnoreReturnValue
  public DefaultRenderersFactory setAllowedVideoJoiningTimeMs(long allowedVideoJoiningTimeMs) {
    this.allowedVideoJoiningTimeMs = allowedVideoJoiningTimeMs;
    return this;
  }

  @Override
  public Renderer[] createRenderers(
      Handler eventHandler,
      VideoRendererEventListener videoRendererEventListener,
      AudioRendererEventListener audioRendererEventListener,
      TextOutput textRendererOutput,
      MetadataOutput metadataRendererOutput) {
    ArrayList<Renderer> renderersList = new ArrayList<>();
    buildVideoRenderers(
        context,
        extensionRendererMode,
        mediaCodecSelector,
        enableDecoderFallback,
        eventHandler,
        videoRendererEventListener,
        allowedVideoJoiningTimeMs,
        renderersList);
    @Nullable
    AudioSink audioSink =
        buildAudioSink(context, enableFloatOutput, enableAudioTrackPlaybackParams);
    if (audioSink != null) {
      buildAudioRenderers(
          context,
          extensionRendererMode,
          mediaCodecSelector,
          enableDecoderFallback,
          audioSink,
          eventHandler,
          audioRendererEventListener,
          renderersList);
    }
    buildTextRenderers(
        context,
        textRendererOutput,
        eventHandler.getLooper(),
        extensionRendererMode,
        renderersList);
    buildMetadataRenderers(
        context,
        metadataRendererOutput,
        eventHandler.getLooper(),
        extensionRendererMode,
        renderersList);
    buildCameraMotionRenderers(context, extensionRendererMode, renderersList);
    buildMiscellaneousRenderers(context, eventHandler, extensionRendererMode, renderersList);
    return renderersList.toArray(new Renderer[0]);
  }

  /**
   * Builds video renderers for use by the player.
   *
   * @param context The {@link Context} associated with the player.
   * @param extensionRendererMode The extension renderer mode.
   * @param mediaCodecSelector A decoder selector.
   * @param enableDecoderFallback Whether to enable fallback to lower-priority decoders if decoder
   *     initialization fails. This may result in using a decoder that is slower/less efficient than
   *     the primary decoder.
   * @param eventHandler A handler associated with the main thread's looper.
   * @param eventListener An event listener.
   * @param allowedVideoJoiningTimeMs The maximum duration for which video renderers can attempt to
   *     seamlessly join an ongoing playback, in milliseconds.
   * @param out An array to which the built renderers should be appended.
   */
  protected void buildVideoRenderers(
      Context context,
      @ExtensionRendererMode int extensionRendererMode,
      MediaCodecSelector mediaCodecSelector,
      boolean enableDecoderFallback,
      Handler eventHandler,
      VideoRendererEventListener eventListener,
      long allowedVideoJoiningTimeMs,
      ArrayList<Renderer> out) {
    MediaCodecVideoRenderer videoRenderer =
        new MediaCodecVideoRenderer(
            context,
            getCodecAdapterFactory(),
            mediaCodecSelector,
            allowedVideoJoiningTimeMs,
            enableDecoderFallback,
            eventHandler,
            eventListener,
            MAX_DROPPED_VIDEO_FRAME_COUNT_TO_NOTIFY);
    out.add(videoRenderer);

    if (extensionRendererMode == EXTENSION_RENDERER_MODE_OFF) {
      return;
    }
    int extensionRendererIndex = out.size();
    if (extensionRendererMode == EXTENSION_RENDERER_MODE_PREFER) {
      extensionRendererIndex--;
    }

    try {
      // Full class names used for constructor args so the LINT rule triggers if any of them move.
      Class<?> clazz = Class.forName("androidx.media3.decoder.vp9.LibvpxVideoRenderer");
      Constructor<?> constructor =
          clazz.getConstructor(
              long.class,
              android.os.Handler.class,
              androidx.media3.exoplayer.video.VideoRendererEventListener.class,
              int.class);
      Renderer renderer =
          (Renderer)
              constructor.newInstance(
                  allowedVideoJoiningTimeMs,
                  eventHandler,
                  eventListener,
                  MAX_DROPPED_VIDEO_FRAME_COUNT_TO_NOTIFY);
      out.add(extensionRendererIndex++, renderer);
      Log.i(TAG, "Loaded LibvpxVideoRenderer.");
    } catch (ClassNotFoundException e) {
      // Expected if the app was built without the extension.
    } catch (Exception e) {
      // The extension is present, but instantiation failed.
      throw new IllegalStateException("Error instantiating VP9 extension", e);
    }

    try {
      // Full class names used for constructor args so the LINT rule triggers if any of them move.
      Class<?> clazz = Class.forName("androidx.media3.decoder.av1.Libgav1VideoRenderer");
      Constructor<?> constructor =
          clazz.getConstructor(
              long.class,
              android.os.Handler.class,
              androidx.media3.exoplayer.video.VideoRendererEventListener.class,
              int.class);
      Renderer renderer =
          (Renderer)
              constructor.newInstance(
                  allowedVideoJoiningTimeMs,
                  eventHandler,
                  eventListener,
                  MAX_DROPPED_VIDEO_FRAME_COUNT_TO_NOTIFY);
      out.add(extensionRendererIndex++, renderer);
      Log.i(TAG, "Loaded Libgav1VideoRenderer.");
    } catch (ClassNotFoundException e) {
      // Expected if the app was built without the extension.
    } catch (Exception e) {
      // The extension is present, but instantiation failed.
      throw new IllegalStateException("Error instantiating AV1 extension", e);
    }
<<<<<<< HEAD
=======

    try {
      // Full class names used for constructor args so the LINT rule triggers if any of them move.
      Class<?> clazz =
          Class.forName("androidx.media3.decoder.ffmpeg.ExperimentalFfmpegVideoRenderer");
      Constructor<?> constructor =
          clazz.getConstructor(
              long.class,
              android.os.Handler.class,
              androidx.media3.exoplayer.video.VideoRendererEventListener.class,
              int.class);
      Renderer renderer =
          (Renderer)
              constructor.newInstance(
                  allowedVideoJoiningTimeMs,
                  eventHandler,
                  eventListener,
                  MAX_DROPPED_VIDEO_FRAME_COUNT_TO_NOTIFY);
      out.add(extensionRendererIndex++, renderer);
      Log.i(TAG, "Loaded FfmpegVideoRenderer.");
    } catch (ClassNotFoundException e) {
      // Expected if the app was built without the extension.
    } catch (Exception e) {
      // The extension is present, but instantiation failed.
      throw new IllegalStateException("Error instantiating FFmpeg extension", e);
    }
>>>>>>> 76088cd6
  }

  /**
   * Builds audio renderers for use by the player.
   *
   * @param context The {@link Context} associated with the player.
   * @param extensionRendererMode The extension renderer mode.
   * @param mediaCodecSelector A decoder selector.
   * @param enableDecoderFallback Whether to enable fallback to lower-priority decoders if decoder
   *     initialization fails. This may result in using a decoder that is slower/less efficient than
   *     the primary decoder.
   * @param audioSink A sink to which the renderers will output.
   * @param eventHandler A handler to use when invoking event listeners and outputs.
   * @param eventListener An event listener.
   * @param out An array to which the built renderers should be appended.
   */
  protected void buildAudioRenderers(
      Context context,
      @ExtensionRendererMode int extensionRendererMode,
      MediaCodecSelector mediaCodecSelector,
      boolean enableDecoderFallback,
      AudioSink audioSink,
      Handler eventHandler,
      AudioRendererEventListener eventListener,
      ArrayList<Renderer> out) {
    MediaCodecAudioRenderer audioRenderer =
        new MediaCodecAudioRenderer(
            context,
            getCodecAdapterFactory(),
            mediaCodecSelector,
            enableDecoderFallback,
            eventHandler,
            eventListener,
            audioSink);
    out.add(audioRenderer);

    if (extensionRendererMode == EXTENSION_RENDERER_MODE_OFF) {
      return;
    }
    int extensionRendererIndex = out.size();
    if (extensionRendererMode == EXTENSION_RENDERER_MODE_PREFER) {
      extensionRendererIndex--;
    }

    try {
      // Full class names used for constructor args so the LINT rule triggers if any of them move.
      Class<?> clazz = Class.forName("androidx.media3.decoder.midi.MidiRenderer");
      Constructor<?> constructor = clazz.getConstructor(Context.class);
      Renderer renderer = (Renderer) constructor.newInstance(context);
      out.add(extensionRendererIndex++, renderer);
      Log.i(TAG, "Loaded MidiRenderer.");
    } catch (ClassNotFoundException e) {
      // Expected if the app was built without the extension.
    } catch (Exception e) {
      // The extension is present, but instantiation failed.
      throw new IllegalStateException("Error instantiating MIDI extension", e);
    }

    try {
      // Full class names used for constructor args so the LINT rule triggers if any of them move.
      Class<?> clazz = Class.forName("androidx.media3.decoder.opus.LibopusAudioRenderer");
      Constructor<?> constructor =
          clazz.getConstructor(
              android.os.Handler.class,
              androidx.media3.exoplayer.audio.AudioRendererEventListener.class,
              androidx.media3.exoplayer.audio.AudioSink.class);
      Renderer renderer =
          (Renderer) constructor.newInstance(eventHandler, eventListener, audioSink);
      out.add(extensionRendererIndex++, renderer);
      Log.i(TAG, "Loaded LibopusAudioRenderer.");
    } catch (ClassNotFoundException e) {
      // Expected if the app was built without the extension.
    } catch (Exception e) {
      // The extension is present, but instantiation failed.
      throw new IllegalStateException("Error instantiating Opus extension", e);
    }

    try {
      // Full class names used for constructor args so the LINT rule triggers if any of them move.
      Class<?> clazz = Class.forName("androidx.media3.decoder.flac.LibflacAudioRenderer");
      Constructor<?> constructor =
          clazz.getConstructor(
              android.os.Handler.class,
              androidx.media3.exoplayer.audio.AudioRendererEventListener.class,
              androidx.media3.exoplayer.audio.AudioSink.class);
      Renderer renderer =
          (Renderer) constructor.newInstance(eventHandler, eventListener, audioSink);
      out.add(extensionRendererIndex++, renderer);
      Log.i(TAG, "Loaded LibflacAudioRenderer.");
    } catch (ClassNotFoundException e) {
      // Expected if the app was built without the extension.
    } catch (Exception e) {
      // The extension is present, but instantiation failed.
      throw new IllegalStateException("Error instantiating FLAC extension", e);
    }

    try {
      // Full class names used for constructor args so the LINT rule triggers if any of them move.
      Class<?> clazz = Class.forName("androidx.media3.decoder.ffmpeg.FfmpegAudioRenderer");
      Constructor<?> constructor =
          clazz.getConstructor(
              android.os.Handler.class,
              androidx.media3.exoplayer.audio.AudioRendererEventListener.class,
              androidx.media3.exoplayer.audio.AudioSink.class);
      Renderer renderer =
          (Renderer) constructor.newInstance(eventHandler, eventListener, audioSink);
      out.add(extensionRendererIndex++, renderer);
      Log.i(TAG, "Loaded FfmpegAudioRenderer.");
    } catch (ClassNotFoundException e) {
      // Expected if the app was built without the extension.
    } catch (Exception e) {
      // The extension is present, but instantiation failed.
      throw new IllegalStateException("Error instantiating FFmpeg extension", e);
    }

    try {
      // Full class names used for constructor args so the LINT rule triggers if any of them move.
      Class<?> clazz = Class.forName("androidx.media3.decoder.iamf.LibiamfAudioRenderer");
      Constructor<?> constructor =
          clazz.getConstructor(
              Context.class,
              android.os.Handler.class,
              androidx.media3.exoplayer.audio.AudioRendererEventListener.class,
              androidx.media3.exoplayer.audio.AudioSink.class);
      Renderer renderer =
          (Renderer) constructor.newInstance(context, eventHandler, eventListener, audioSink);
      out.add(extensionRendererIndex++, renderer);
      Log.i(TAG, "Loaded LibiamfAudioRenderer.");
    } catch (ClassNotFoundException e) {
      // Expected if the app was built without the extension.
    } catch (Exception e) {
      // The extension is present, but instantiation failed.
      throw new IllegalStateException("Error instantiating IAMF extension", e);
    }
  }

  /**
   * Builds text renderers for use by the player.
   *
   * @param context The {@link Context} associated with the player.
   * @param output An output for the renderers.
   * @param outputLooper The looper associated with the thread on which the output should be called.
   * @param extensionRendererMode The extension renderer mode.
   * @param out An array to which the built renderers should be appended.
   */
  protected void buildTextRenderers(
      Context context,
      TextOutput output,
      Looper outputLooper,
      @ExtensionRendererMode int extensionRendererMode,
      ArrayList<Renderer> out) {
    out.add(new TextRenderer(output, outputLooper));
  }

  /**
   * Builds metadata renderers for use by the player.
   *
   * @param context The {@link Context} associated with the player.
   * @param output An output for the renderers.
   * @param outputLooper The looper associated with the thread on which the output should be called.
   * @param extensionRendererMode The extension renderer mode.
   * @param out An array to which the built renderers should be appended.
   */
  protected void buildMetadataRenderers(
      Context context,
      MetadataOutput output,
      Looper outputLooper,
      @ExtensionRendererMode int extensionRendererMode,
      ArrayList<Renderer> out) {
    out.add(new MetadataRenderer(output, outputLooper));
  }

  /**
   * Builds camera motion renderers for use by the player.
   *
   * @param context The {@link Context} associated with the player.
   * @param extensionRendererMode The extension renderer mode.
   * @param out An array to which the built renderers should be appended.
   */
  protected void buildCameraMotionRenderers(
      Context context, @ExtensionRendererMode int extensionRendererMode, ArrayList<Renderer> out) {
    out.add(new CameraMotionRenderer());
  }

  /**
<<<<<<< HEAD
=======
   * Builds image renderers for use by the player.
   *
   * <p>The {@link ImageRenderer} is built with {@code ImageOutput} set to null and {@link
   * ImageDecoder.Factory} set to {@code ImageDecoder.Factory.DEFAULT} by default.
   *
   * @param out An array to which the built renderers should be appended.
   */
  protected void buildImageRenderers(ArrayList<Renderer> out) {
    out.add(new ImageRenderer(getImageDecoderFactory(), /* imageOutput= */ null));
  }

  /**
>>>>>>> 76088cd6
   * Builds any miscellaneous renderers used by the player.
   *
   * @param context The {@link Context} associated with the player.
   * @param eventHandler A handler to use when invoking event listeners and outputs.
   * @param extensionRendererMode The extension renderer mode.
   * @param out An array to which the built renderers should be appended.
   */
  protected void buildMiscellaneousRenderers(
      Context context,
      Handler eventHandler,
      @ExtensionRendererMode int extensionRendererMode,
      ArrayList<Renderer> out) {
    // Do nothing.
  }

  /**
   * Builds an {@link AudioSink} to which the audio renderers will output.
   *
   * @param context The {@link Context} associated with the player.
   * @param enableFloatOutput Whether to enable use of floating point audio output, if available.
   * @param enableAudioTrackPlaybackParams Whether to enable setting playback speed using {@link
   *     android.media.AudioTrack#setPlaybackParams(PlaybackParams)}, if supported.
   * @return The {@link AudioSink} to which the audio renderers will output. May be {@code null} if
   *     no audio renderers are required. If {@code null} is returned then {@link
   *     #buildAudioRenderers} will not be called.
   */
  @Nullable
  protected AudioSink buildAudioSink(
      Context context, boolean enableFloatOutput, boolean enableAudioTrackPlaybackParams) {
    return new DefaultAudioSink.Builder(context)
        .setEnableFloatOutput(enableFloatOutput)
        .setEnableAudioTrackPlaybackParams(enableAudioTrackPlaybackParams)
        .build();
  }

  /**
   * Returns the {@link MediaCodecAdapter.Factory} that will be used when creating {@link
   * androidx.media3.exoplayer.mediacodec.MediaCodecRenderer} instances.
   */
  protected MediaCodecAdapter.Factory getCodecAdapterFactory() {
    return codecAdapterFactory;
  }

  /** Returns the {@link ImageDecoder.Factory} used to build the image renderer. */
  protected ImageDecoder.Factory getImageDecoderFactory() {
    return ImageDecoder.Factory.DEFAULT;
  }
}<|MERGE_RESOLUTION|>--- conflicted
+++ resolved
@@ -30,6 +30,8 @@
 import androidx.media3.exoplayer.audio.AudioSink;
 import androidx.media3.exoplayer.audio.DefaultAudioSink;
 import androidx.media3.exoplayer.audio.MediaCodecAudioRenderer;
+import androidx.media3.exoplayer.image.ImageDecoder;
+import androidx.media3.exoplayer.image.ImageRenderer;
 import androidx.media3.exoplayer.mediacodec.DefaultMediaCodecAdapterFactory;
 import androidx.media3.exoplayer.mediacodec.MediaCodecAdapter;
 import androidx.media3.exoplayer.mediacodec.MediaCodecSelector;
@@ -127,7 +129,7 @@
    * @return This factory, for convenience.
    */
   @CanIgnoreReturnValue
-  public DefaultRenderersFactory setExtensionRendererMode(
+  public final DefaultRenderersFactory setExtensionRendererMode(
       @ExtensionRendererMode int extensionRendererMode) {
     this.extensionRendererMode = extensionRendererMode;
     return this;
@@ -143,7 +145,7 @@
    * @return This factory, for convenience.
    */
   @CanIgnoreReturnValue
-  public DefaultRenderersFactory forceEnableMediaCodecAsynchronousQueueing() {
+  public final DefaultRenderersFactory forceEnableMediaCodecAsynchronousQueueing() {
     codecAdapterFactory.forceEnableAsynchronous();
     return this;
   }
@@ -156,24 +158,22 @@
    * @return This factory, for convenience.
    */
   @CanIgnoreReturnValue
-  public DefaultRenderersFactory forceDisableMediaCodecAsynchronousQueueing() {
+  public final DefaultRenderersFactory forceDisableMediaCodecAsynchronousQueueing() {
     codecAdapterFactory.forceDisableAsynchronous();
     return this;
   }
 
   /**
-   * Enable synchronizing codec interactions with asynchronous buffer queueing.
-   *
-   * <p>This method is experimental, and will be renamed or removed in a future release.
-   *
-   * @param enabled Whether codec interactions will be synchronized with asynchronous buffer
-   *     queueing.
-   * @return This factory, for convenience.
-   */
-  @CanIgnoreReturnValue
-  public DefaultRenderersFactory experimentalSetSynchronizeCodecInteractionsWithQueueingEnabled(
-      boolean enabled) {
-    codecAdapterFactory.experimentalSetSynchronizeCodecInteractionsWithQueueingEnabled(enabled);
+   * Sets whether to enable {@link MediaCodec#CONFIGURE_FLAG_USE_CRYPTO_ASYNC} on API 34 and above
+   * when operating the codec in asynchronous mode.
+   *
+   * <p>This method is experimental. Its default value may change, or it may be renamed or removed
+   * in a future release.
+   */
+  @CanIgnoreReturnValue
+  public final DefaultRenderersFactory experimentalSetMediaCodecAsyncCryptoFlagEnabled(
+      boolean enableAsyncCryptoFlag) {
+    codecAdapterFactory.experimentalSetAsyncCryptoFlagEnabled(enableAsyncCryptoFlag);
     return this;
   }
 
@@ -186,7 +186,7 @@
    * @return This factory, for convenience.
    */
   @CanIgnoreReturnValue
-  public DefaultRenderersFactory setEnableDecoderFallback(boolean enableDecoderFallback) {
+  public final DefaultRenderersFactory setEnableDecoderFallback(boolean enableDecoderFallback) {
     this.enableDecoderFallback = enableDecoderFallback;
     return this;
   }
@@ -200,7 +200,8 @@
    * @return This factory, for convenience.
    */
   @CanIgnoreReturnValue
-  public DefaultRenderersFactory setMediaCodecSelector(MediaCodecSelector mediaCodecSelector) {
+  public final DefaultRenderersFactory setMediaCodecSelector(
+      MediaCodecSelector mediaCodecSelector) {
     this.mediaCodecSelector = mediaCodecSelector;
     return this;
   }
@@ -217,7 +218,7 @@
    * @return This factory, for convenience.
    */
   @CanIgnoreReturnValue
-  public DefaultRenderersFactory setEnableAudioFloatOutput(boolean enableFloatOutput) {
+  public final DefaultRenderersFactory setEnableAudioFloatOutput(boolean enableFloatOutput) {
     this.enableFloatOutput = enableFloatOutput;
     return this;
   }
@@ -241,7 +242,7 @@
    * @return This factory, for convenience.
    */
   @CanIgnoreReturnValue
-  public DefaultRenderersFactory setEnableAudioTrackPlaybackParams(
+  public final DefaultRenderersFactory setEnableAudioTrackPlaybackParams(
       boolean enableAudioTrackPlaybackParams) {
     this.enableAudioTrackPlaybackParams = enableAudioTrackPlaybackParams;
     return this;
@@ -258,7 +259,8 @@
    * @return This factory, for convenience.
    */
   @CanIgnoreReturnValue
-  public DefaultRenderersFactory setAllowedVideoJoiningTimeMs(long allowedVideoJoiningTimeMs) {
+  public final DefaultRenderersFactory setAllowedVideoJoiningTimeMs(
+      long allowedVideoJoiningTimeMs) {
     this.allowedVideoJoiningTimeMs = allowedVideoJoiningTimeMs;
     return this;
   }
@@ -307,6 +309,7 @@
         extensionRendererMode,
         renderersList);
     buildCameraMotionRenderers(context, extensionRendererMode, renderersList);
+    buildImageRenderers(renderersList);
     buildMiscellaneousRenderers(context, eventHandler, extensionRendererMode, renderersList);
     return renderersList.toArray(new Renderer[0]);
   }
@@ -404,8 +407,6 @@
       // The extension is present, but instantiation failed.
       throw new IllegalStateException("Error instantiating AV1 extension", e);
     }
-<<<<<<< HEAD
-=======
 
     try {
       // Full class names used for constructor args so the LINT rule triggers if any of them move.
@@ -432,7 +433,6 @@
       // The extension is present, but instantiation failed.
       throw new IllegalStateException("Error instantiating FFmpeg extension", e);
     }
->>>>>>> 76088cd6
   }
 
   /**
@@ -618,8 +618,6 @@
   }
 
   /**
-<<<<<<< HEAD
-=======
    * Builds image renderers for use by the player.
    *
    * <p>The {@link ImageRenderer} is built with {@code ImageOutput} set to null and {@link
@@ -632,7 +630,6 @@
   }
 
   /**
->>>>>>> 76088cd6
    * Builds any miscellaneous renderers used by the player.
    *
    * @param context The {@link Context} associated with the player.
