--- conflicted
+++ resolved
@@ -1499,11 +1499,7 @@
           /* releaseMediaSourceList= */ true,
           /* resetError= */ false);
       releaseRenderers();
-<<<<<<< HEAD
-      loadControl.onReleased();
-=======
       loadControl.onReleased(playerId);
->>>>>>> 47964ff6
       setState(Player.STATE_IDLE);
     } finally {
       if (internalPlaybackThread != null) {
