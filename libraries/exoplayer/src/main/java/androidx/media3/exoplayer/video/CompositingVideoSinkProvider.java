--- conflicted
+++ resolved
@@ -15,19 +15,18 @@
  */
 package androidx.media3.exoplayer.video;
 
+import static androidx.media3.common.util.Assertions.checkArgument;
 import static androidx.media3.common.util.Assertions.checkNotNull;
 import static androidx.media3.common.util.Assertions.checkState;
 import static androidx.media3.common.util.Assertions.checkStateNotNull;
-import static java.lang.annotation.ElementType.TYPE_USE;
 
 import android.content.Context;
 import android.graphics.Bitmap;
-import android.os.Looper;
+import android.os.Handler;
 import android.util.Pair;
 import android.view.Surface;
-import androidx.annotation.FloatRange;
-import androidx.annotation.IntDef;
 import androidx.annotation.Nullable;
+import androidx.annotation.VisibleForTesting;
 import androidx.media3.common.C;
 import androidx.media3.common.ColorInfo;
 import androidx.media3.common.DebugViewProvider;
@@ -41,26 +40,17 @@
 import androidx.media3.common.VideoFrameProcessor;
 import androidx.media3.common.VideoGraph;
 import androidx.media3.common.VideoSize;
-import androidx.media3.common.util.Clock;
-import androidx.media3.common.util.HandlerWrapper;
+import androidx.media3.common.util.LongArrayQueue;
 import androidx.media3.common.util.Size;
+import androidx.media3.common.util.TimedValueQueue;
 import androidx.media3.common.util.TimestampIterator;
 import androidx.media3.common.util.UnstableApi;
 import androidx.media3.common.util.Util;
-import androidx.media3.exoplayer.ExoPlaybackException;
-import androidx.media3.exoplayer.video.VideoFrameReleaseControl.FrameTimingEvaluator;
-import com.google.common.base.Supplier;
-import com.google.common.base.Suppliers;
 import com.google.common.collect.ImmutableList;
-import java.lang.annotation.Documented;
-import java.lang.annotation.Retention;
-import java.lang.annotation.RetentionPolicy;
-import java.lang.annotation.Target;
 import java.lang.reflect.Constructor;
 import java.lang.reflect.Method;
 import java.util.ArrayList;
 import java.util.List;
-import java.util.Objects;
 import java.util.concurrent.Executor;
 import org.checkerframework.checker.initialization.qual.Initialized;
 import org.checkerframework.checker.nullness.qual.EnsuresNonNull;
@@ -68,208 +58,197 @@
 
 /** Handles composition of video sinks. */
 @UnstableApi
-public final class CompositingVideoSinkProvider
-    implements VideoSinkProvider, VideoGraph.Listener, VideoFrameRenderControl.FrameRenderer {
-
-  /** A builder for {@link CompositingVideoSinkProvider} instances. */
-  public static final class Builder {
-    private final Context context;
-
-    private VideoFrameProcessor.@MonotonicNonNull Factory videoFrameProcessorFactory;
-    private PreviewingVideoGraph.@MonotonicNonNull Factory previewingVideoGraphFactory;
-    private @MonotonicNonNull VideoFrameReleaseControl videoFrameReleaseControl;
-    private boolean built;
-
-    /** Creates a builder with the supplied {@linkplain Context application context}. */
-    public Builder(Context context) {
-      this.context = context;
-    }
-
-    /**
-     * Sets the {@link VideoFrameProcessor.Factory} that will be used for creating {@link
-     * VideoFrameProcessor} instances.
-     *
-     * <p>By default, the {@code DefaultVideoFrameProcessor.Factory} with its default values will be
-     * used.
-     *
-     * @param videoFrameProcessorFactory The {@link VideoFrameProcessor.Factory}.
-     * @return This builder, for convenience.
-     */
-    public Builder setVideoFrameProcessorFactory(
-        VideoFrameProcessor.Factory videoFrameProcessorFactory) {
-      this.videoFrameProcessorFactory = videoFrameProcessorFactory;
-      return this;
-    }
-
-    /**
-     * Sets the {@link PreviewingVideoGraph.Factory} that will be used for creating {@link
-     * PreviewingVideoGraph} instances.
-     *
-     * <p>By default, the {@code PreviewingSingleInputVideoGraph.Factory} will be used.
-     *
-     * @param previewingVideoGraphFactory The {@link PreviewingVideoGraph.Factory}.
-     * @return This builder, for convenience.
-     */
-    public Builder setPreviewingVideoGraphFactory(
-        PreviewingVideoGraph.Factory previewingVideoGraphFactory) {
-      this.previewingVideoGraphFactory = previewingVideoGraphFactory;
-      return this;
-    }
-
-    /**
-     * Sets the {@link VideoFrameReleaseControl} that will be used.
-     *
-     * <p>By default, a {@link VideoFrameReleaseControl} will be used with a {@link
-     * FrameTimingEvaluator} implementation which:
-     *
-     * <ul>
-     *   <li>Signals to {@linkplain FrameTimingEvaluator#shouldForceReleaseFrame(long, long) force
-     *       release} a frame if the frame is late by more than {@link #FRAME_LATE_THRESHOLD_US} and
-     *       the elapsed time since the previous frame release is greater than {@link
-     *       #FRAME_RELEASE_THRESHOLD_US}.
-     *   <li>Signals to {@linkplain FrameTimingEvaluator#shouldDropFrame(long, long, boolean) drop a
-     *       frame} if the frame is late by more than {@link #FRAME_LATE_THRESHOLD_US} and the frame
-     *       is not marked as the last one.
-     *   <li>Signals to never {@linkplain FrameTimingEvaluator#shouldIgnoreFrame(long, long, long,
-     *       boolean, boolean) ignore} a frame.
-     * </ul>
-     *
-     * @param videoFrameReleaseControl The {@link VideoFrameReleaseControl}.
-     * @return This builder, for convenience.
-     */
-    public Builder setVideoFrameReleaseControl(VideoFrameReleaseControl videoFrameReleaseControl) {
-      this.videoFrameReleaseControl = videoFrameReleaseControl;
-      return this;
-    }
-
-    /**
-     * Builds the {@link CompositingVideoSinkProvider}.
-     *
-     * <p>This method must be called at most once and will throw an {@link IllegalStateException} if
-     * it has already been called.
-     */
-    public CompositingVideoSinkProvider build() {
-      checkState(!built);
-
-      if (previewingVideoGraphFactory == null) {
-        if (videoFrameProcessorFactory == null) {
-          videoFrameProcessorFactory = new ReflectiveDefaultVideoFrameProcessorFactory();
-        }
-        previewingVideoGraphFactory =
-            new ReflectivePreviewingSingleInputVideoGraphFactory(videoFrameProcessorFactory);
-      }
-      if (videoFrameReleaseControl == null) {
-        videoFrameReleaseControl =
-            new VideoFrameReleaseControl(
-                context, new CompositionFrameTimingEvaluator(), /* allowedJoiningTimeMs= */ 0);
-      }
-      CompositingVideoSinkProvider compositingVideoSinkProvider =
-          new CompositingVideoSinkProvider(this);
-      built = true;
-      return compositingVideoSinkProvider;
-    }
-  }
-
-  /** The time threshold, in microseconds, after which a frame is considered late. */
-  public static final long FRAME_LATE_THRESHOLD_US = -30_000;
-
-  /**
-   * The maximum elapsed time threshold, in microseconds, since last releasing a frame after which a
-   * frame can be force released.
-   */
-  public static final long FRAME_RELEASE_THRESHOLD_US = 100_000;
-
-  /** A {@link FrameTimingEvaluator} for composition frames. */
-  private static final class CompositionFrameTimingEvaluator implements FrameTimingEvaluator {
-
-    @Override
-    public boolean shouldForceReleaseFrame(long earlyUs, long elapsedSinceLastReleaseUs) {
-      return earlyUs < FRAME_LATE_THRESHOLD_US
-          && elapsedSinceLastReleaseUs > FRAME_RELEASE_THRESHOLD_US;
-    }
-
-    @Override
-    public boolean shouldDropFrame(long earlyUs, long elapsedRealtimeUs, boolean isLastFrame) {
-      return earlyUs < FRAME_LATE_THRESHOLD_US && !isLastFrame;
-    }
-
-    @Override
-    public boolean shouldIgnoreFrame(
-        long earlyUs,
-        long positionUs,
-        long elapsedRealtimeUs,
-        boolean isLastFrame,
-        boolean treatDroppedBuffersAsSkipped) {
-      // TODO b/293873191 - Handle very late buffers and drop to key frame.
-      return false;
-    }
-  }
-
-  @Documented
-  @Retention(RetentionPolicy.SOURCE)
-  @Target(TYPE_USE)
-  @IntDef({STATE_CREATED, STATE_INITIALIZED, STATE_RELEASED})
-  private @interface State {}
-
-  private static final int STATE_CREATED = 0;
-  private static final int STATE_INITIALIZED = 1;
-  private static final int STATE_RELEASED = 2;
-
-  private static final Executor NO_OP_EXECUTOR = runnable -> {};
+/* package */ final class CompositingVideoSinkProvider implements VideoSinkProvider {
 
   private final Context context;
   private final PreviewingVideoGraph.Factory previewingVideoGraphFactory;
-  private final VideoFrameReleaseControl videoFrameReleaseControl;
-  private final VideoFrameRenderControl videoFrameRenderControl;
-
-  private Clock clock;
-  private @MonotonicNonNull Format outputFormat;
-  private @MonotonicNonNull VideoFrameMetadataListener videoFrameMetadataListener;
-  private @MonotonicNonNull HandlerWrapper handler;
-  private @MonotonicNonNull PreviewingVideoGraph videoGraph;
-  private @MonotonicNonNull VideoSinkImpl videoSinkImpl;
-  private @MonotonicNonNull List<Effect> videoEffects;
-  @Nullable private Pair<Surface, Size> currentSurfaceAndSize;
-  private VideoSink.Listener listener;
-  private Executor listenerExecutor;
-  private int pendingFlushCount;
-  private @State int state;
-
-  private CompositingVideoSinkProvider(Builder builder) {
-    this.context = builder.context;
-    this.previewingVideoGraphFactory = checkStateNotNull(builder.previewingVideoGraphFactory);
-    videoFrameReleaseControl = checkStateNotNull(builder.videoFrameReleaseControl);
-    @SuppressWarnings("nullness:assignment")
-    VideoFrameRenderControl.@Initialized FrameRenderer thisRef = this;
-    videoFrameRenderControl =
-        new VideoFrameRenderControl(/* frameRenderer= */ thisRef, videoFrameReleaseControl);
-    clock = Clock.DEFAULT;
-    listener = VideoSink.Listener.NO_OP;
-    listenerExecutor = NO_OP_EXECUTOR;
-    state = STATE_CREATED;
-  }
-
-  // VideoSinkProvider methods
+  private final VideoSink.RenderControl renderControl;
+
+  @Nullable private VideoSinkImpl videoSinkImpl;
+  @Nullable private List<Effect> videoEffects;
+  @Nullable private VideoFrameMetadataListener videoFrameMetadataListener;
+  private boolean released;
+
+  /** Creates a new instance. */
+  public CompositingVideoSinkProvider(
+      Context context,
+      VideoFrameProcessor.Factory videoFrameProcessorFactory,
+      VideoSink.RenderControl renderControl) {
+    this(
+        context,
+        new ReflectivePreviewingSingleInputVideoGraphFactory(videoFrameProcessorFactory),
+        renderControl);
+  }
+
+  @VisibleForTesting
+  /* package */ CompositingVideoSinkProvider(
+      Context context,
+      PreviewingVideoGraph.Factory previewingVideoGraphFactory,
+      VideoSink.RenderControl renderControl) {
+    this.context = context;
+    this.previewingVideoGraphFactory = previewingVideoGraphFactory;
+    this.renderControl = renderControl;
+  }
 
   @Override
   public void initialize(Format sourceFormat) throws VideoSink.VideoSinkException {
-    checkState(state == STATE_CREATED);
+    checkState(!released && videoSinkImpl == null);
     checkStateNotNull(videoEffects);
 
-    // Lazily initialize the handler here so it's initialized on the playback looper.
-    handler = clock.createHandler(checkStateNotNull(Looper.myLooper()), /* callback= */ null);
-
-    ColorInfo inputColorInfo = getAdjustedInputColorInfo(sourceFormat.colorInfo);
-    ColorInfo outputColorInfo = inputColorInfo;
-    if (inputColorInfo.colorTransfer == C.COLOR_TRANSFER_HLG) {
-      // SurfaceView only supports BT2020 PQ input. Therefore, convert HLG to PQ.
-      outputColorInfo =
-          inputColorInfo.buildUpon().setColorTransfer(C.COLOR_TRANSFER_ST2084).build();
-    }
     try {
+      videoSinkImpl =
+          new VideoSinkImpl(context, previewingVideoGraphFactory, renderControl, sourceFormat);
+    } catch (VideoFrameProcessingException e) {
+      throw new VideoSink.VideoSinkException(e, sourceFormat);
+    }
+
+    if (videoFrameMetadataListener != null) {
+      videoSinkImpl.setVideoFrameMetadataListener(videoFrameMetadataListener);
+    }
+    videoSinkImpl.setVideoEffects(checkNotNull(videoEffects));
+  }
+
+  @Override
+  public boolean isInitialized() {
+    return videoSinkImpl != null;
+  }
+
+  @Override
+  public void release() {
+    if (released) {
+      return;
+    }
+
+    if (videoSinkImpl != null) {
+      videoSinkImpl.release();
+      videoSinkImpl = null;
+    }
+    released = true;
+  }
+
+  @Override
+  public VideoSink getSink() {
+    return checkStateNotNull(videoSinkImpl);
+  }
+
+  @Override
+  public void setVideoEffects(List<Effect> videoEffects) {
+    this.videoEffects = videoEffects;
+    if (isInitialized()) {
+      checkStateNotNull(videoSinkImpl).setVideoEffects(videoEffects);
+    }
+  }
+
+  @Override
+  public void setStreamOffsetUs(long streamOffsetUs) {
+    checkStateNotNull(videoSinkImpl).setStreamOffsetUs(streamOffsetUs);
+  }
+
+  @Override
+  public void setOutputSurfaceInfo(Surface outputSurface, Size outputResolution) {
+    checkStateNotNull(videoSinkImpl).setOutputSurfaceInfo(outputSurface, outputResolution);
+  }
+
+  @Override
+  public void clearOutputSurfaceInfo() {
+    checkStateNotNull(videoSinkImpl).clearOutputSurfaceInfo();
+  }
+
+  @Override
+  public void setVideoFrameMetadataListener(VideoFrameMetadataListener videoFrameMetadataListener) {
+    this.videoFrameMetadataListener = videoFrameMetadataListener;
+    if (isInitialized()) {
+      checkStateNotNull(videoSinkImpl).setVideoFrameMetadataListener(videoFrameMetadataListener);
+    }
+  }
+
+  private static final class VideoSinkImpl implements VideoSink, VideoGraph.Listener {
+
+    private final Context context;
+    private final VideoSink.RenderControl renderControl;
+    private final VideoFrameProcessor videoFrameProcessor;
+    private final LongArrayQueue processedFramesBufferTimestampsUs;
+    private final TimedValueQueue<Long> streamOffsets;
+    private final TimedValueQueue<VideoSize> videoSizeChanges;
+    private final Handler handler;
+    private final int videoFrameProcessorMaxPendingFrameCount;
+    private final ArrayList<Effect> videoEffects;
+    @Nullable private final Effect rotationEffect;
+
+    private VideoSink.@MonotonicNonNull Listener listener;
+    private @MonotonicNonNull Executor listenerExecutor;
+    @Nullable private VideoFrameMetadataListener videoFrameMetadataListener;
+    @Nullable private Format inputFormat;
+    @Nullable private Pair<Surface, Size> currentSurfaceAndSize;
+
+    /**
+     * Whether the last frame of the current stream is decoded and registered to {@link
+     * VideoFrameProcessor}.
+     */
+    private boolean registeredLastFrame;
+
+    /**
+     * Whether the last frame of the current stream is processed by the {@link VideoFrameProcessor}.
+     */
+    private boolean processedLastFrame;
+
+    /** Whether the last frame of the current stream is released to the output {@link Surface}. */
+    private boolean releasedLastFrame;
+
+    private long lastCodecBufferPresentationTimestampUs;
+    private VideoSize processedFrameSize;
+    private VideoSize reportedVideoSize;
+    private boolean pendingVideoSizeChange;
+    private boolean renderedFirstFrame;
+    private long inputStreamOffsetUs;
+    private boolean pendingInputStreamOffsetChange;
+    private long outputStreamOffsetUs;
+    private float playbackSpeed;
+
+    // TODO b/292111083 - Remove the field and trigger the callback on every video size change.
+    private boolean onVideoSizeChangedCalled;
+
+    /** Creates a new instance. */
+    public VideoSinkImpl(
+        Context context,
+        PreviewingVideoGraph.Factory previewingVideoGraphFactory,
+        RenderControl renderControl,
+        Format sourceFormat)
+        throws VideoFrameProcessingException {
+      this.context = context;
+      this.renderControl = renderControl;
+      processedFramesBufferTimestampsUs = new LongArrayQueue();
+      streamOffsets = new TimedValueQueue<>();
+      videoSizeChanges = new TimedValueQueue<>();
+      // TODO b/226330223 - Investigate increasing frame count when frame dropping is
+      //  allowed.
+      // TODO b/278234847 - Evaluate whether limiting frame count when frame dropping is not allowed
+      //  reduces decoder timeouts, and consider restoring.
+      videoFrameProcessorMaxPendingFrameCount =
+          Util.getMaxPendingFramesCountForMediaCodecDecoders(context);
+      lastCodecBufferPresentationTimestampUs = C.TIME_UNSET;
+      processedFrameSize = VideoSize.UNKNOWN;
+      reportedVideoSize = VideoSize.UNKNOWN;
+      playbackSpeed = 1f;
+
+      // Playback thread handler.
+      handler = Util.createHandlerForCurrentLooper();
+
+      ColorInfo inputColorInfo =
+          sourceFormat.colorInfo != null && ColorInfo.isTransferHdr(sourceFormat.colorInfo)
+              ? sourceFormat.colorInfo
+              : ColorInfo.SDR_BT709_LIMITED;
+      ColorInfo outputColorInfo = inputColorInfo;
+      if (inputColorInfo.colorTransfer == C.COLOR_TRANSFER_HLG) {
+        // SurfaceView only supports BT2020 PQ input. Therefore, convert HLG to PQ.
+        outputColorInfo =
+            inputColorInfo.buildUpon().setColorTransfer(C.COLOR_TRANSFER_ST2084).build();
+      }
+
       @SuppressWarnings("nullness:assignment")
-      VideoGraph.@Initialized Listener thisRef = this;
-      videoGraph =
+      @Initialized
+      VideoSinkImpl thisRef = this;
+      PreviewingVideoGraph videoGraph =
           previewingVideoGraphFactory.create(
               context,
               inputColorInfo,
@@ -279,320 +258,23 @@
               /* listenerExecutor= */ handler::post,
               /* compositionEffects= */ ImmutableList.of(),
               /* initialTimestampOffsetUs= */ 0);
-      if (currentSurfaceAndSize != null) {
-        Surface surface = currentSurfaceAndSize.first;
-        Size size = currentSurfaceAndSize.second;
-        maybeSetOutputSurfaceInfo(surface, size.getWidth(), size.getHeight());
-      }
-      videoSinkImpl =
-          new VideoSinkImpl(context, /* compositingVideoSinkProvider= */ this, videoGraph);
-    } catch (VideoFrameProcessingException e) {
-      throw new VideoSink.VideoSinkException(e, sourceFormat);
-    }
-    videoSinkImpl.setVideoEffects(checkNotNull(videoEffects));
-    state = STATE_INITIALIZED;
-  }
-
-  @Override
-  public boolean isInitialized() {
-    return state == STATE_INITIALIZED;
-  }
-
-  @Override
-  public void release() {
-    if (state == STATE_RELEASED) {
-      return;
-    }
-
-    if (handler != null) {
-      handler.removeCallbacksAndMessages(/* token= */ null);
-    }
-
-    if (videoGraph != null) {
-      videoGraph.release();
-    }
-    currentSurfaceAndSize = null;
-    state = STATE_RELEASED;
-  }
-
-  @Override
-  public VideoSink getSink() {
-    return checkStateNotNull(videoSinkImpl);
-  }
-
-  @Override
-  public void setVideoEffects(List<Effect> videoEffects) {
-    this.videoEffects = videoEffects;
-    if (isInitialized()) {
-      checkStateNotNull(videoSinkImpl).setVideoEffects(videoEffects);
-    }
-  }
-
-  @Override
-  public void setPendingVideoEffects(List<Effect> videoEffects) {
-    this.videoEffects = videoEffects;
-    if (isInitialized()) {
-      checkStateNotNull(videoSinkImpl).setPendingVideoEffects(videoEffects);
-    }
-  }
-
-  @Override
-  public void setStreamOffsetUs(long streamOffsetUs) {
-    checkStateNotNull(videoSinkImpl).setStreamOffsetUs(streamOffsetUs);
-  }
-
-  @Override
-  public void setOutputSurfaceInfo(Surface outputSurface, Size outputResolution) {
-    if (currentSurfaceAndSize != null
-        && currentSurfaceAndSize.first.equals(outputSurface)
-        && currentSurfaceAndSize.second.equals(outputResolution)) {
-      return;
-    }
-    currentSurfaceAndSize = Pair.create(outputSurface, outputResolution);
-    maybeSetOutputSurfaceInfo(
-        outputSurface, outputResolution.getWidth(), outputResolution.getHeight());
-  }
-
-  @Override
-  public void clearOutputSurfaceInfo() {
-    maybeSetOutputSurfaceInfo(
-        /* surface= */ null,
-        /* width= */ Size.UNKNOWN.getWidth(),
-        /* height= */ Size.UNKNOWN.getHeight());
-    currentSurfaceAndSize = null;
-  }
-
-  @Override
-  public void setVideoFrameMetadataListener(VideoFrameMetadataListener videoFrameMetadataListener) {
-    this.videoFrameMetadataListener = videoFrameMetadataListener;
-  }
-
-  @Override
-  public VideoFrameReleaseControl getVideoFrameReleaseControl() {
-    return videoFrameReleaseControl;
-  }
-
-  @Override
-  public void setClock(Clock clock) {
-    checkState(!isInitialized());
-    this.clock = clock;
-  }
-
-  // VideoGraph.Listener
-
-  @Override
-  public void onOutputSizeChanged(int width, int height) {
-    // We forward output size changes to render control even if we are still flushing.
-    videoFrameRenderControl.onOutputSizeChanged(width, height);
-  }
-
-  @Override
-  public void onOutputFrameAvailableForRendering(long presentationTimeUs) {
-    if (pendingFlushCount > 0) {
-      // Ignore available frames while the sink provider is flushing
-      return;
-    }
-    videoFrameRenderControl.onOutputFrameAvailableForRendering(presentationTimeUs);
-  }
-
-  @Override
-  public void onEnded(long finalFramePresentationTimeUs) {
-    throw new UnsupportedOperationException();
-  }
-
-  @Override
-  public void onError(VideoFrameProcessingException exception) {
-    VideoSink.Listener currentListener = this.listener;
-    listenerExecutor.execute(
-        () -> {
-          VideoSinkImpl videoSink = checkStateNotNull(videoSinkImpl);
-          currentListener.onError(
-              videoSink,
-              new VideoSink.VideoSinkException(
-                  exception, checkStateNotNull(videoSink.inputFormat)));
-        });
-  }
-
-  // FrameRenderer methods
-
-  @Override
-  public void onVideoSizeChanged(VideoSize videoSize) {
-    outputFormat =
-        new Format.Builder()
-            .setWidth(videoSize.width)
-            .setHeight(videoSize.height)
-            .setSampleMimeType(MimeTypes.VIDEO_RAW)
-            .build();
-    VideoSinkImpl videoSink = checkStateNotNull(videoSinkImpl);
-    VideoSink.Listener currentListener = this.listener;
-    listenerExecutor.execute(() -> currentListener.onVideoSizeChanged(videoSink, videoSize));
-  }
-
-  @Override
-  public void renderFrame(
-      long renderTimeNs, long presentationTimeUs, long streamOffsetUs, boolean isFirstFrame) {
-    if (isFirstFrame && listenerExecutor != NO_OP_EXECUTOR) {
-      VideoSinkImpl videoSink = checkStateNotNull(videoSinkImpl);
-      VideoSink.Listener currentListener = this.listener;
-      listenerExecutor.execute(() -> currentListener.onFirstFrameRendered(videoSink));
-    }
-    if (videoFrameMetadataListener != null) {
-      // TODO b/292111083 - outputFormat is initialized after the first frame is rendered because
-      //  onVideoSizeChanged is announced after the first frame is available for rendering.
-      Format format = outputFormat == null ? new Format.Builder().build() : outputFormat;
-      videoFrameMetadataListener.onVideoFrameAboutToBeRendered(
-          /* presentationTimeUs= */ presentationTimeUs - streamOffsetUs,
-          clock.nanoTime(),
-          format,
-          /* mediaFormat= */ null);
-    }
-    checkStateNotNull(videoGraph).renderOutputFrame(renderTimeNs);
-  }
-
-  @Override
-  public void dropFrame() {
-    VideoSink.Listener currentListener = this.listener;
-    listenerExecutor.execute(
-        () -> currentListener.onFrameDropped(checkStateNotNull(videoSinkImpl)));
-    checkStateNotNull(videoGraph).renderOutputFrame(VideoFrameProcessor.DROP_OUTPUT_FRAME);
-  }
-
-  // Other public methods
-
-  /**
-   * Incrementally renders available video frames.
-   *
-   * @param positionUs The current playback position, in microseconds.
-   * @param elapsedRealtimeUs {@link android.os.SystemClock#elapsedRealtime()} in microseconds,
-   *     taken approximately at the time the playback position was {@code positionUs}.
-   */
-  public void render(long positionUs, long elapsedRealtimeUs) throws ExoPlaybackException {
-    if (pendingFlushCount == 0) {
-      videoFrameRenderControl.render(positionUs, elapsedRealtimeUs);
-    }
-  }
-
-  /**
-   * Returns the output surface that was {@linkplain #setOutputSurfaceInfo(Surface, Size) set}, or
-   * {@code null} if no surface is set or the surface is {@linkplain #clearOutputSurfaceInfo()
-   * cleared}.
-   */
-  @Nullable
-  public Surface getOutputSurface() {
-    return currentSurfaceAndSize != null ? currentSurfaceAndSize.first : null;
-  }
-
-  // Internal methods
-
-  private void setListener(VideoSink.Listener listener, Executor executor) {
-    if (Objects.equals(listener, this.listener)) {
-      checkState(Objects.equals(executor, listenerExecutor));
-      return;
-    }
-
-    this.listener = listener;
-    this.listenerExecutor = executor;
-  }
-
-  private void maybeSetOutputSurfaceInfo(@Nullable Surface surface, int width, int height) {
-    if (videoGraph != null) {
-      // Update the surface on the video graph and the video frame release control together.
-      SurfaceInfo surfaceInfo = surface != null ? new SurfaceInfo(surface, width, height) : null;
-      videoGraph.setOutputSurfaceInfo(surfaceInfo);
-      videoFrameReleaseControl.setOutputSurface(surface);
-    }
-  }
-
-  private boolean isReady() {
-    return pendingFlushCount == 0 && videoFrameRenderControl.isReady();
-  }
-
-  private boolean hasReleasedFrame(long presentationTimeUs) {
-    return pendingFlushCount == 0 && videoFrameRenderControl.hasReleasedFrame(presentationTimeUs);
-  }
-
-  private void flush() {
-    pendingFlushCount++;
-    // Flush the render control now to ensure it has no data, eg calling isReady() must return false
-    // and render() should not render any frames.
-    videoFrameRenderControl.flush();
-    // Finish flushing after handling pending video graph callbacks to ensure video size changes
-    // reach the video render control.
-    checkStateNotNull(handler).post(this::flushInternal);
-  }
-
-  private void flushInternal() {
-    pendingFlushCount--;
-    if (pendingFlushCount > 0) {
-      // Another flush has been issued.
-      return;
-    } else if (pendingFlushCount < 0) {
-      throw new IllegalStateException(String.valueOf(pendingFlushCount));
-    }
-    // Flush the render control again.
-    videoFrameRenderControl.flush();
-  }
-
-  private void setPlaybackSpeed(float speed) {
-    videoFrameRenderControl.setPlaybackSpeed(speed);
-  }
-
-  private void onStreamOffsetChange(long bufferPresentationTimeUs, long streamOffsetUs) {
-    videoFrameRenderControl.onStreamOffsetChange(bufferPresentationTimeUs, streamOffsetUs);
-  }
-
-  private static ColorInfo getAdjustedInputColorInfo(@Nullable ColorInfo inputColorInfo) {
-    return inputColorInfo != null && ColorInfo.isTransferHdr(inputColorInfo)
-        ? inputColorInfo
-        : ColorInfo.SDR_BT709_LIMITED;
-  }
-
-  /** Receives input from an ExoPlayer renderer and forwards it to the video graph. */
-  private static final class VideoSinkImpl implements VideoSink {
-    private final Context context;
-    private final CompositingVideoSinkProvider compositingVideoSinkProvider;
-    private final VideoFrameProcessor videoFrameProcessor;
-    private final int videoFrameProcessorMaxPendingFrameCount;
-    private final ArrayList<Effect> videoEffects;
-    @Nullable private Effect rotationEffect;
-
-    @Nullable private Format inputFormat;
-    private @MonotonicNonNull ColorInfo firstInputColorInfo;
-    private @InputType int inputType;
-    private long inputStreamOffsetUs;
-    private boolean pendingInputStreamOffsetChange;
-
-    /** The buffer presentation time, in microseconds, of the final frame in the stream. */
-    private long finalBufferPresentationTimeUs;
-
-    /**
-     * The buffer presentation timestamp, in microseconds, of the most recently registered frame.
-     */
-    private long lastBufferPresentationTimeUs;
-
-    private boolean hasRegisteredFirstInputStream;
-    private long pendingInputStreamBufferPresentationTimeUs;
-
-    /** Creates a new instance. */
-    public VideoSinkImpl(
-        Context context,
-        CompositingVideoSinkProvider compositingVideoSinkProvider,
-        PreviewingVideoGraph videoGraph)
-        throws VideoFrameProcessingException {
-      this.context = context;
-      this.compositingVideoSinkProvider = compositingVideoSinkProvider;
-      // TODO b/226330223 - Investigate increasing frame count when frame dropping is
-      //  allowed.
-      // TODO b/278234847 - Evaluate whether limiting frame count when frame dropping is not allowed
-      //  reduces decoder timeouts, and consider restoring.
-      videoFrameProcessorMaxPendingFrameCount =
-          Util.getMaxPendingFramesCountForMediaCodecDecoders(context);
       int videoGraphInputId = videoGraph.registerInput();
       videoFrameProcessor = videoGraph.getProcessor(videoGraphInputId);
 
+      if (currentSurfaceAndSize != null) {
+        Size outputSurfaceSize = currentSurfaceAndSize.second;
+        videoGraph.setOutputSurfaceInfo(
+            new SurfaceInfo(
+                currentSurfaceAndSize.first,
+                outputSurfaceSize.getWidth(),
+                outputSurfaceSize.getHeight()));
+      }
       videoEffects = new ArrayList<>();
-      finalBufferPresentationTimeUs = C.TIME_UNSET;
-      lastBufferPresentationTimeUs = C.TIME_UNSET;
+      // MediaCodec applies rotation after API 21
+      rotationEffect =
+          Util.SDK_INT < 21 && sourceFormat.rotationDegrees != 0
+              ? ScaleAndRotateAccessor.createRotationEffect(sourceFormat.rotationDegrees)
+              : null;
     }
 
     // VideoSink impl
@@ -600,71 +282,50 @@
     @Override
     public void flush() {
       videoFrameProcessor.flush();
-      hasRegisteredFirstInputStream = false;
-      finalBufferPresentationTimeUs = C.TIME_UNSET;
-      lastBufferPresentationTimeUs = C.TIME_UNSET;
-      compositingVideoSinkProvider.flush();
-      // Don't change input stream offset or reset the pending input stream offset change so that
-      // it's announced with the next input frame.
-      // Don't reset pendingInputStreamBufferPresentationTimeUs because it's not guaranteed to
-      // receive a new input stream after seeking.
+      processedFramesBufferTimestampsUs.clear();
+      streamOffsets.clear();
+      handler.removeCallbacksAndMessages(/* token= */ null);
+      renderedFirstFrame = false;
+      if (registeredLastFrame) {
+        registeredLastFrame = false;
+        processedLastFrame = false;
+        releasedLastFrame = false;
+      }
     }
 
     @Override
     public boolean isReady() {
-      return compositingVideoSinkProvider.isReady();
+      return renderedFirstFrame;
     }
 
     @Override
     public boolean isEnded() {
-      return finalBufferPresentationTimeUs != C.TIME_UNSET
-          && compositingVideoSinkProvider.hasReleasedFrame(finalBufferPresentationTimeUs);
+      return releasedLastFrame;
     }
 
     @Override
     public void registerInputStream(@InputType int inputType, Format format) {
-      switch (inputType) {
-        case INPUT_TYPE_SURFACE:
-        case INPUT_TYPE_BITMAP:
-          break;
-        default:
-          throw new UnsupportedOperationException("Unsupported input type " + inputType);
-      }
-      // MediaCodec applies rotation after API 21.
-      if (inputType == INPUT_TYPE_SURFACE
-          && Util.SDK_INT < 21
-          && format.rotationDegrees != Format.NO_VALUE
-          && format.rotationDegrees != 0) {
-        // We must apply a rotation effect.
-        if (rotationEffect == null
-            || this.inputFormat == null
-            || this.inputFormat.rotationDegrees != format.rotationDegrees) {
-          rotationEffect = ScaleAndRotateAccessor.createRotationEffect(format.rotationDegrees);
-        } // Else, the rotation effect matches the previous format's rotation degrees, keep the same
-        // instance.
-      } else {
-        rotationEffect = null;
-      }
-      this.inputType = inputType;
+      if (inputType != INPUT_TYPE_SURFACE) {
+        throw new UnsupportedOperationException("Unsupported input type " + inputType);
+      }
       this.inputFormat = format;
-
-      if (!hasRegisteredFirstInputStream) {
-        maybeRegisterInputStream();
-        hasRegisteredFirstInputStream = true;
-        // If an input stream registration is pending and seek causes a format change, execution
-        // reaches here before registerInputFrame(). Reset pendingInputStreamTimestampUs to
-        // avoid registering the same input stream again in registerInputFrame().
-        pendingInputStreamBufferPresentationTimeUs = C.TIME_UNSET;
-      } else {
-        // If we reach this point, we must have registered at least one frame for processing.
-        checkState(lastBufferPresentationTimeUs != C.TIME_UNSET);
-        pendingInputStreamBufferPresentationTimeUs = lastBufferPresentationTimeUs;
+      maybeRegisterInputStream();
+
+      if (registeredLastFrame) {
+        registeredLastFrame = false;
+        processedLastFrame = false;
+        releasedLastFrame = false;
       }
     }
 
     @Override
     public void setListener(Listener listener, Executor executor) {
-      compositingVideoSinkProvider.setListener(listener, executor);
+      if (Util.areEqual(this.listener, listener)) {
+        checkState(Util.areEqual(listenerExecutor, executor));
+        return;
+      }
+      this.listener = listener;
+      this.listenerExecutor = executor;
     }
 
     @Override
@@ -680,19 +341,6 @@
     @Override
     public long registerInputFrame(long framePresentationTimeUs, boolean isLastFrame) {
       checkState(videoFrameProcessorMaxPendingFrameCount != C.LENGTH_UNSET);
-
-      // An input stream is fully decoded, wait until all of its frames are released before queueing
-      // input frame from the next input stream.
-      if (pendingInputStreamBufferPresentationTimeUs != C.TIME_UNSET) {
-        if (compositingVideoSinkProvider.hasReleasedFrame(
-            pendingInputStreamBufferPresentationTimeUs)) {
-          maybeRegisterInputStream();
-          pendingInputStreamBufferPresentationTimeUs = C.TIME_UNSET;
-        } else {
-          return C.TIME_UNSET;
-        }
-      }
-
       if (videoFrameProcessor.getPendingInputFrameCount()
           >= videoFrameProcessorMaxPendingFrameCount) {
         return C.TIME_UNSET;
@@ -708,62 +356,144 @@
       // handling of presentation timestamps in ExoPlayer and VideoFrameProcessor.
       long bufferPresentationTimeUs = framePresentationTimeUs + inputStreamOffsetUs;
       if (pendingInputStreamOffsetChange) {
-        compositingVideoSinkProvider.onStreamOffsetChange(
-            /* bufferPresentationTimeUs= */ bufferPresentationTimeUs,
-            /* streamOffsetUs= */ inputStreamOffsetUs);
+        streamOffsets.add(bufferPresentationTimeUs, inputStreamOffsetUs);
         pendingInputStreamOffsetChange = false;
       }
-      lastBufferPresentationTimeUs = bufferPresentationTimeUs;
       if (isLastFrame) {
-        finalBufferPresentationTimeUs = bufferPresentationTimeUs;
+        registeredLastFrame = true;
+        lastCodecBufferPresentationTimestampUs = bufferPresentationTimeUs;
       }
       return bufferPresentationTimeUs * 1000;
     }
 
     @Override
-    public boolean queueBitmap(Bitmap inputBitmap, TimestampIterator timestampIterator) {
-      return checkStateNotNull(videoFrameProcessor)
-          .queueInputBitmap(inputBitmap, timestampIterator);
-    }
-
-    @Override
-    public void render(long positionUs, long elapsedRealtimeUs) throws VideoSinkException {
-      try {
-        compositingVideoSinkProvider.render(positionUs, elapsedRealtimeUs);
-      } catch (ExoPlaybackException e) {
-        throw new VideoSinkException(
-            e, inputFormat != null ? inputFormat : new Format.Builder().build());
-      }
-    }
-
-    @Override
-    public void setPlaybackSpeed(@FloatRange(from = 0, fromInclusive = false) float speed) {
-      compositingVideoSinkProvider.setPlaybackSpeed(speed);
-    }
-
-    // Other methods
+    public boolean queueBitmap(Bitmap inputBitmap, TimestampIterator inStreamOffsetsUs) {
+      throw new UnsupportedOperationException();
+    }
+
+    @Override
+    public void render(long positionUs, long elapsedRealtimeUs) {
+      while (!processedFramesBufferTimestampsUs.isEmpty()) {
+        long bufferPresentationTimeUs = processedFramesBufferTimestampsUs.element();
+        // check whether this buffer comes with a new stream offset.
+        if (maybeUpdateOutputStreamOffset(bufferPresentationTimeUs)) {
+          renderedFirstFrame = false;
+        }
+        long framePresentationTimeUs = bufferPresentationTimeUs - outputStreamOffsetUs;
+        boolean isLastFrame = processedLastFrame && processedFramesBufferTimestampsUs.size() == 1;
+        long frameRenderTimeNs =
+            renderControl.getFrameRenderTimeNs(
+                bufferPresentationTimeUs, positionUs, elapsedRealtimeUs, playbackSpeed);
+        if (frameRenderTimeNs == RenderControl.RENDER_TIME_TRY_AGAIN_LATER) {
+          return;
+        } else if (framePresentationTimeUs == RenderControl.RENDER_TIME_DROP) {
+          // TODO b/293873191 - Handle very late buffers and drop to key frame. Need to flush
+          //  VideoFrameProcessor input frames in this case.
+          releaseProcessedFrameInternal(VideoFrameProcessor.DROP_OUTPUT_FRAME, isLastFrame);
+          continue;
+        }
+        renderControl.onNextFrame(bufferPresentationTimeUs);
+        if (videoFrameMetadataListener != null) {
+          videoFrameMetadataListener.onVideoFrameAboutToBeRendered(
+              framePresentationTimeUs,
+              frameRenderTimeNs == RenderControl.RENDER_TIME_IMMEDIATELY
+                  ? System.nanoTime()
+                  : frameRenderTimeNs,
+              checkNotNull(inputFormat),
+              /* mediaFormat= */ null);
+        }
+        releaseProcessedFrameInternal(
+            frameRenderTimeNs == RenderControl.RENDER_TIME_IMMEDIATELY
+                ? VideoFrameProcessor.RENDER_OUTPUT_FRAME_IMMEDIATELY
+                : frameRenderTimeNs,
+            isLastFrame);
+
+        maybeNotifyVideoSizeChanged(bufferPresentationTimeUs);
+      }
+    }
+
+    @Override
+    public void setPlaybackSpeed(float speed) {
+      checkArgument(speed >= 0.0);
+      this.playbackSpeed = speed;
+    }
+
+    @Override
+    public void onOutputSizeChanged(int width, int height) {
+      VideoSize newVideoSize = new VideoSize(width, height);
+      if (!processedFrameSize.equals(newVideoSize)) {
+        processedFrameSize = newVideoSize;
+        pendingVideoSizeChange = true;
+      }
+    }
+
+    @Override
+    public void onOutputFrameAvailableForRendering(long presentationTimeUs) {
+      if (pendingVideoSizeChange) {
+        videoSizeChanges.add(presentationTimeUs, processedFrameSize);
+        pendingVideoSizeChange = false;
+      }
+      if (registeredLastFrame) {
+        checkState(lastCodecBufferPresentationTimestampUs != C.TIME_UNSET);
+      }
+      processedFramesBufferTimestampsUs.add(presentationTimeUs);
+      // TODO b/257464707 - Support extensively modified media.
+      if (registeredLastFrame && presentationTimeUs >= lastCodecBufferPresentationTimestampUs) {
+        processedLastFrame = true;
+      }
+    }
+
+    @Override
+    public void onError(VideoFrameProcessingException exception) {
+      if (listener == null || listenerExecutor == null) {
+        return;
+      }
+      listenerExecutor.execute(
+          () -> {
+            if (listener != null) {
+              listener.onError(
+                  /* videoSink= */ this,
+                  new VideoSink.VideoSinkException(
+                      exception,
+                      new Format.Builder()
+                          .setSampleMimeType(MimeTypes.VIDEO_RAW)
+                          .setWidth(processedFrameSize.width)
+                          .setHeight(processedFrameSize.height)
+                          .build()));
+            }
+          });
+    }
+
+    @Override
+    public void onEnded(long finalFramePresentationTimeUs) {
+      throw new IllegalStateException();
+    }
+
+    public void release() {
+      videoFrameProcessor.release();
+      handler.removeCallbacksAndMessages(/* token= */ null);
+      streamOffsets.clear();
+      processedFramesBufferTimestampsUs.clear();
+      renderedFirstFrame = false;
+    }
 
     /** Sets the {@linkplain Effect video effects}. */
     public void setVideoEffects(List<Effect> videoEffects) {
-      setPendingVideoEffects(videoEffects);
-      maybeRegisterInputStream();
-    }
-
-    /**
-     * Sets the {@linkplain Effect video effects} to apply when the next stream is {@linkplain
-     * #registerInputStream(int, Format) registered}.
-     */
-    public void setPendingVideoEffects(List<Effect> videoEffects) {
       this.videoEffects.clear();
       this.videoEffects.addAll(videoEffects);
-    }
-
-    /** Sets the stream offset, in microseconds. */
+      maybeRegisterInputStream();
+    }
+
     public void setStreamOffsetUs(long streamOffsetUs) {
       pendingInputStreamOffsetChange = inputStreamOffsetUs != streamOffsetUs;
       inputStreamOffsetUs = streamOffsetUs;
     }
 
+    public void setVideoFrameMetadataListener(
+        VideoFrameMetadataListener videoFrameMetadataListener) {
+      this.videoFrameMetadataListener = videoFrameMetadataListener;
+    }
+
     private void maybeRegisterInputStream() {
       if (inputFormat == null) {
         return;
@@ -775,21 +505,14 @@
       }
       effects.addAll(videoEffects);
       Format inputFormat = checkNotNull(this.inputFormat);
-      if (firstInputColorInfo == null) {
-        // TODO: b/307952514 - Get inputColorInfo from inputFormat for each stream, after this value
-        // can change per-stream.
-        firstInputColorInfo = getAdjustedInputColorInfo(inputFormat.colorInfo);
-      }
       videoFrameProcessor.registerInputStream(
-          inputType,
+          VideoFrameProcessor.INPUT_TYPE_SURFACE,
           effects,
-          new FrameInfo.Builder(firstInputColorInfo, inputFormat.width, inputFormat.height)
+          new FrameInfo.Builder(inputFormat.width, inputFormat.height)
               .setPixelWidthHeightRatio(inputFormat.pixelWidthHeightRatio)
               .build());
     }
 
-<<<<<<< HEAD
-=======
     /**
      * Sets the output surface info.
      *
@@ -864,7 +587,6 @@
       onVideoSizeChangedCalled = true;
     }
 
->>>>>>> f6fe90f3
     private static final class ScaleAndRotateAccessor {
       private static @MonotonicNonNull Constructor<?>
           scaleAndRotateTransformationBuilderConstructor;
@@ -952,54 +674,4 @@
       }
     }
   }
-
-  /**
-   * Delays reflection for loading a {@linkplain VideoFrameProcessor.Factory
-   * DefaultVideoFrameProcessor.Factory} instance.
-   */
-  private static final class ReflectiveDefaultVideoFrameProcessorFactory
-      implements VideoFrameProcessor.Factory {
-    private static final Supplier<VideoFrameProcessor.Factory>
-        VIDEO_FRAME_PROCESSOR_FACTORY_SUPPLIER =
-            Suppliers.memoize(
-                () -> {
-                  try {
-                    // TODO: b/284964524- Add LINT and proguard checks for media3.effect reflection.
-                    Class<?> defaultVideoFrameProcessorFactoryBuilderClass =
-                        Class.forName(
-                            "androidx.media3.effect.DefaultVideoFrameProcessor$Factory$Builder");
-                    Object builder =
-                        defaultVideoFrameProcessorFactoryBuilderClass
-                            .getConstructor()
-                            .newInstance();
-                    return (VideoFrameProcessor.Factory)
-                        checkNotNull(
-                            defaultVideoFrameProcessorFactoryBuilderClass
-                                .getMethod("build")
-                                .invoke(builder));
-                  } catch (Exception e) {
-                    throw new IllegalStateException(e);
-                  }
-                });
-
-    @Override
-    public VideoFrameProcessor create(
-        Context context,
-        DebugViewProvider debugViewProvider,
-        ColorInfo outputColorInfo,
-        boolean renderFramesAutomatically,
-        Executor listenerExecutor,
-        VideoFrameProcessor.Listener listener)
-        throws VideoFrameProcessingException {
-      return VIDEO_FRAME_PROCESSOR_FACTORY_SUPPLIER
-          .get()
-          .create(
-              context,
-              debugViewProvider,
-              outputColorInfo,
-              renderFramesAutomatically,
-              listenerExecutor,
-              listener);
-    }
-  }
 }