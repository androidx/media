--- conflicted
+++ resolved
@@ -15,23 +15,21 @@
  */
 package androidx.media3.exoplayer.video;
 
-import static androidx.media3.common.util.Assertions.checkArgument;
 import static androidx.media3.common.util.Assertions.checkNotNull;
 import static androidx.media3.common.util.Assertions.checkState;
 import static androidx.media3.common.util.Assertions.checkStateNotNull;
+import static java.lang.annotation.ElementType.TYPE_USE;
 
 import android.content.Context;
 import android.graphics.Bitmap;
-import android.os.Handler;
+import android.os.Looper;
 import android.util.Pair;
 import android.view.Surface;
+import androidx.annotation.FloatRange;
+import androidx.annotation.IntDef;
 import androidx.annotation.Nullable;
-<<<<<<< HEAD
-import androidx.annotation.VisibleForTesting;
-=======
 import androidx.annotation.RestrictTo;
 import androidx.annotation.RestrictTo.Scope;
->>>>>>> e12345c2
 import androidx.media3.common.C;
 import androidx.media3.common.ColorInfo;
 import androidx.media3.common.DebugViewProvider;
@@ -45,23 +43,25 @@
 import androidx.media3.common.VideoFrameProcessor;
 import androidx.media3.common.VideoGraph;
 import androidx.media3.common.VideoSize;
-import androidx.media3.common.util.LongArrayQueue;
+import androidx.media3.common.util.Clock;
+import androidx.media3.common.util.HandlerWrapper;
 import androidx.media3.common.util.Size;
-import androidx.media3.common.util.TimedValueQueue;
 import androidx.media3.common.util.TimestampIterator;
 import androidx.media3.common.util.UnstableApi;
 import androidx.media3.common.util.Util;
-<<<<<<< HEAD
-=======
 import androidx.media3.exoplayer.ExoPlaybackException;
 import com.google.common.base.Supplier;
 import com.google.common.base.Suppliers;
->>>>>>> e12345c2
 import com.google.common.collect.ImmutableList;
+import java.lang.annotation.Documented;
+import java.lang.annotation.Retention;
+import java.lang.annotation.RetentionPolicy;
+import java.lang.annotation.Target;
 import java.lang.reflect.Constructor;
 import java.lang.reflect.Method;
 import java.util.ArrayList;
 import java.util.List;
+import java.util.Objects;
 import java.util.concurrent.Executor;
 import org.checkerframework.checker.initialization.qual.Initialized;
 import org.checkerframework.checker.nullness.qual.EnsuresNonNull;
@@ -69,38 +69,6 @@
 
 /** Handles composition of video sinks. */
 @UnstableApi
-<<<<<<< HEAD
-/* package */ final class CompositingVideoSinkProvider implements VideoSinkProvider {
-
-  private final Context context;
-  private final PreviewingVideoGraph.Factory previewingVideoGraphFactory;
-  private final VideoSink.RenderControl renderControl;
-
-  @Nullable private VideoSinkImpl videoSinkImpl;
-  @Nullable private List<Effect> videoEffects;
-  @Nullable private VideoFrameMetadataListener videoFrameMetadataListener;
-  private boolean released;
-
-  /** Creates a new instance. */
-  public CompositingVideoSinkProvider(
-      Context context,
-      VideoFrameProcessor.Factory videoFrameProcessorFactory,
-      VideoSink.RenderControl renderControl) {
-    this(
-        context,
-        new ReflectivePreviewingSingleInputVideoGraphFactory(videoFrameProcessorFactory),
-        renderControl);
-  }
-
-  @VisibleForTesting
-  /* package */ CompositingVideoSinkProvider(
-      Context context,
-      PreviewingVideoGraph.Factory previewingVideoGraphFactory,
-      VideoSink.RenderControl renderControl) {
-    this.context = context;
-    this.previewingVideoGraphFactory = previewingVideoGraphFactory;
-    this.renderControl = renderControl;
-=======
 @RestrictTo({Scope.LIBRARY_GROUP})
 public final class CompositingVideoSinkProvider
     implements VideoSinkProvider, VideoGraph.Listener, VideoFrameRenderControl.FrameRenderer {
@@ -209,44 +177,73 @@
     listener = VideoSink.Listener.NO_OP;
     listenerExecutor = NO_OP_EXECUTOR;
     state = STATE_CREATED;
->>>>>>> e12345c2
-  }
+  }
+
+  // VideoSinkProvider methods
 
   @Override
   public void initialize(Format sourceFormat) throws VideoSink.VideoSinkException {
-    checkState(!released && videoSinkImpl == null);
+    checkState(state == STATE_CREATED);
     checkStateNotNull(videoEffects);
     checkState(videoFrameRenderControl != null && videoFrameReleaseControl != null);
 
+    // Lazily initialize the handler here so it's initialized on the playback looper.
+    handler = clock.createHandler(checkStateNotNull(Looper.myLooper()), /* callback= */ null);
+
+    ColorInfo inputColorInfo = getAdjustedInputColorInfo(sourceFormat.colorInfo);
+    ColorInfo outputColorInfo = inputColorInfo;
+    if (inputColorInfo.colorTransfer == C.COLOR_TRANSFER_HLG) {
+      // SurfaceView only supports BT2020 PQ input. Therefore, convert HLG to PQ.
+      outputColorInfo =
+          inputColorInfo.buildUpon().setColorTransfer(C.COLOR_TRANSFER_ST2084).build();
+    }
     try {
+      @SuppressWarnings("nullness:assignment")
+      VideoGraph.@Initialized Listener thisRef = this;
+      videoGraph =
+          previewingVideoGraphFactory.create(
+              context,
+              inputColorInfo,
+              outputColorInfo,
+              DebugViewProvider.NONE,
+              /* listener= */ thisRef,
+              /* listenerExecutor= */ handler::post,
+              /* compositionEffects= */ ImmutableList.of(),
+              /* initialTimestampOffsetUs= */ 0);
+      if (currentSurfaceAndSize != null) {
+        Surface surface = currentSurfaceAndSize.first;
+        Size size = currentSurfaceAndSize.second;
+        maybeSetOutputSurfaceInfo(surface, size.getWidth(), size.getHeight());
+      }
       videoSinkImpl =
-          new VideoSinkImpl(context, previewingVideoGraphFactory, renderControl, sourceFormat);
+          new VideoSinkImpl(context, /* compositingVideoSinkProvider= */ this, videoGraph);
     } catch (VideoFrameProcessingException e) {
       throw new VideoSink.VideoSinkException(e, sourceFormat);
     }
-
-    if (videoFrameMetadataListener != null) {
-      videoSinkImpl.setVideoFrameMetadataListener(videoFrameMetadataListener);
-    }
     videoSinkImpl.setVideoEffects(checkNotNull(videoEffects));
+    state = STATE_INITIALIZED;
   }
 
   @Override
   public boolean isInitialized() {
-    return videoSinkImpl != null;
+    return state == STATE_INITIALIZED;
   }
 
   @Override
   public void release() {
-    if (released) {
+    if (state == STATE_RELEASED) {
       return;
     }
 
-    if (videoSinkImpl != null) {
-      videoSinkImpl.release();
-      videoSinkImpl = null;
-    }
-    released = true;
+    if (handler != null) {
+      handler.removeCallbacksAndMessages(/* token= */ null);
+    }
+
+    if (videoGraph != null) {
+      videoGraph.release();
+    }
+    currentSurfaceAndSize = null;
+    state = STATE_RELEASED;
   }
 
   @Override
@@ -263,13 +260,28 @@
   }
 
   @Override
+  public void setPendingVideoEffects(List<Effect> videoEffects) {
+    this.videoEffects = videoEffects;
+    if (isInitialized()) {
+      checkStateNotNull(videoSinkImpl).setPendingVideoEffects(videoEffects);
+    }
+  }
+
+  @Override
   public void setStreamOffsetUs(long streamOffsetUs) {
     checkStateNotNull(videoSinkImpl).setStreamOffsetUs(streamOffsetUs);
   }
 
   @Override
   public void setOutputSurfaceInfo(Surface outputSurface, Size outputResolution) {
-    checkStateNotNull(videoSinkImpl).setOutputSurfaceInfo(outputSurface, outputResolution);
+    if (currentSurfaceAndSize != null
+        && currentSurfaceAndSize.first.equals(outputSurface)
+        && currentSurfaceAndSize.second.equals(outputResolution)) {
+      return;
+    }
+    currentSurfaceAndSize = Pair.create(outputSurface, outputResolution);
+    maybeSetOutputSurfaceInfo(
+        outputSurface, outputResolution.getWidth(), outputResolution.getHeight());
   }
 
   @Override
@@ -282,17 +294,16 @@
 
   @Override
   public void clearOutputSurfaceInfo() {
-    checkStateNotNull(videoSinkImpl).clearOutputSurfaceInfo();
+    maybeSetOutputSurfaceInfo(
+        /* surface= */ null,
+        /* width= */ Size.UNKNOWN.getWidth(),
+        /* height= */ Size.UNKNOWN.getHeight());
+    currentSurfaceAndSize = null;
   }
 
   @Override
   public void setVideoFrameMetadataListener(VideoFrameMetadataListener videoFrameMetadataListener) {
     this.videoFrameMetadataListener = videoFrameMetadataListener;
-<<<<<<< HEAD
-    if (isInitialized()) {
-      checkStateNotNull(videoSinkImpl).setVideoFrameMetadataListener(videoFrameMetadataListener);
-    }
-=======
   }
 
   @Override
@@ -471,128 +482,59 @@
   private void onStreamOffsetChange(long bufferPresentationTimeUs, long streamOffsetUs) {
     checkStateNotNull(videoFrameRenderControl)
         .onStreamOffsetChange(bufferPresentationTimeUs, streamOffsetUs);
->>>>>>> e12345c2
-  }
-
-  private static final class VideoSinkImpl implements VideoSink, VideoGraph.Listener {
-
+  }
+
+  private static ColorInfo getAdjustedInputColorInfo(@Nullable ColorInfo inputColorInfo) {
+    return inputColorInfo != null && ColorInfo.isTransferHdr(inputColorInfo)
+        ? inputColorInfo
+        : ColorInfo.SDR_BT709_LIMITED;
+  }
+
+  /** Receives input from an ExoPlayer renderer and forwards it to the video graph. */
+  private static final class VideoSinkImpl implements VideoSink {
     private final Context context;
-    private final VideoSink.RenderControl renderControl;
+    private final CompositingVideoSinkProvider compositingVideoSinkProvider;
     private final VideoFrameProcessor videoFrameProcessor;
-    private final LongArrayQueue processedFramesBufferTimestampsUs;
-    private final TimedValueQueue<Long> streamOffsets;
-    private final TimedValueQueue<VideoSize> videoSizeChanges;
-    private final Handler handler;
     private final int videoFrameProcessorMaxPendingFrameCount;
     private final ArrayList<Effect> videoEffects;
-    @Nullable private final Effect rotationEffect;
-
-    private VideoSink.@MonotonicNonNull Listener listener;
-    private @MonotonicNonNull Executor listenerExecutor;
-    @Nullable private VideoFrameMetadataListener videoFrameMetadataListener;
+    @Nullable private Effect rotationEffect;
+
     @Nullable private Format inputFormat;
-<<<<<<< HEAD
-    @Nullable private Pair<Surface, Size> currentSurfaceAndSize;
-=======
     private @InputType int inputType;
     private long inputStreamOffsetUs;
     private boolean pendingInputStreamOffsetChange;
->>>>>>> e12345c2
+
+    /** The buffer presentation time, in microseconds, of the final frame in the stream. */
+    private long finalBufferPresentationTimeUs;
 
     /**
-     * Whether the last frame of the current stream is decoded and registered to {@link
-     * VideoFrameProcessor}.
+     * The buffer presentation timestamp, in microseconds, of the most recently registered frame.
      */
-    private boolean registeredLastFrame;
-
-    /**
-     * Whether the last frame of the current stream is processed by the {@link VideoFrameProcessor}.
-     */
-    private boolean processedLastFrame;
-
-    /** Whether the last frame of the current stream is released to the output {@link Surface}. */
-    private boolean releasedLastFrame;
-
-    private long lastCodecBufferPresentationTimestampUs;
-    private VideoSize processedFrameSize;
-    private VideoSize reportedVideoSize;
-    private boolean pendingVideoSizeChange;
-    private boolean renderedFirstFrame;
-    private long inputStreamOffsetUs;
-    private boolean pendingInputStreamOffsetChange;
-    private long outputStreamOffsetUs;
-    private float playbackSpeed;
-
-    // TODO b/292111083 - Remove the field and trigger the callback on every video size change.
-    private boolean onVideoSizeChangedCalled;
+    private long lastBufferPresentationTimeUs;
+
+    private boolean hasRegisteredFirstInputStream;
+    private long pendingInputStreamBufferPresentationTimeUs;
 
     /** Creates a new instance. */
     public VideoSinkImpl(
         Context context,
-        PreviewingVideoGraph.Factory previewingVideoGraphFactory,
-        RenderControl renderControl,
-        Format sourceFormat)
+        CompositingVideoSinkProvider compositingVideoSinkProvider,
+        PreviewingVideoGraph videoGraph)
         throws VideoFrameProcessingException {
       this.context = context;
-      this.renderControl = renderControl;
-      processedFramesBufferTimestampsUs = new LongArrayQueue();
-      streamOffsets = new TimedValueQueue<>();
-      videoSizeChanges = new TimedValueQueue<>();
+      this.compositingVideoSinkProvider = compositingVideoSinkProvider;
       // TODO b/226330223 - Investigate increasing frame count when frame dropping is
       //  allowed.
       // TODO b/278234847 - Evaluate whether limiting frame count when frame dropping is not allowed
       //  reduces decoder timeouts, and consider restoring.
       videoFrameProcessorMaxPendingFrameCount =
           Util.getMaxPendingFramesCountForMediaCodecDecoders(context);
-      lastCodecBufferPresentationTimestampUs = C.TIME_UNSET;
-      processedFrameSize = VideoSize.UNKNOWN;
-      reportedVideoSize = VideoSize.UNKNOWN;
-      playbackSpeed = 1f;
-
-      // Playback thread handler.
-      handler = Util.createHandlerForCurrentLooper();
-
-      ColorInfo inputColorInfo =
-          sourceFormat.colorInfo != null && ColorInfo.isTransferHdr(sourceFormat.colorInfo)
-              ? sourceFormat.colorInfo
-              : ColorInfo.SDR_BT709_LIMITED;
-      ColorInfo outputColorInfo = inputColorInfo;
-      if (inputColorInfo.colorTransfer == C.COLOR_TRANSFER_HLG) {
-        // SurfaceView only supports BT2020 PQ input. Therefore, convert HLG to PQ.
-        outputColorInfo =
-            inputColorInfo.buildUpon().setColorTransfer(C.COLOR_TRANSFER_ST2084).build();
-      }
-
-      @SuppressWarnings("nullness:assignment")
-      @Initialized
-      VideoSinkImpl thisRef = this;
-      PreviewingVideoGraph videoGraph =
-          previewingVideoGraphFactory.create(
-              context,
-              inputColorInfo,
-              outputColorInfo,
-              DebugViewProvider.NONE,
-              /* listener= */ thisRef,
-              /* listenerExecutor= */ handler::post,
-              /* compositionEffects= */ ImmutableList.of(),
-              /* initialTimestampOffsetUs= */ 0);
       int videoGraphInputId = videoGraph.registerInput();
       videoFrameProcessor = videoGraph.getProcessor(videoGraphInputId);
 
-      if (currentSurfaceAndSize != null) {
-        Size outputSurfaceSize = currentSurfaceAndSize.second;
-        videoGraph.setOutputSurfaceInfo(
-            new SurfaceInfo(
-                currentSurfaceAndSize.first,
-                outputSurfaceSize.getWidth(),
-                outputSurfaceSize.getHeight()));
-      }
       videoEffects = new ArrayList<>();
-      // MediaCodec applies rotation after API 21
-      rotationEffect =
-          Util.SDK_INT < 21 && sourceFormat.rotationDegrees != 0
-              ? ScaleAndRotateAccessor.createRotationEffect(sourceFormat.rotationDegrees)
-              : null;
+      finalBufferPresentationTimeUs = C.TIME_UNSET;
+      lastBufferPresentationTimeUs = C.TIME_UNSET;
     }
 
     // VideoSink impl
@@ -600,50 +542,71 @@
     @Override
     public void flush() {
       videoFrameProcessor.flush();
-      processedFramesBufferTimestampsUs.clear();
-      streamOffsets.clear();
-      handler.removeCallbacksAndMessages(/* token= */ null);
-      renderedFirstFrame = false;
-      if (registeredLastFrame) {
-        registeredLastFrame = false;
-        processedLastFrame = false;
-        releasedLastFrame = false;
-      }
+      hasRegisteredFirstInputStream = false;
+      finalBufferPresentationTimeUs = C.TIME_UNSET;
+      lastBufferPresentationTimeUs = C.TIME_UNSET;
+      compositingVideoSinkProvider.flush();
+      // Don't change input stream offset or reset the pending input stream offset change so that
+      // it's announced with the next input frame.
+      // Don't reset pendingInputStreamBufferPresentationTimeUs because it's not guaranteed to
+      // receive a new input stream after seeking.
     }
 
     @Override
     public boolean isReady() {
-      return renderedFirstFrame;
+      return compositingVideoSinkProvider.isReady();
     }
 
     @Override
     public boolean isEnded() {
-      return releasedLastFrame;
+      return finalBufferPresentationTimeUs != C.TIME_UNSET
+          && compositingVideoSinkProvider.hasReleasedFrame(finalBufferPresentationTimeUs);
     }
 
     @Override
     public void registerInputStream(@InputType int inputType, Format format) {
-      if (inputType != INPUT_TYPE_SURFACE) {
-        throw new UnsupportedOperationException("Unsupported input type " + inputType);
-      }
+      switch (inputType) {
+        case INPUT_TYPE_SURFACE:
+        case INPUT_TYPE_BITMAP:
+          break;
+        default:
+          throw new UnsupportedOperationException("Unsupported input type " + inputType);
+      }
+      // MediaCodec applies rotation after API 21.
+      if (inputType == INPUT_TYPE_SURFACE
+          && Util.SDK_INT < 21
+          && format.rotationDegrees != Format.NO_VALUE
+          && format.rotationDegrees != 0) {
+        // We must apply a rotation effect.
+        if (rotationEffect == null
+            || this.inputFormat == null
+            || this.inputFormat.rotationDegrees != format.rotationDegrees) {
+          rotationEffect = ScaleAndRotateAccessor.createRotationEffect(format.rotationDegrees);
+        } // Else, the rotation effect matches the previous format's rotation degrees, keep the same
+        // instance.
+      } else {
+        rotationEffect = null;
+      }
+      this.inputType = inputType;
       this.inputFormat = format;
-      maybeRegisterInputStream();
-
-      if (registeredLastFrame) {
-        registeredLastFrame = false;
-        processedLastFrame = false;
-        releasedLastFrame = false;
+
+      if (!hasRegisteredFirstInputStream) {
+        maybeRegisterInputStream();
+        hasRegisteredFirstInputStream = true;
+        // If an input stream registration is pending and seek causes a format change, execution
+        // reaches here before registerInputFrame(). Reset pendingInputStreamTimestampUs to
+        // avoid registering the same input stream again in registerInputFrame().
+        pendingInputStreamBufferPresentationTimeUs = C.TIME_UNSET;
+      } else {
+        // If we reach this point, we must have registered at least one frame for processing.
+        checkState(lastBufferPresentationTimeUs != C.TIME_UNSET);
+        pendingInputStreamBufferPresentationTimeUs = lastBufferPresentationTimeUs;
       }
     }
 
     @Override
     public void setListener(Listener listener, Executor executor) {
-      if (Util.areEqual(this.listener, listener)) {
-        checkState(Util.areEqual(listenerExecutor, executor));
-        return;
-      }
-      this.listener = listener;
-      this.listenerExecutor = executor;
+      compositingVideoSinkProvider.setListener(listener, executor);
     }
 
     @Override
@@ -659,6 +622,19 @@
     @Override
     public long registerInputFrame(long framePresentationTimeUs, boolean isLastFrame) {
       checkState(videoFrameProcessorMaxPendingFrameCount != C.LENGTH_UNSET);
+
+      // An input stream is fully decoded, wait until all of its frames are released before queueing
+      // input frame from the next input stream.
+      if (pendingInputStreamBufferPresentationTimeUs != C.TIME_UNSET) {
+        if (compositingVideoSinkProvider.hasReleasedFrame(
+            pendingInputStreamBufferPresentationTimeUs)) {
+          maybeRegisterInputStream();
+          pendingInputStreamBufferPresentationTimeUs = C.TIME_UNSET;
+        } else {
+          return C.TIME_UNSET;
+        }
+      }
+
       if (videoFrameProcessor.getPendingInputFrameCount()
           >= videoFrameProcessorMaxPendingFrameCount) {
         return C.TIME_UNSET;
@@ -674,144 +650,62 @@
       // handling of presentation timestamps in ExoPlayer and VideoFrameProcessor.
       long bufferPresentationTimeUs = framePresentationTimeUs + inputStreamOffsetUs;
       if (pendingInputStreamOffsetChange) {
-        streamOffsets.add(bufferPresentationTimeUs, inputStreamOffsetUs);
+        compositingVideoSinkProvider.onStreamOffsetChange(
+            /* bufferPresentationTimeUs= */ bufferPresentationTimeUs,
+            /* streamOffsetUs= */ inputStreamOffsetUs);
         pendingInputStreamOffsetChange = false;
       }
+      lastBufferPresentationTimeUs = bufferPresentationTimeUs;
       if (isLastFrame) {
-        registeredLastFrame = true;
-        lastCodecBufferPresentationTimestampUs = bufferPresentationTimeUs;
+        finalBufferPresentationTimeUs = bufferPresentationTimeUs;
       }
       return bufferPresentationTimeUs * 1000;
     }
 
     @Override
-    public boolean queueBitmap(Bitmap inputBitmap, TimestampIterator inStreamOffsetsUs) {
-      throw new UnsupportedOperationException();
-    }
-
-    @Override
-    public void render(long positionUs, long elapsedRealtimeUs) {
-      while (!processedFramesBufferTimestampsUs.isEmpty()) {
-        long bufferPresentationTimeUs = processedFramesBufferTimestampsUs.element();
-        // check whether this buffer comes with a new stream offset.
-        if (maybeUpdateOutputStreamOffset(bufferPresentationTimeUs)) {
-          renderedFirstFrame = false;
-        }
-        long framePresentationTimeUs = bufferPresentationTimeUs - outputStreamOffsetUs;
-        boolean isLastFrame = processedLastFrame && processedFramesBufferTimestampsUs.size() == 1;
-        long frameRenderTimeNs =
-            renderControl.getFrameRenderTimeNs(
-                bufferPresentationTimeUs, positionUs, elapsedRealtimeUs, playbackSpeed);
-        if (frameRenderTimeNs == RenderControl.RENDER_TIME_TRY_AGAIN_LATER) {
-          return;
-        } else if (framePresentationTimeUs == RenderControl.RENDER_TIME_DROP) {
-          // TODO b/293873191 - Handle very late buffers and drop to key frame. Need to flush
-          //  VideoFrameProcessor input frames in this case.
-          releaseProcessedFrameInternal(VideoFrameProcessor.DROP_OUTPUT_FRAME, isLastFrame);
-          continue;
-        }
-        renderControl.onNextFrame(bufferPresentationTimeUs);
-        if (videoFrameMetadataListener != null) {
-          videoFrameMetadataListener.onVideoFrameAboutToBeRendered(
-              framePresentationTimeUs,
-              frameRenderTimeNs == RenderControl.RENDER_TIME_IMMEDIATELY
-                  ? System.nanoTime()
-                  : frameRenderTimeNs,
-              checkNotNull(inputFormat),
-              /* mediaFormat= */ null);
-        }
-        releaseProcessedFrameInternal(
-            frameRenderTimeNs == RenderControl.RENDER_TIME_IMMEDIATELY
-                ? VideoFrameProcessor.RENDER_OUTPUT_FRAME_IMMEDIATELY
-                : frameRenderTimeNs,
-            isLastFrame);
-
-        maybeNotifyVideoSizeChanged(bufferPresentationTimeUs);
-      }
-    }
-
-    @Override
-    public void setPlaybackSpeed(float speed) {
-      checkArgument(speed >= 0.0);
-      this.playbackSpeed = speed;
-    }
-
-    @Override
-    public void onOutputSizeChanged(int width, int height) {
-      VideoSize newVideoSize = new VideoSize(width, height);
-      if (!processedFrameSize.equals(newVideoSize)) {
-        processedFrameSize = newVideoSize;
-        pendingVideoSizeChange = true;
-      }
-    }
-
-    @Override
-    public void onOutputFrameAvailableForRendering(long presentationTimeUs) {
-      if (pendingVideoSizeChange) {
-        videoSizeChanges.add(presentationTimeUs, processedFrameSize);
-        pendingVideoSizeChange = false;
-      }
-      if (registeredLastFrame) {
-        checkState(lastCodecBufferPresentationTimestampUs != C.TIME_UNSET);
-      }
-      processedFramesBufferTimestampsUs.add(presentationTimeUs);
-      // TODO b/257464707 - Support extensively modified media.
-      if (registeredLastFrame && presentationTimeUs >= lastCodecBufferPresentationTimestampUs) {
-        processedLastFrame = true;
-      }
-    }
-
-    @Override
-    public void onError(VideoFrameProcessingException exception) {
-      if (listener == null || listenerExecutor == null) {
-        return;
-      }
-      listenerExecutor.execute(
-          () -> {
-            if (listener != null) {
-              listener.onError(
-                  /* videoSink= */ this,
-                  new VideoSink.VideoSinkException(
-                      exception,
-                      new Format.Builder()
-                          .setSampleMimeType(MimeTypes.VIDEO_RAW)
-                          .setWidth(processedFrameSize.width)
-                          .setHeight(processedFrameSize.height)
-                          .build()));
-            }
-          });
-    }
-
-    @Override
-    public void onEnded(long finalFramePresentationTimeUs) {
-      throw new IllegalStateException();
-    }
-
-    public void release() {
-      videoFrameProcessor.release();
-      handler.removeCallbacksAndMessages(/* token= */ null);
-      streamOffsets.clear();
-      processedFramesBufferTimestampsUs.clear();
-      renderedFirstFrame = false;
-    }
+    public boolean queueBitmap(Bitmap inputBitmap, TimestampIterator timestampIterator) {
+      return checkStateNotNull(videoFrameProcessor)
+          .queueInputBitmap(inputBitmap, timestampIterator);
+    }
+
+    @Override
+    public void render(long positionUs, long elapsedRealtimeUs) throws VideoSinkException {
+      try {
+        compositingVideoSinkProvider.render(positionUs, elapsedRealtimeUs);
+      } catch (ExoPlaybackException e) {
+        throw new VideoSinkException(
+            e, inputFormat != null ? inputFormat : new Format.Builder().build());
+      }
+    }
+
+    @Override
+    public void setPlaybackSpeed(@FloatRange(from = 0, fromInclusive = false) float speed) {
+      compositingVideoSinkProvider.setPlaybackSpeed(speed);
+    }
+
+    // Other methods
 
     /** Sets the {@linkplain Effect video effects}. */
     public void setVideoEffects(List<Effect> videoEffects) {
+      setPendingVideoEffects(videoEffects);
+      maybeRegisterInputStream();
+    }
+
+    /**
+     * Sets the {@linkplain Effect video effects} to apply when the next stream is {@linkplain
+     * #registerInputStream(int, Format) registered}.
+     */
+    public void setPendingVideoEffects(List<Effect> videoEffects) {
       this.videoEffects.clear();
       this.videoEffects.addAll(videoEffects);
-      maybeRegisterInputStream();
-    }
-
+    }
+
+    /** Sets the stream offset, in microseconds. */
     public void setStreamOffsetUs(long streamOffsetUs) {
       pendingInputStreamOffsetChange = inputStreamOffsetUs != streamOffsetUs;
       inputStreamOffsetUs = streamOffsetUs;
     }
 
-    public void setVideoFrameMetadataListener(
-        VideoFrameMetadataListener videoFrameMetadataListener) {
-      this.videoFrameMetadataListener = videoFrameMetadataListener;
-    }
-
     private void maybeRegisterInputStream() {
       if (inputFormat == null) {
         return;
@@ -824,92 +718,14 @@
       effects.addAll(videoEffects);
       Format inputFormat = checkNotNull(this.inputFormat);
       videoFrameProcessor.registerInputStream(
-          VideoFrameProcessor.INPUT_TYPE_SURFACE,
+          inputType,
           effects,
-<<<<<<< HEAD
-          new FrameInfo.Builder(inputFormat.width, inputFormat.height)
-=======
           new FrameInfo.Builder(
                   getAdjustedInputColorInfo(inputFormat.colorInfo),
                   inputFormat.width,
                   inputFormat.height)
->>>>>>> e12345c2
               .setPixelWidthHeightRatio(inputFormat.pixelWidthHeightRatio)
               .build());
-    }
-
-    /**
-     * Sets the output surface info.
-     *
-     * @param outputSurface The {@link Surface} to which {@link VideoFrameProcessor} outputs.
-     * @param outputResolution The {@link Size} of the output resolution.
-     */
-    public void setOutputSurfaceInfo(Surface outputSurface, Size outputResolution) {
-      if (currentSurfaceAndSize != null
-          && currentSurfaceAndSize.first.equals(outputSurface)
-          && currentSurfaceAndSize.second.equals(outputResolution)) {
-        return;
-      }
-      renderedFirstFrame =
-          currentSurfaceAndSize == null || currentSurfaceAndSize.first.equals(outputSurface);
-      currentSurfaceAndSize = Pair.create(outputSurface, outputResolution);
-      videoFrameProcessor.setOutputSurfaceInfo(
-          new SurfaceInfo(
-              outputSurface, outputResolution.getWidth(), outputResolution.getHeight()));
-    }
-
-    public void clearOutputSurfaceInfo() {
-      videoFrameProcessor.setOutputSurfaceInfo(null);
-      currentSurfaceAndSize = null;
-      renderedFirstFrame = false;
-    }
-
-    private boolean maybeUpdateOutputStreamOffset(long bufferPresentationTimeUs) {
-      boolean updatedOffset = false;
-      @Nullable Long newOutputStreamOffsetUs = streamOffsets.pollFloor(bufferPresentationTimeUs);
-      if (newOutputStreamOffsetUs != null && newOutputStreamOffsetUs != outputStreamOffsetUs) {
-        outputStreamOffsetUs = newOutputStreamOffsetUs;
-        updatedOffset = true;
-      }
-      return updatedOffset;
-    }
-
-    private void releaseProcessedFrameInternal(long releaseTimeNs, boolean isLastFrame) {
-      videoFrameProcessor.renderOutputFrame(releaseTimeNs);
-      processedFramesBufferTimestampsUs.remove();
-      if (releaseTimeNs == VideoFrameProcessor.DROP_OUTPUT_FRAME) {
-        renderControl.onFrameDropped();
-      } else {
-        renderControl.onFrameRendered();
-        if (!renderedFirstFrame) {
-          if (listener != null) {
-            checkNotNull(listenerExecutor)
-                .execute(() -> checkNotNull(listener).onFirstFrameRendered(this));
-          }
-          renderedFirstFrame = true;
-        }
-      }
-      if (isLastFrame) {
-        releasedLastFrame = true;
-      }
-    }
-
-    private void maybeNotifyVideoSizeChanged(long bufferPresentationTimeUs) {
-      if (onVideoSizeChangedCalled || listener == null) {
-        return;
-      }
-
-      @Nullable VideoSize videoSize = videoSizeChanges.pollFloor(bufferPresentationTimeUs);
-      if (videoSize == null) {
-        return;
-      }
-
-      if (!videoSize.equals(VideoSize.UNKNOWN) && !videoSize.equals(reportedVideoSize)) {
-        reportedVideoSize = videoSize;
-        checkNotNull(listenerExecutor)
-            .execute(() -> checkNotNull(listener).onVideoSizeChanged(this, videoSize));
-      }
-      onVideoSizeChangedCalled = true;
     }
 
     private static final class ScaleAndRotateAccessor {
@@ -999,8 +815,6 @@
       }
     }
   }
-<<<<<<< HEAD
-=======
 
   /**
    * Delays reflection for loading a {@linkplain VideoFrameProcessor.Factory
@@ -1050,5 +864,4 @@
               listener);
     }
   }
->>>>>>> e12345c2
 }