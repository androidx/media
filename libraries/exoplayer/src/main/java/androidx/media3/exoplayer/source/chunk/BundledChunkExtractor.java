--- conflicted
+++ resolved
@@ -36,19 +36,18 @@
 import androidx.media3.extractor.PositionHolder;
 import androidx.media3.extractor.SeekMap;
 import androidx.media3.extractor.TrackOutput;
+import androidx.media3.extractor.jpeg.JpegExtractor;
 import androidx.media3.extractor.mkv.MatroskaExtractor;
 import androidx.media3.extractor.mp4.FragmentedMp4Extractor;
-<<<<<<< HEAD
-=======
 import androidx.media3.extractor.png.PngExtractor;
 import androidx.media3.extractor.text.DefaultSubtitleParserFactory;
 import androidx.media3.extractor.text.SubtitleExtractor;
->>>>>>> e12345c2
 import androidx.media3.extractor.text.SubtitleParser;
 import androidx.media3.extractor.text.SubtitleTranscodingExtractor;
 import com.google.errorprone.annotations.CanIgnoreReturnValue;
 import java.io.IOException;
 import java.util.List;
+import java.util.Objects;
 import org.checkerframework.checker.nullness.qual.MonotonicNonNull;
 
 /**
@@ -122,12 +121,6 @@
       @Nullable String containerMimeType = representationFormat.containerMimeType;
       Extractor extractor;
       if (MimeTypes.isText(containerMimeType)) {
-<<<<<<< HEAD
-        // Text types do not need an extractor.
-        return null;
-      } else if (MimeTypes.isMatroska(containerMimeType)) {
-        extractor = new MatroskaExtractor(MatroskaExtractor.FLAG_DISABLE_SEEK_FOR_CUES);
-=======
         if (!parseSubtitlesDuringExtraction) {
           // Subtitles will be parsed after decoding
           return null;
@@ -146,37 +139,27 @@
         extractor = new JpegExtractor(JpegExtractor.FLAG_READ_IMAGE);
       } else if (Objects.equals(containerMimeType, MimeTypes.IMAGE_PNG)) {
         extractor = new PngExtractor();
->>>>>>> e12345c2
       } else {
-        int flags = 0;
+        @FragmentedMp4Extractor.Flags int flags = 0;
         if (enableEventMessageTrack) {
           flags |= FragmentedMp4Extractor.FLAG_ENABLE_EMSG_TRACK;
         }
-<<<<<<< HEAD
-        extractor =
-            new FragmentedMp4Extractor(
-=======
         if (!parseSubtitlesDuringExtraction) {
           flags |= FragmentedMp4Extractor.FLAG_EMIT_RAW_SUBTITLE_DATA;
         }
         extractor =
             new FragmentedMp4Extractor(
                 subtitleParserFactory,
->>>>>>> e12345c2
                 flags,
                 /* timestampAdjuster= */ null,
                 /* sideloadedTrack= */ null,
                 closedCaptionFormats,
                 playerEmsgTrackOutput);
       }
-<<<<<<< HEAD
-      if (subtitleParserFactory != null) {
-=======
       if (parseSubtitlesDuringExtraction
           && !MimeTypes.isText(containerMimeType)
           && !(extractor.getUnderlyingImplementation() instanceof FragmentedMp4Extractor)
           && !(extractor.getUnderlyingImplementation() instanceof MatroskaExtractor)) {
->>>>>>> e12345c2
         extractor = new SubtitleTranscodingExtractor(extractor, subtitleParserFactory);
       }
       return new BundledChunkExtractor(extractor, primaryTrackType, representationFormat);
