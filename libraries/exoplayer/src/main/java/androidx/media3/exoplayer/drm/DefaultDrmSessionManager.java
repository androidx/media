--- conflicted
+++ resolved
@@ -658,16 +658,8 @@
     if (session.getState() != DrmSession.STATE_ERROR) {
       return false;
     }
-<<<<<<< HEAD
-
-    @Nullable Throwable cause = checkNotNull(session.getError()).getCause();
-    // ResourceBusyException is only available at API 19, so on earlier versions we
-    // assume any error indicates resource shortage (ensuring we retry).
-    return Util.SDK_INT < 19 || cause instanceof ResourceBusyException
-=======
     @Nullable Throwable cause = checkNotNull(session.getError()).getCause();
     return cause instanceof ResourceBusyException
->>>>>>> 47964ff6
         || DrmUtil.isFailureToConstructResourceBusyException(cause);
   }
 
