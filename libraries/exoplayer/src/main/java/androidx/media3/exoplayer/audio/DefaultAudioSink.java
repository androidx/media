--- conflicted
+++ resolved
@@ -96,16 +96,6 @@
    */
   private static final int AUDIO_TRACK_SMALLER_BUFFER_RETRY_SIZE = 1_000_000;
 
-  /** The minimum duration of the skipped silence to be reported as discontinuity. */
-  private static final int MINIMUM_REPORT_SKIPPED_SILENCE_DURATION_US = 1_000_000;
-
-  /**
-   * The delay of reporting the skipped silence, during which the default audio sink checks if there
-   * is any further skipped silence that is close to the delayed silence. If any, the further
-   * skipped silence will be concatenated to the delayed one.
-   */
-  private static final int REPORT_SKIPPED_SILENCE_DELAY_MS = 100;
-
   /**
    * Thrown when the audio track has provided a spurious timestamp, if {@link
    * #failOnSpuriousAudioTimestamp} is set.
@@ -536,7 +526,7 @@
   @Nullable private ByteBuffer inputBuffer;
   private int inputBufferAccessUnitCount;
   @Nullable private ByteBuffer outputBuffer;
-  private byte @MonotonicNonNull [] preV21OutputBuffer;
+  private @MonotonicNonNull byte[] preV21OutputBuffer;
   private int preV21OutputBufferOffset;
   private boolean handledEndOfStream;
   private boolean stoppedAudioTrack;
@@ -552,16 +542,11 @@
   private boolean offloadDisabledUntilNextConfiguration;
   private boolean isWaitingForOffloadEndOfStreamHandled;
   @Nullable private Looper playbackLooper;
-  private long skippedOutputFrameCountAtLastPosition;
-  private long accumulatedSkippedSilenceDurationUs;
-  private @MonotonicNonNull Handler reportSkippedSilenceHandler;
 
   @RequiresNonNull("#1.audioProcessorChain")
   private DefaultAudioSink(Builder builder) {
     context = builder.context;
-    audioAttributes = AudioAttributes.DEFAULT;
-    audioCapabilities =
-        context != null ? getCapabilities(context, audioAttributes) : builder.audioCapabilities;
+    audioCapabilities = context != null ? getCapabilities(context) : builder.audioCapabilities;
     audioProcessorChain = builder.audioProcessorChain;
     enableFloatOutput = Util.SDK_INT >= 21 && builder.enableFloatOutput;
     preferAudioTrackPlaybackParams = Util.SDK_INT >= 23 && builder.enableAudioTrackPlaybackParams;
@@ -578,6 +563,7 @@
             new ToInt16PcmAudioProcessor(), channelMappingAudioProcessor, trimmingAudioProcessor);
     toFloatPcmAvailableAudioProcessors = ImmutableList.of(new ToFloatPcmAudioProcessor());
     volume = 1f;
+    audioAttributes = AudioAttributes.DEFAULT;
     audioSessionId = C.AUDIO_SESSION_ID_UNSET;
     auxEffectInfo = new AuxEffectInfo(AuxEffectInfo.NO_AUX_EFFECT_ID, 0f);
     mediaPositionParameters =
@@ -617,7 +603,6 @@
 
   @Override
   public @SinkFormatSupport int getFormatSupport(Format format) {
-    maybeStartAudioCapabilitiesReceiver();
     if (MimeTypes.AUDIO_RAW.equals(format.sampleMimeType)) {
       if (!Util.isEncodingLinearPcm(format.pcmEncoding)) {
         Log.w(TAG, "Invalid PCM encoding: " + format.pcmEncoding);
@@ -631,7 +616,7 @@
       // guaranteed to support.
       return SINK_FORMAT_SUPPORTED_WITH_TRANSCODING;
     }
-    if (audioCapabilities.isPassthroughPlaybackSupported(format, audioAttributes)) {
+    if (getAudioCapabilities().isPassthroughPlaybackSupported(format)) {
       return SINK_FORMAT_SUPPORTED_DIRECTLY;
     }
     return SINK_FORMAT_UNSUPPORTED;
@@ -668,7 +653,6 @@
     boolean enableAudioTrackPlaybackParams;
     boolean enableOffloadGapless = false;
 
-    maybeStartAudioCapabilitiesReceiver();
     if (MimeTypes.AUDIO_RAW.equals(inputFormat.sampleMimeType)) {
       Assertions.checkArgument(Util.isEncodingLinearPcm(inputFormat.pcmEncoding));
 
@@ -737,8 +721,7 @@
         outputMode = OUTPUT_MODE_PASSTHROUGH;
         @Nullable
         Pair<Integer, Integer> encodingAndChannelConfig =
-            audioCapabilities.getEncodingAndChannelConfigForPassthrough(
-                inputFormat, audioAttributes);
+            getAudioCapabilities().getEncodingAndChannelConfigForPassthrough(inputFormat);
         if (encodingAndChannelConfig == null) {
           throw new ConfigurationException(
               "Unable to configure passthrough for: " + inputFormat, inputFormat);
@@ -1322,9 +1305,6 @@
       // The audio attributes are ignored in tunneling mode, so no need to reset.
       return;
     }
-    if (audioCapabilitiesReceiver != null) {
-      audioCapabilitiesReceiver.setAudioAttributes(audioAttributes);
-    }
     flush();
   }
 
@@ -1463,14 +1443,6 @@
     }
     writeExceptionPendingExceptionHolder.clear();
     initializationExceptionPendingExceptionHolder.clear();
-<<<<<<< HEAD
-    skippedOutputFrameCountAtLastPosition = 0;
-    accumulatedSkippedSilenceDurationUs = 0;
-    if (reportSkippedSilenceHandler != null) {
-      checkNotNull(reportSkippedSilenceHandler).removeCallbacksAndMessages(null);
-    }
-=======
->>>>>>> f6fe90f3
   }
 
   @Override
@@ -1500,7 +1472,7 @@
 
   public void onAudioCapabilitiesChanged(AudioCapabilities audioCapabilities) {
     checkState(playbackLooper == Looper.myLooper());
-    if (!audioCapabilities.equals(this.audioCapabilities)) {
+    if (!audioCapabilities.equals(getAudioCapabilities())) {
       this.audioCapabilities = audioCapabilities;
       if (listener != null) {
         listener.onAudioCapabilitiesChanged();
@@ -1673,28 +1645,8 @@
   }
 
   private long applySkipping(long positionUs) {
-    long skippedOutputFrameCountAtCurrentPosition =
-        audioProcessorChain.getSkippedOutputFrameCount();
-    long adjustedPositionUs =
-        positionUs + configuration.framesToDurationUs(skippedOutputFrameCountAtCurrentPosition);
-    if (skippedOutputFrameCountAtCurrentPosition > skippedOutputFrameCountAtLastPosition) {
-      long silenceDurationUs =
-          configuration.framesToDurationUs(
-              skippedOutputFrameCountAtCurrentPosition - skippedOutputFrameCountAtLastPosition);
-      skippedOutputFrameCountAtLastPosition = skippedOutputFrameCountAtCurrentPosition;
-      handleSkippedSilence(silenceDurationUs);
-    }
-    return adjustedPositionUs;
-  }
-
-  private void handleSkippedSilence(long silenceDurationUs) {
-    accumulatedSkippedSilenceDurationUs += silenceDurationUs;
-    if (reportSkippedSilenceHandler == null) {
-      reportSkippedSilenceHandler = new Handler(Looper.myLooper());
-    }
-    reportSkippedSilenceHandler.removeCallbacksAndMessages(null);
-    reportSkippedSilenceHandler.postDelayed(
-        this::maybeReportSkippedSilence, /* delayMillis= */ REPORT_SKIPPED_SILENCE_DELAY_MS);
+    return positionUs
+        + configuration.framesToDurationUs(audioProcessorChain.getSkippedOutputFrameCount());
   }
 
   private boolean isAudioTrackInitialized() {
@@ -1713,15 +1665,16 @@
         : writtenEncodedFrames;
   }
 
-  private void maybeStartAudioCapabilitiesReceiver() {
+  private AudioCapabilities getAudioCapabilities() {
     if (audioCapabilitiesReceiver == null && context != null) {
       // Must be lazily initialized to receive audio capabilities receiver listener event on the
       // current (playback) thread as the constructor is not called in the playback thread.
       playbackLooper = Looper.myLooper();
       audioCapabilitiesReceiver =
-          new AudioCapabilitiesReceiver(context, this::onAudioCapabilitiesChanged, audioAttributes);
+          new AudioCapabilitiesReceiver(context, this::onAudioCapabilitiesChanged);
       audioCapabilities = audioCapabilitiesReceiver.register();
     }
+    return audioCapabilities;
   }
 
   private static boolean isOffloadedPlayback(AudioTrack audioTrack) {
@@ -2272,16 +2225,6 @@
     }
   }
 
-  private void maybeReportSkippedSilence() {
-    if (accumulatedSkippedSilenceDurationUs >= MINIMUM_REPORT_SKIPPED_SILENCE_DURATION_US) {
-      // If the existing silence is already long enough, report the silence
-      listener.onSilenceSkipped();
-    }
-    // Reset the accumulated silence anyway as the later silences are far from the current one
-    // and should be treated separately.
-    accumulatedSkippedSilenceDurationUs = 0;
-  }
-
   @RequiresApi(23)
   private static final class AudioDeviceInfoApi23 {
 
