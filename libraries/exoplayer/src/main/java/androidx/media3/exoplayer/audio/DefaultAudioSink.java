--- conflicted
+++ resolved
@@ -98,6 +98,16 @@
    */
   private static final int AUDIO_TRACK_SMALLER_BUFFER_RETRY_SIZE = 1_000_000;
 
+  /** The minimum duration of the skipped silence to be reported as discontinuity. */
+  private static final int MINIMUM_REPORT_SKIPPED_SILENCE_DURATION_US = 1_000_000;
+
+  /**
+   * The delay of reporting the skipped silence, during which the default audio sink checks if there
+   * is any further skipped silence that is close to the delayed silence. If any, the further
+   * skipped silence will be concatenated to the delayed one.
+   */
+  private static final int REPORT_SKIPPED_SILENCE_DELAY_MS = 100;
+
   /**
    * Thrown when the audio track has provided a spurious timestamp, if {@link
    * #failOnSpuriousAudioTimestamp} is set.
@@ -529,7 +539,7 @@
   @Nullable private ByteBuffer inputBuffer;
   private int inputBufferAccessUnitCount;
   @Nullable private ByteBuffer outputBuffer;
-  private @MonotonicNonNull byte[] preV21OutputBuffer;
+  private byte @MonotonicNonNull [] preV21OutputBuffer;
   private int preV21OutputBufferOffset;
   private boolean handledEndOfStream;
   private boolean stoppedAudioTrack;
@@ -545,19 +555,18 @@
   private boolean offloadDisabledUntilNextConfiguration;
   private boolean isWaitingForOffloadEndOfStreamHandled;
   @Nullable private Looper playbackLooper;
+  private long skippedOutputFrameCountAtLastPosition;
+  private long accumulatedSkippedSilenceDurationUs;
+  private @MonotonicNonNull Handler reportSkippedSilenceHandler;
 
   @RequiresNonNull("#1.audioProcessorChain")
   private DefaultAudioSink(Builder builder) {
     context = builder.context;
-<<<<<<< HEAD
-    audioCapabilities = context != null ? getCapabilities(context) : builder.audioCapabilities;
-=======
     audioAttributes = AudioAttributes.DEFAULT;
     audioCapabilities =
         context != null
             ? getCapabilities(context, audioAttributes, /* routedDevice= */ null)
             : builder.audioCapabilities;
->>>>>>> e12345c2
     audioProcessorChain = builder.audioProcessorChain;
     enableFloatOutput = Util.SDK_INT >= 21 && builder.enableFloatOutput;
     preferAudioTrackPlaybackParams = Util.SDK_INT >= 23 && builder.enableAudioTrackPlaybackParams;
@@ -574,7 +583,6 @@
             new ToInt16PcmAudioProcessor(), channelMappingAudioProcessor, trimmingAudioProcessor);
     toFloatPcmAvailableAudioProcessors = ImmutableList.of(new ToFloatPcmAudioProcessor());
     volume = 1f;
-    audioAttributes = AudioAttributes.DEFAULT;
     audioSessionId = C.AUDIO_SESSION_ID_UNSET;
     auxEffectInfo = new AuxEffectInfo(AuxEffectInfo.NO_AUX_EFFECT_ID, 0f);
     mediaPositionParameters =
@@ -614,6 +622,7 @@
 
   @Override
   public @SinkFormatSupport int getFormatSupport(Format format) {
+    maybeStartAudioCapabilitiesReceiver();
     if (MimeTypes.AUDIO_RAW.equals(format.sampleMimeType)) {
       if (!Util.isEncodingLinearPcm(format.pcmEncoding)) {
         Log.w(TAG, "Invalid PCM encoding: " + format.pcmEncoding);
@@ -627,7 +636,7 @@
       // guaranteed to support.
       return SINK_FORMAT_SUPPORTED_WITH_TRANSCODING;
     }
-    if (getAudioCapabilities().isPassthroughPlaybackSupported(format)) {
+    if (audioCapabilities.isPassthroughPlaybackSupported(format, audioAttributes)) {
       return SINK_FORMAT_SUPPORTED_DIRECTLY;
     }
     return SINK_FORMAT_UNSUPPORTED;
@@ -664,6 +673,7 @@
     boolean enableAudioTrackPlaybackParams;
     boolean enableOffloadGapless = false;
 
+    maybeStartAudioCapabilitiesReceiver();
     if (MimeTypes.AUDIO_RAW.equals(inputFormat.sampleMimeType)) {
       Assertions.checkArgument(Util.isEncodingLinearPcm(inputFormat.pcmEncoding));
 
@@ -732,7 +742,8 @@
         outputMode = OUTPUT_MODE_PASSTHROUGH;
         @Nullable
         Pair<Integer, Integer> encodingAndChannelConfig =
-            getAudioCapabilities().getEncodingAndChannelConfigForPassthrough(inputFormat);
+            audioCapabilities.getEncodingAndChannelConfigForPassthrough(
+                inputFormat, audioAttributes);
         if (encodingAndChannelConfig == null) {
           throw new ConfigurationException(
               "Unable to configure passthrough for: " + inputFormat, inputFormat);
@@ -1323,6 +1334,9 @@
       // The audio attributes are ignored in tunneling mode, so no need to reset.
       return;
     }
+    if (audioCapabilitiesReceiver != null) {
+      audioCapabilitiesReceiver.setAudioAttributes(audioAttributes);
+    }
     flush();
   }
 
@@ -1468,6 +1482,11 @@
     }
     writeExceptionPendingExceptionHolder.clear();
     initializationExceptionPendingExceptionHolder.clear();
+    skippedOutputFrameCountAtLastPosition = 0;
+    accumulatedSkippedSilenceDurationUs = 0;
+    if (reportSkippedSilenceHandler != null) {
+      checkNotNull(reportSkippedSilenceHandler).removeCallbacksAndMessages(null);
+    }
   }
 
   @Override
@@ -1497,7 +1516,7 @@
 
   public void onAudioCapabilitiesChanged(AudioCapabilities audioCapabilities) {
     checkState(playbackLooper == Looper.myLooper());
-    if (!audioCapabilities.equals(getAudioCapabilities())) {
+    if (!audioCapabilities.equals(this.audioCapabilities)) {
       this.audioCapabilities = audioCapabilities;
       if (listener != null) {
         listener.onAudioCapabilitiesChanged();
@@ -1670,8 +1689,28 @@
   }
 
   private long applySkipping(long positionUs) {
-    return positionUs
-        + configuration.framesToDurationUs(audioProcessorChain.getSkippedOutputFrameCount());
+    long skippedOutputFrameCountAtCurrentPosition =
+        audioProcessorChain.getSkippedOutputFrameCount();
+    long adjustedPositionUs =
+        positionUs + configuration.framesToDurationUs(skippedOutputFrameCountAtCurrentPosition);
+    if (skippedOutputFrameCountAtCurrentPosition > skippedOutputFrameCountAtLastPosition) {
+      long silenceDurationUs =
+          configuration.framesToDurationUs(
+              skippedOutputFrameCountAtCurrentPosition - skippedOutputFrameCountAtLastPosition);
+      skippedOutputFrameCountAtLastPosition = skippedOutputFrameCountAtCurrentPosition;
+      handleSkippedSilence(silenceDurationUs);
+    }
+    return adjustedPositionUs;
+  }
+
+  private void handleSkippedSilence(long silenceDurationUs) {
+    accumulatedSkippedSilenceDurationUs += silenceDurationUs;
+    if (reportSkippedSilenceHandler == null) {
+      reportSkippedSilenceHandler = new Handler(Looper.myLooper());
+    }
+    reportSkippedSilenceHandler.removeCallbacksAndMessages(null);
+    reportSkippedSilenceHandler.postDelayed(
+        this::maybeReportSkippedSilence, /* delayMillis= */ REPORT_SKIPPED_SILENCE_DELAY_MS);
   }
 
   private boolean isAudioTrackInitialized() {
@@ -1690,21 +1729,16 @@
         : writtenEncodedFrames;
   }
 
-  private AudioCapabilities getAudioCapabilities() {
+  private void maybeStartAudioCapabilitiesReceiver() {
     if (audioCapabilitiesReceiver == null && context != null) {
       // Must be lazily initialized to receive audio capabilities receiver listener event on the
       // current (playback) thread as the constructor is not called in the playback thread.
       playbackLooper = Looper.myLooper();
       audioCapabilitiesReceiver =
-<<<<<<< HEAD
-          new AudioCapabilitiesReceiver(context, this::onAudioCapabilitiesChanged);
-=======
           new AudioCapabilitiesReceiver(
               context, this::onAudioCapabilitiesChanged, audioAttributes, preferredDevice);
->>>>>>> e12345c2
       audioCapabilities = audioCapabilitiesReceiver.register();
     }
-    return audioCapabilities;
   }
 
   private static boolean isOffloadedPlayback(AudioTrack audioTrack) {
@@ -2293,6 +2327,16 @@
     }
   }
 
+  private void maybeReportSkippedSilence() {
+    if (accumulatedSkippedSilenceDurationUs >= MINIMUM_REPORT_SKIPPED_SILENCE_DURATION_US) {
+      // If the existing silence is already long enough, report the silence
+      listener.onSilenceSkipped();
+    }
+    // Reset the accumulated silence anyway as the later silences are far from the current one
+    // and should be treated separately.
+    accumulatedSkippedSilenceDurationUs = 0;
+  }
+
   @RequiresApi(23)
   private static final class Api23 {
     private Api23() {}
