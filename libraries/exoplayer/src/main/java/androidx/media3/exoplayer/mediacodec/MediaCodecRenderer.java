--- conflicted
+++ resolved
@@ -89,7 +89,6 @@
 import java.util.ArrayDeque;
 import java.util.List;
 import java.util.Objects;
-import org.checkerframework.checker.nullness.qual.RequiresNonNull;
 
 /** An abstract renderer that uses {@link MediaCodec} to decode samples for rendering. */
 //
@@ -546,14 +545,6 @@
     }
 
     setCodecDrmSession(sourceDrmSession);
-<<<<<<< HEAD
-    if (codecDrmSession == null || initMediaCryptoIfDrmSessionReady()) {
-      try {
-        maybeInitCodecWithFallback(mediaCrypto, mediaCryptoRequiresSecureDecoder);
-      } catch (DecoderInitializationException e) {
-        throw createRendererException(
-            e, inputFormat, PlaybackException.ERROR_CODE_DECODER_INIT_FAILED);
-=======
 
     String mimeType = checkNotNull(inputFormat).sampleMimeType;
     @Nullable DrmSession codecDrmSession = this.codecDrmSession;
@@ -595,14 +586,14 @@
           // Wait for keys.
           return;
         }
->>>>>>> f6fe90f3
-      }
-    }
-    if (mediaCrypto != null && codec == null) {
-      // mediaCrypto was created, but a codec wasn't, so release the mediaCrypto before returning.
-      mediaCrypto.release();
-      mediaCrypto = null;
-      mediaCryptoRequiresSecureDecoder = false;
+      }
+    }
+
+    try {
+      maybeInitCodecWithFallback(mediaCrypto, mediaCryptoRequiresSecureDecoder);
+    } catch (DecoderInitializationException e) {
+      throw createRendererException(
+          e, inputFormat, PlaybackException.ERROR_CODE_DECODER_INIT_FAILED);
     }
   }
 
@@ -1042,57 +1033,6 @@
       processEndOfStream();
     }
     return false;
-  }
-
-  /**
-   * Checks whether {@link #codecDrmSession} is ready for playback, and if so initializes {@link
-   * #mediaCrypto} if needed.
-   *
-   * @return {@code true} if codec initialization should continue, or {@code false} if it should be
-   *     aborted.
-   */
-  @RequiresNonNull("this.codecDrmSession")
-  private boolean initMediaCryptoIfDrmSessionReady() throws ExoPlaybackException {
-    checkState(mediaCrypto == null);
-    DrmSession codecDrmSession = this.codecDrmSession;
-    String mimeType = checkNotNull(inputFormat).sampleMimeType;
-    @Nullable CryptoConfig cryptoConfig = codecDrmSession.getCryptoConfig();
-    if (FrameworkCryptoConfig.WORKAROUND_DEVICE_NEEDS_KEYS_TO_CONFIGURE_CODEC
-        && cryptoConfig instanceof FrameworkCryptoConfig) {
-      @DrmSession.State int drmSessionState = codecDrmSession.getState();
-      if (drmSessionState == DrmSession.STATE_ERROR) {
-        DrmSessionException drmSessionException =
-            Assertions.checkNotNull(codecDrmSession.getError());
-        throw createRendererException(
-            drmSessionException, inputFormat, drmSessionException.errorCode);
-      } else if (drmSessionState != DrmSession.STATE_OPENED_WITH_KEYS) {
-        // Wait for keys.
-        return false;
-      }
-    }
-    if (cryptoConfig == null) {
-      @Nullable DrmSessionException drmError = codecDrmSession.getError();
-      if (drmError != null) {
-        // Continue for now. We may be able to avoid failure if a new input format causes the
-        // session to be replaced without it having been used.
-        return true;
-      } else {
-        // The drm session isn't open yet.
-        return false;
-      }
-    } else if (cryptoConfig instanceof FrameworkCryptoConfig) {
-      FrameworkCryptoConfig frameworkCryptoConfig = (FrameworkCryptoConfig) cryptoConfig;
-      try {
-        mediaCrypto = new MediaCrypto(frameworkCryptoConfig.uuid, frameworkCryptoConfig.sessionId);
-      } catch (MediaCryptoException e) {
-        throw createRendererException(
-            e, inputFormat, PlaybackException.ERROR_CODE_DRM_SYSTEM_ERROR);
-      }
-      mediaCryptoRequiresSecureDecoder =
-          !frameworkCryptoConfig.forceAllowInsecureDecoderComponents
-              && mediaCrypto.requiresSecureDecoderComponent(checkStateNotNull(mimeType));
-    }
-    return true;
   }
 
   private void maybeInitCodecWithFallback(
@@ -1485,16 +1425,11 @@
     }
 
     onQueueInputBuffer(buffer);
-    int flags = getCodecBufferFlags(buffer);
     try {
       if (bufferEncrypted) {
         checkNotNull(codec)
             .queueSecureInputBuffer(
-<<<<<<< HEAD
-                inputIndex, /* offset= */ 0, buffer.cryptoInfo, presentationTimeUs, flags);
-=======
                 inputIndex, /* offset= */ 0, buffer.cryptoInfo, presentationTimeUs, /* flags= */ 0);
->>>>>>> f6fe90f3
       } else {
         checkNotNull(codec)
             .queueInputBuffer(
@@ -1502,11 +1437,7 @@
                 /* offset= */ 0,
                 checkNotNull(buffer.data).limit(),
                 presentationTimeUs,
-<<<<<<< HEAD
-                flags);
-=======
                 /* flags= */ 0);
->>>>>>> f6fe90f3
       }
     } catch (CryptoException e) {
       throw createRendererException(
@@ -1594,8 +1525,9 @@
     if (newFormat.sampleMimeType == null) {
       // If the new format is invalid, it is either a media bug or it is not intended to be played.
       // See also https://github.com/google/ExoPlayer/issues/8283.
+
       throw createRendererException(
-          new IllegalArgumentException("Sample MIME type is null."),
+          new IllegalArgumentException(),
           newFormat,
           PlaybackException.ERROR_CODE_DECODING_FORMAT_UNSUPPORTED);
     }
@@ -1739,18 +1671,6 @@
   }
 
   /**
-   * Returns the flags that should be set on {@link MediaCodec#queueInputBuffer} or {@link
-   * MediaCodec#queueSecureInputBuffer} for this buffer.
-   *
-   * @param buffer The input buffer.
-   * @return The flags to set on {@link MediaCodec#queueInputBuffer} or {@link
-   *     MediaCodec#queueSecureInputBuffer}.
-   */
-  protected int getCodecBufferFlags(DecoderInputBuffer buffer) {
-    return 0;
-  }
-
-  /**
    * Called when an output buffer is successfully processed.
    *
    * @param presentationTimeUs The timestamp associated with the output buffer.
@@ -2359,13 +2279,10 @@
     // Process any batched data.
     checkState(!outputStreamEnded);
     if (bypassBatchBuffer.hasSamples()) {
-<<<<<<< HEAD
-=======
       boolean isDecodeOnly =
           bypassBatchBuffer.getLastSampleTimeUs() < getLastResetPositionUs()
               && (outputFormat == null
                   || !Objects.equals(outputFormat.sampleMimeType, MimeTypes.AUDIO_OPUS));
->>>>>>> f6fe90f3
       if (processOutputBuffer(
           positionUs,
           elapsedRealtimeUs,
@@ -2375,7 +2292,7 @@
           /* bufferFlags= */ 0,
           bypassBatchBuffer.getSampleCount(),
           bypassBatchBuffer.getFirstSampleTimeUs(),
-          isDecodeOnly(getLastResetPositionUs(), bypassBatchBuffer.getLastSampleTimeUs()),
+          isDecodeOnly,
           bypassBatchBuffer.isEndOfStream(),
           checkNotNull(outputFormat))) {
         // The batch buffer has been fully processed.
@@ -2472,18 +2389,8 @@
               bypassSampleBuffer.format = outputFormat;
               handleInputBufferSupplementalData(bypassSampleBuffer);
             }
-<<<<<<< HEAD
-            if (OpusUtil.needToDecodeOpusFrame(
-                getLastResetPositionUs(), bypassSampleBuffer.timeUs)) {
-              // Packetize as long as frame does not precede the last reset position by more than
-              // seek-preroll.
-              oggOpusAudioPacketizer.packetize(
-                  bypassSampleBuffer, checkNotNull(outputFormat).initializationData);
-            }
-=======
             oggOpusAudioPacketizer.packetize(
                 bypassSampleBuffer, checkNotNull(outputFormat).initializationData);
->>>>>>> f6fe90f3
           }
           if (!haveBypassBatchBufferAndNewSampleSameDecodeOnlyState()
               || !bypassBatchBuffer.append(bypassSampleBuffer)) {
@@ -2505,29 +2412,9 @@
       return true;
     }
     long lastResetPositionUs = getLastResetPositionUs();
-    boolean batchBufferIsDecodeOnly =
-        isDecodeOnly(lastResetPositionUs, bypassBatchBuffer.getLastSampleTimeUs());
-    boolean sampleBufferIsDecodeOnly = isDecodeOnly(lastResetPositionUs, bypassSampleBuffer.timeUs);
+    boolean batchBufferIsDecodeOnly = bypassBatchBuffer.getLastSampleTimeUs() < lastResetPositionUs;
+    boolean sampleBufferIsDecodeOnly = bypassSampleBuffer.timeUs < lastResetPositionUs;
     return batchBufferIsDecodeOnly == sampleBufferIsDecodeOnly;
-  }
-
-  /**
-   * Returns if based on target play time and frame time that the frame should be decode-only.
-   *
-   * <p>If the format is Opus, then the frame is decode-only if the frame time precedes the start
-   * time by more than seek-preroll.
-   *
-   * @param startTimeUs The time to start playing at.
-   * @param frameTimeUs The time of the sample.
-   * @return Whether the frame is decode-only.
-   */
-  private boolean isDecodeOnly(long startTimeUs, long frameTimeUs) {
-    // Opus frames that precede the target position by more than seek-preroll should be skipped.
-    return frameTimeUs < startTimeUs
-        && (outputFormat == null
-            || !Objects.equals(outputFormat.sampleMimeType, MimeTypes.AUDIO_OPUS)
-            || !OpusUtil.needToDecodeOpusFrame(
-                /* startTimeUs= */ startTimeUs, /* frameTimeUs= */ frameTimeUs));
   }
 
   private static boolean isMediaCodecException(IllegalStateException error) {
