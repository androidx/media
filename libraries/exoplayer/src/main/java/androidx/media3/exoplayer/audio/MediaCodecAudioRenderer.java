--- conflicted
+++ resolved
@@ -1022,24 +1022,17 @@
         mediaFormat.setFloat(MediaFormat.KEY_OPERATING_RATE, codecOperatingRate);
       }
     }
-<<<<<<< HEAD
-    if (SDK_INT <= 28 && MimeTypes.AUDIO_AC4.equals(format.sampleMimeType)) {
-      // On some older builds, the AC-4 decoder expects to receive samples formatted as raw frames
-      // not sync frames. Set a format key to override this.
-      mediaFormat.setInteger("ac4-is-sync", 1);
-=======
     if (MimeTypes.AUDIO_AC4.equals(format.sampleMimeType)) {
       Pair<Integer, Integer> profileLevel = CodecSpecificDataUtil.getCodecProfileAndLevel(format);
       if (profileLevel != null) {
         MediaFormatUtil.maybeSetInteger(mediaFormat, MediaFormat.KEY_PROFILE, profileLevel.first);
         MediaFormatUtil.maybeSetInteger(mediaFormat, MediaFormat.KEY_LEVEL, profileLevel.second);
       }
-      if (Util.SDK_INT <= 28) {
+      if (SDK_INT <= 28) {
         // On some older builds, the AC-4 decoder expects to receive samples formatted as raw frames
         // not sync frames. Set a format key to override this.
         mediaFormat.setInteger("ac4-is-sync", 1);
       }
->>>>>>> 2500d918
     }
     if (SDK_INT >= 24
         && audioSink.getFormatSupport(
