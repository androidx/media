--- conflicted
+++ resolved
@@ -92,8 +92,6 @@
   private static final String EXTERNAL_SURROUND_SOUND_KEY = "external_surround_sound_enabled";
 
   /**
-<<<<<<< HEAD
-=======
    * Global setting key for devices that want to force the usage of {@link
    * #EXTERNAL_SURROUND_SOUND_KEY} over other signals like HDMI.
    */
@@ -101,7 +99,6 @@
       "use_external_surround_sound_flag";
 
   /**
->>>>>>> 24e1796c
    * @deprecated Use {@link #getCapabilities(Context, AudioAttributes, AudioDeviceInfo)} instead.
    */
   @Deprecated
@@ -168,14 +165,7 @@
 
     ImmutableSet.Builder<Integer> supportedEncodings = new ImmutableSet.Builder<>();
     supportedEncodings.add(C.ENCODING_PCM_16BIT);
-<<<<<<< HEAD
-    if (deviceMaySetExternalSurroundSoundGlobalSetting()
-        && Global.getInt(context.getContentResolver(), EXTERNAL_SURROUND_SOUND_KEY, 0) == 1) {
-      supportedEncodings.addAll(EXTERNAL_SURROUND_SOUND_ENCODINGS);
-    }
-=======
-
->>>>>>> 24e1796c
+
     // AudioTrack.isDirectPlaybackSupported returns true for encodings that are supported for audio
     // offload, as well as for encodings we want to list for passthrough mode. Therefore we only use
     // it on TV and automotive devices, which generally shouldn't support audio offload for surround
@@ -184,8 +174,6 @@
       supportedEncodings.addAll(Api29.getDirectPlaybackSupportedEncodings(audioAttributes));
       return new AudioCapabilities(
           getAudioProfiles(Ints.toArray(supportedEncodings.build()), DEFAULT_MAX_CHANNEL_COUNT));
-<<<<<<< HEAD
-=======
     }
 
     ContentResolver contentResolver = context.getContentResolver();
@@ -194,7 +182,6 @@
     if ((forceExternalSurroundSoundSetting || deviceMaySetExternalSurroundSoundGlobalSetting())
         && Global.getInt(contentResolver, EXTERNAL_SURROUND_SOUND_KEY, 0) == 1) {
       supportedEncodings.addAll(EXTERNAL_SURROUND_SOUND_ENCODINGS);
->>>>>>> 24e1796c
     }
 
     if (intent != null
@@ -382,12 +369,7 @@
   }
 
   private static boolean deviceMaySetExternalSurroundSoundGlobalSetting() {
-<<<<<<< HEAD
-    return Util.SDK_INT >= 17
-        && ("Amazon".equals(Util.MANUFACTURER) || "Xiaomi".equals(Util.MANUFACTURER));
-=======
     return "Amazon".equals(Util.MANUFACTURER) || "Xiaomi".equals(Util.MANUFACTURER);
->>>>>>> 24e1796c
   }
 
   private static int getChannelConfigForPassthrough(int channelCount) {
