/*
 * Copyright (C) 2016 The Android Open Source Project
 *
 * Licensed under the Apache License, Version 2.0 (the "License");
 * you may not use this file except in compliance with the License.
 * You may obtain a copy of the License at
 *
 *      http://www.apache.org/licenses/LICENSE-2.0
 *
 * Unless required by applicable law or agreed to in writing, software
 * distributed under the License is distributed on an "AS IS" BASIS,
 * WITHOUT WARRANTIES OR CONDITIONS OF ANY KIND, either express or implied.
 * See the License for the specific language governing permissions and
 * limitations under the License.
 */
package androidx.media3.exoplayer.audio;

import static android.media.AudioFormat.CHANNEL_OUT_STEREO;
import static androidx.media3.common.util.Assertions.checkNotNull;
import static java.lang.Math.max;

import android.annotation.SuppressLint;
import android.content.ContentResolver;
import android.content.Context;
import android.content.Intent;
import android.content.IntentFilter;
import android.media.AudioDeviceInfo;
import android.media.AudioFormat;
import android.media.AudioManager;
import android.media.AudioTrack;
import android.net.Uri;
import android.provider.Settings.Global;
import android.util.Pair;
import android.util.SparseArray;
import androidx.annotation.DoNotInline;
import androidx.annotation.Nullable;
import androidx.annotation.RequiresApi;
import androidx.annotation.VisibleForTesting;
import androidx.media3.common.AudioAttributes;
import androidx.media3.common.C;
import androidx.media3.common.Format;
import androidx.media3.common.MimeTypes;
import androidx.media3.common.util.UnstableApi;
import androidx.media3.common.util.Util;
import com.google.common.collect.ImmutableList;
import com.google.common.collect.ImmutableMap;
import com.google.common.collect.ImmutableSet;
import com.google.common.primitives.Ints;
import java.util.HashMap;
import java.util.HashSet;
import java.util.List;
import java.util.Map;
import java.util.Set;

/** Represents the set of audio formats that a device is capable of playing. */
@UnstableApi
public final class AudioCapabilities {

  // TODO(internal b/283945513): Have separate default max channel counts in `AudioCapabilities`
  // for PCM and compressed audio.
  @VisibleForTesting /* package */ static final int DEFAULT_MAX_CHANNEL_COUNT = 10;
  @VisibleForTesting /* package */ static final int DEFAULT_SAMPLE_RATE_HZ = 48_000;

  /** The minimum audio capabilities supported by all devices. */
  public static final AudioCapabilities DEFAULT_AUDIO_CAPABILITIES =
      new AudioCapabilities(ImmutableList.of(AudioProfile.DEFAULT_AUDIO_PROFILE));

  /** Encodings supported when the device specifies external surround sound. */
  @SuppressLint("InlinedApi") // Compile-time access to integer constants defined in API 21.
  private static final ImmutableList<Integer> EXTERNAL_SURROUND_SOUND_ENCODINGS =
      ImmutableList.of(
          AudioFormat.ENCODING_PCM_16BIT, AudioFormat.ENCODING_AC3, AudioFormat.ENCODING_E_AC3);

  /**
   * All surround sound encodings that a device may be capable of playing mapped to a maximum
   * channel count.
   */
  @VisibleForTesting /* package */
  static final ImmutableMap<Integer, Integer> ALL_SURROUND_ENCODINGS_AND_MAX_CHANNELS =
      new ImmutableMap.Builder<Integer, Integer>()
          .put(C.ENCODING_AC3, 6)
          .put(C.ENCODING_AC4, 6)
          .put(C.ENCODING_DTS, 6)
          .put(C.ENCODING_DTS_UHD_P2, 10)
          .put(C.ENCODING_E_AC3_JOC, 6)
          .put(C.ENCODING_E_AC3, 8)
          .put(C.ENCODING_DTS_HD, 8)
          .put(C.ENCODING_DOLBY_TRUEHD, 8)
          .buildOrThrow();

  /** Global settings key for devices that can specify external surround sound. */
  private static final String EXTERNAL_SURROUND_SOUND_KEY = "external_surround_sound_enabled";

  /**
   * Global setting key for devices that want to force the usage of {@link
   * #EXTERNAL_SURROUND_SOUND_KEY} over other signals like HDMI.
   */
  private static final String FORCE_EXTERNAL_SURROUND_SOUND_KEY =
      "use_external_surround_sound_flag";

  /**
   * @deprecated Use {@link #getCapabilities(Context, AudioAttributes, AudioDeviceInfo)} instead.
   */
  @Deprecated
  public static AudioCapabilities getCapabilities(Context context) {
    return getCapabilities(context, AudioAttributes.DEFAULT, /* routedDevice= */ null);
  }

  /**
   * Returns the current audio capabilities.
   *
   * @param context A context for obtaining the current audio capabilities.
   * @param audioAttributes The {@link AudioAttributes} to obtain capabilities for.
   * @param routedDevice The {@link AudioDeviceInfo} audio will be routed to if known, or null to
   *     assume the default route.
   * @return The current audio capabilities for the device.
   */
  public static AudioCapabilities getCapabilities(
      Context context, AudioAttributes audioAttributes, @Nullable AudioDeviceInfo routedDevice) {
    @Nullable
    AudioDeviceInfoApi23 routedDeviceApi23 =
        Util.SDK_INT >= 23 && routedDevice != null ? new AudioDeviceInfoApi23(routedDevice) : null;
    return getCapabilitiesInternal(context, audioAttributes, routedDeviceApi23);
  }

  @SuppressWarnings("InlinedApi")
  @SuppressLint("UnprotectedReceiver") // ACTION_HDMI_AUDIO_PLUG is protected since API 16
  /* package */ static AudioCapabilities getCapabilitiesInternal(
      Context context,
      AudioAttributes audioAttributes,
      @Nullable AudioDeviceInfoApi23 routedDevice) {
    Intent intent =
        context.registerReceiver(
            /* receiver= */ null, new IntentFilter(AudioManager.ACTION_HDMI_AUDIO_PLUG));
    return getCapabilitiesInternal(context, intent, audioAttributes, routedDevice);
  }

  @SuppressLint("InlinedApi")
  /* package */ static AudioCapabilities getCapabilitiesInternal(
      Context context,
      @Nullable Intent intent,
      AudioAttributes audioAttributes,
      @Nullable AudioDeviceInfoApi23 routedDevice) {
    AudioManager audioManager =
        (AudioManager) checkNotNull(context.getSystemService(Context.AUDIO_SERVICE));
    AudioDeviceInfoApi23 currentDevice =
        routedDevice != null
            ? routedDevice
            : Util.SDK_INT >= 33
                ? Api33.getDefaultRoutedDeviceForAttributes(audioManager, audioAttributes)
                : null;

    if (Util.SDK_INT >= 33 && (Util.isTv(context) || Util.isAutomotive(context))) {
      // TV or automotive devices generally shouldn't support audio offload for surround encodings,
      // so the encodings we get from AudioManager.getDirectProfilesForAttributes should include
      // the PCM encodings and surround encodings for passthrough mode.
      return Api33.getCapabilitiesInternalForDirectPlayback(audioManager, audioAttributes);
    }

    // If a connection to Bluetooth device is detected, we only return the minimum capabilities that
    // is supported by all the devices.
    if (Util.SDK_INT >= 23 && Api23.isBluetoothConnected(audioManager, currentDevice)) {
      return DEFAULT_AUDIO_CAPABILITIES;
    }

    ImmutableSet.Builder<Integer> supportedEncodings = new ImmutableSet.Builder<>();
    supportedEncodings.add(C.ENCODING_PCM_16BIT);

    // AudioTrack.isDirectPlaybackSupported returns true for encodings that are supported for audio
    // offload, as well as for encodings we want to list for passthrough mode. Therefore we only use
    // it on TV and automotive devices, which generally shouldn't support audio offload for surround
    // encodings.
    if (Util.SDK_INT >= 29 && (Util.isTv(context) || Util.isAutomotive(context))) {
      supportedEncodings.addAll(Api29.getDirectPlaybackSupportedEncodings(audioAttributes));
      return new AudioCapabilities(
          getAudioProfiles(Ints.toArray(supportedEncodings.build()), DEFAULT_MAX_CHANNEL_COUNT));
    }

    ContentResolver contentResolver = context.getContentResolver();
    boolean forceExternalSurroundSoundSetting =
        Global.getInt(contentResolver, FORCE_EXTERNAL_SURROUND_SOUND_KEY, 0) == 1;
    if ((forceExternalSurroundSoundSetting || deviceMaySetExternalSurroundSoundGlobalSetting())
        && Global.getInt(contentResolver, EXTERNAL_SURROUND_SOUND_KEY, 0) == 1) {
      supportedEncodings.addAll(EXTERNAL_SURROUND_SOUND_ENCODINGS);
    }

    if (intent != null
        && !forceExternalSurroundSoundSetting
        && intent.getIntExtra(AudioManager.EXTRA_AUDIO_PLUG_STATE, 0) == 1) {
      @Nullable int[] encodingsFromExtra = intent.getIntArrayExtra(AudioManager.EXTRA_ENCODINGS);
      if (encodingsFromExtra != null) {
        supportedEncodings.addAll(Ints.asList(encodingsFromExtra));
      }
      return new AudioCapabilities(
          getAudioProfiles(
              Ints.toArray(supportedEncodings.build()),
              intent.getIntExtra(
                  AudioManager.EXTRA_MAX_CHANNEL_COUNT,
                  /* defaultValue= */ DEFAULT_MAX_CHANNEL_COUNT)));
    }

    return new AudioCapabilities(
        getAudioProfiles(
            Ints.toArray(supportedEncodings.build()),
            /* maxChannelCount= */ DEFAULT_MAX_CHANNEL_COUNT));
  }

  /**
   * Returns the global settings {@link Uri} used by the device to specify external surround sound,
   * or null if the device does not support this functionality.
   */
  @Nullable
  /* package */ static Uri getExternalSurroundSoundGlobalSettingUri() {
    return deviceMaySetExternalSurroundSoundGlobalSetting()
        ? Global.getUriFor(EXTERNAL_SURROUND_SOUND_KEY)
        : null;
  }

  private final SparseArray<AudioProfile> encodingToAudioProfile;
  private final int maxChannelCount;

  /**
   * @deprecated Use {@link #getCapabilities(Context, AudioAttributes, AudioDeviceInfo)} instead.
   */
  @Deprecated
  public AudioCapabilities(@Nullable int[] supportedEncodings, int maxChannelCount) {
    this(getAudioProfiles(supportedEncodings, maxChannelCount));
  }

  private AudioCapabilities(List<AudioProfile> audioProfiles) {
    encodingToAudioProfile = new SparseArray<>();
    for (int i = 0; i < audioProfiles.size(); i++) {
      AudioProfile audioProfile = audioProfiles.get(i);
      encodingToAudioProfile.put(audioProfile.encoding, audioProfile);
    }
    int maxChannelCount = 0;
    for (int i = 0; i < encodingToAudioProfile.size(); i++) {
      maxChannelCount = max(maxChannelCount, encodingToAudioProfile.valueAt(i).maxChannelCount);
    }
    this.maxChannelCount = maxChannelCount;
  }

  /**
   * Returns whether this device supports playback of the specified audio {@code encoding}.
   *
   * @param encoding One of {@link C.Encoding}'s {@code ENCODING_*} constants.
   * @return Whether this device supports playback the specified audio {@code encoding}.
   */
  public boolean supportsEncoding(@C.Encoding int encoding) {
    return Util.contains(encodingToAudioProfile, encoding);
  }

  /** Returns the maximum number of channels the device can play at the same time. */
  public int getMaxChannelCount() {
    return maxChannelCount;
  }

  /**
   * @deprecated Use {@link #isPassthroughPlaybackSupported(Format, AudioAttributes)} instead.
   */
  @Deprecated
  public boolean isPassthroughPlaybackSupported(Format format) {
    return isPassthroughPlaybackSupported(format, AudioAttributes.DEFAULT);
  }

  /** Returns whether the device can do passthrough playback for {@code format}. */
  public boolean isPassthroughPlaybackSupported(Format format, AudioAttributes audioAttributes) {
    return getEncodingAndChannelConfigForPassthrough(format, audioAttributes) != null;
  }

  /**
   * @deprecated Use {@link #getEncodingAndChannelConfigForPassthrough(Format, AudioAttributes)}
   *     instead.
   */
  @Deprecated
  @Nullable
  public Pair<Integer, Integer> getEncodingAndChannelConfigForPassthrough(Format format) {
    return getEncodingAndChannelConfigForPassthrough(format, AudioAttributes.DEFAULT);
  }

  /**
   * Returns the encoding and channel config to use when configuring an {@link AudioTrack} in
   * passthrough mode for the specified {@link Format} and {@link AudioAttributes}. Returns {@code
   * null} if passthrough of the format is unsupported.
   *
   * @param format The {@link Format}.
   * @param audioAttributes The {@link AudioAttributes}.
   * @return The encoding and channel config to use, or {@code null} if passthrough of the format is
   *     unsupported.
   */
  @Nullable
  public Pair<Integer, Integer> getEncodingAndChannelConfigForPassthrough(
      Format format, AudioAttributes audioAttributes) {
    @C.Encoding
    int encoding = MimeTypes.getEncoding(checkNotNull(format.sampleMimeType), format.codecs);
    // Check that this is an encoding known to work for passthrough. This avoids trying to use
    // passthrough with an encoding where the device/app reports it's capable but it is untested or
    // known to be broken (for example AAC-LC).
    if (!ALL_SURROUND_ENCODINGS_AND_MAX_CHANNELS.containsKey(encoding)) {
      return null;
    }

    if (encoding == C.ENCODING_E_AC3_JOC && !supportsEncoding(C.ENCODING_E_AC3_JOC)) {
      // E-AC3 receivers support E-AC3 JOC streams (but decode only the base layer).
      encoding = C.ENCODING_E_AC3;
    } else if ((encoding == C.ENCODING_DTS_HD && !supportsEncoding(C.ENCODING_DTS_HD))
        || (encoding == C.ENCODING_DTS_UHD_P2 && !supportsEncoding(C.ENCODING_DTS_UHD_P2))) {
      // DTS receivers support DTS-HD streams (but decode only the core layer).
      encoding = C.ENCODING_DTS;
    }
    if (!supportsEncoding(encoding)) {
      return null;
    }

    AudioProfile audioProfile = checkNotNull(encodingToAudioProfile.get(encoding));
    int channelCount;
    if (format.channelCount == Format.NO_VALUE || encoding == C.ENCODING_E_AC3_JOC) {
      // In HLS chunkless preparation, the format channel count and sample rate may be unset. See
      // https://github.com/google/ExoPlayer/issues/10204 and b/222127949 for more details.
      // For E-AC3 JOC, the format is object based so the format channel count is arbitrary.
      int sampleRate =
          format.sampleRate != Format.NO_VALUE ? format.sampleRate : DEFAULT_SAMPLE_RATE_HZ;
      channelCount =
          audioProfile.getMaxSupportedChannelCountForPassthrough(sampleRate, audioAttributes);
    } else {
      channelCount = format.channelCount;
      if (format.sampleMimeType.equals(MimeTypes.AUDIO_DTS_X) && Util.SDK_INT < 33) {
        // Some DTS:X TVs reports ACTION_HDMI_AUDIO_PLUG.EXTRA_MAX_CHANNEL_COUNT as 8
        // instead of 10. See https://github.com/androidx/media/issues/396
        if (channelCount > 10) {
          return null;
        }
      } else if (!audioProfile.supportsChannelCount(channelCount)) {
        return null;
      }
    }
    int channelConfig = getChannelConfigForPassthrough(channelCount);
    if (channelConfig == AudioFormat.CHANNEL_INVALID) {
      return null;
    }
    return Pair.create(encoding, channelConfig);
  }

  @Override
  public boolean equals(@Nullable Object other) {
    if (this == other) {
      return true;
    }
    if (!(other instanceof AudioCapabilities)) {
      return false;
    }
    AudioCapabilities audioCapabilities = (AudioCapabilities) other;
    return Util.contentEquals(encodingToAudioProfile, audioCapabilities.encodingToAudioProfile)
        && maxChannelCount == audioCapabilities.maxChannelCount;
  }

  @Override
  public int hashCode() {
    return maxChannelCount + 31 * Util.contentHashCode(encodingToAudioProfile);
  }

  @Override
  public String toString() {
    return "AudioCapabilities[maxChannelCount="
        + maxChannelCount
        + ", audioProfiles="
        + encodingToAudioProfile
        + "]";
  }

  private static boolean deviceMaySetExternalSurroundSoundGlobalSetting() {
<<<<<<< HEAD
    return Util.SDK_INT >= 17
        && ("Amazon".equals(Util.MANUFACTURER) || "Xiaomi".equals(Util.MANUFACTURER));
=======
    return "Amazon".equals(Util.MANUFACTURER) || "Xiaomi".equals(Util.MANUFACTURER);
>>>>>>> 47964ff6
  }

  private static int getChannelConfigForPassthrough(int channelCount) {
    if (Util.SDK_INT <= 28) {
      // In passthrough mode the channel count used to configure the audio track doesn't affect how
      // the stream is handled, except that some devices do overly-strict channel configuration
      // checks. Therefore we override the channel count so that a known-working channel
      // configuration is chosen in all cases. See [Internal: b/29116190].
      if (channelCount == 7) {
        channelCount = 8;
      } else if (channelCount == 3 || channelCount == 4 || channelCount == 5) {
        channelCount = 6;
      }
    }

    // Workaround for Nexus Player not reporting support for mono passthrough. See
    // [Internal: b/34268671].
    if (Util.SDK_INT <= 26 && "fugu".equals(Util.DEVICE) && channelCount == 1) {
      channelCount = 2;
    }

    return Util.getAudioTrackChannelConfig(channelCount);
  }

  // Suppression needed for IntDef casting.
  @SuppressLint("WrongConstant")
  @RequiresApi(33)
  private static ImmutableList<AudioProfile> getAudioProfiles(
      List<android.media.AudioProfile> audioProfiles) {
    Map<Integer, Set<Integer>> formatToChannelMasks = new HashMap<>();
    // Enforce the support of stereo 16bit-PCM.
    formatToChannelMasks.put(C.ENCODING_PCM_16BIT, new HashSet<>(Ints.asList(CHANNEL_OUT_STEREO)));
    for (int i = 0; i < audioProfiles.size(); i++) {
      android.media.AudioProfile audioProfile = audioProfiles.get(i);
      if ((audioProfile.getEncapsulationType()
          == android.media.AudioProfile.AUDIO_ENCAPSULATION_TYPE_IEC61937)) {
        // Skip the IEC61937 encapsulation because we don't support it yet.
        continue;
      }
      int encoding = audioProfile.getFormat();
      if (!Util.isEncodingLinearPcm(encoding)
          && !ALL_SURROUND_ENCODINGS_AND_MAX_CHANNELS.containsKey(encoding)) {
        continue;
      }
      if (formatToChannelMasks.containsKey(encoding)) {
        checkNotNull(formatToChannelMasks.get(encoding))
            .addAll(Ints.asList(audioProfile.getChannelMasks()));
      } else {
        formatToChannelMasks.put(
            encoding, new HashSet<>(Ints.asList(audioProfile.getChannelMasks())));
      }
    }

    ImmutableList.Builder<AudioProfile> localAudioProfiles = ImmutableList.builder();
    for (Map.Entry<Integer, Set<Integer>> formatAndChannelMasks : formatToChannelMasks.entrySet()) {
      localAudioProfiles.add(
          new AudioProfile(formatAndChannelMasks.getKey(), formatAndChannelMasks.getValue()));
    }
    return localAudioProfiles.build();
  }

  private static ImmutableList<AudioProfile> getAudioProfiles(
      @Nullable int[] supportedEncodings, int maxChannelCount) {
    ImmutableList.Builder<AudioProfile> audioProfiles = ImmutableList.builder();
    if (supportedEncodings == null) {
      supportedEncodings = new int[0];
    }
    for (int i = 0; i < supportedEncodings.length; i++) {
      int encoding = supportedEncodings[i];
      audioProfiles.add(new AudioProfile(encoding, maxChannelCount));
    }
    return audioProfiles.build();
  }

  private static final class AudioProfile {

    public static final AudioProfile DEFAULT_AUDIO_PROFILE =
        (Util.SDK_INT >= 33)
            ? new AudioProfile(
                C.ENCODING_PCM_16BIT,
                getAllChannelMasksForMaxChannelCount(DEFAULT_MAX_CHANNEL_COUNT))
            : new AudioProfile(C.ENCODING_PCM_16BIT, DEFAULT_MAX_CHANNEL_COUNT);

    public final @C.Encoding int encoding;
    public final int maxChannelCount;
    @Nullable private final ImmutableSet<Integer> channelMasks;

    @RequiresApi(33)
    public AudioProfile(@C.Encoding int encoding, Set<Integer> channelMasks) {
      this.encoding = encoding;
      this.channelMasks = ImmutableSet.copyOf(channelMasks);
      int maxChannelCount = 0;
      for (int channelMask : this.channelMasks) {
        maxChannelCount = max(maxChannelCount, Integer.bitCount(channelMask));
      }
      this.maxChannelCount = maxChannelCount;
    }

    public AudioProfile(@C.Encoding int encoding, int maxChannelCount) {
      this.encoding = encoding;
      this.maxChannelCount = maxChannelCount;
      this.channelMasks = null;
    }

    public boolean supportsChannelCount(int channelCount) {
      if (channelMasks == null) {
        return channelCount <= maxChannelCount;
      }

      int channelMask = Util.getAudioTrackChannelConfig(channelCount);
      if (channelMask == AudioFormat.CHANNEL_INVALID) {
        return false;
      }
      return channelMasks.contains(channelMask);
    }

    public int getMaxSupportedChannelCountForPassthrough(
        int sampleRate, AudioAttributes audioAttributes) {
      if (channelMasks != null) {
        // We built the AudioProfile on API 33.
        return maxChannelCount;
      } else if (Util.SDK_INT >= 29) {
        return Api29.getMaxSupportedChannelCountForPassthrough(
            encoding, sampleRate, audioAttributes);
      }
      return checkNotNull(ALL_SURROUND_ENCODINGS_AND_MAX_CHANNELS.getOrDefault(encoding, 0));
    }

    private static ImmutableSet<Integer> getAllChannelMasksForMaxChannelCount(int maxChannelCount) {
      ImmutableSet.Builder<Integer> allChannelMasks = new ImmutableSet.Builder<>();
      for (int i = 1; i <= maxChannelCount; i++) {
        allChannelMasks.add(Util.getAudioTrackChannelConfig(i));
      }
      return allChannelMasks.build();
    }

    @Override
    public boolean equals(@Nullable Object other) {
      if (this == other) {
        return true;
      }
      if (!(other instanceof AudioProfile)) {
        return false;
      }
      AudioProfile audioProfile = (AudioProfile) other;
      return encoding == audioProfile.encoding
          && maxChannelCount == audioProfile.maxChannelCount
          && Util.areEqual(channelMasks, audioProfile.channelMasks);
    }

    @Override
    public int hashCode() {
      int result = encoding;
      result = 31 * result + maxChannelCount;
      result = 31 * result + (channelMasks == null ? 0 : channelMasks.hashCode());
      return result;
    }

    @Override
    public String toString() {
      return "AudioProfile[format="
          + encoding
          + ", maxChannelCount="
          + maxChannelCount
          + ", channelMasks="
          + channelMasks
          + "]";
    }
  }

  @RequiresApi(23)
  private static final class Api23 {
    private Api23() {}

    @DoNotInline
    public static boolean isBluetoothConnected(
        AudioManager audioManager, @Nullable AudioDeviceInfoApi23 currentDevice) {
      // Check the current device if known or all devices otherwise.
      AudioDeviceInfo[] audioDeviceInfos =
          currentDevice == null
              ? checkNotNull(audioManager).getDevices(AudioManager.GET_DEVICES_OUTPUTS)
              : new AudioDeviceInfo[] {currentDevice.audioDeviceInfo};
      ImmutableSet<Integer> allBluetoothDeviceTypesSet = getAllBluetoothDeviceTypes();
      for (AudioDeviceInfo audioDeviceInfo : audioDeviceInfos) {
        if (allBluetoothDeviceTypesSet.contains(audioDeviceInfo.getType())) {
          return true;
        }
      }
      return false;
    }

    /**
     * Returns all the possible bluetooth device types that can be returned by {@link
     * AudioDeviceInfo#getType()}.
     *
     * <p>The types {@link AudioDeviceInfo#TYPE_BLUETOOTH_A2DP} and {@link
     * AudioDeviceInfo#TYPE_BLUETOOTH_SCO} are included from API 23. And the types {@link
     * AudioDeviceInfo#TYPE_BLE_HEADSET} and {@link AudioDeviceInfo#TYPE_BLE_SPEAKER} are added from
     * API 31. And the type {@link AudioDeviceInfo#TYPE_BLE_BROADCAST} is added from API 33.
     */
    @DoNotInline
    private static ImmutableSet<Integer> getAllBluetoothDeviceTypes() {
      ImmutableSet.Builder<Integer> allBluetoothDeviceTypes =
          new ImmutableSet.Builder<Integer>()
              .add(AudioDeviceInfo.TYPE_BLUETOOTH_A2DP, AudioDeviceInfo.TYPE_BLUETOOTH_SCO);
      if (Util.SDK_INT >= 31) {
        allBluetoothDeviceTypes.add(
            AudioDeviceInfo.TYPE_BLE_HEADSET, AudioDeviceInfo.TYPE_BLE_SPEAKER);
      }
      if (Util.SDK_INT >= 33) {
        allBluetoothDeviceTypes.add(AudioDeviceInfo.TYPE_BLE_BROADCAST);
      }
      return allBluetoothDeviceTypes.build();
    }
  }

  @RequiresApi(29)
  private static final class Api29 {

    private Api29() {}

    @DoNotInline
    public static ImmutableList<Integer> getDirectPlaybackSupportedEncodings(
        AudioAttributes audioAttributes) {
      ImmutableList.Builder<Integer> supportedEncodingsListBuilder = ImmutableList.builder();
      for (int encoding : ALL_SURROUND_ENCODINGS_AND_MAX_CHANNELS.keySet()) {
        if (Util.SDK_INT < Util.getApiLevelThatAudioFormatIntroducedAudioEncoding(encoding)) {
          // Example: AudioFormat.ENCODING_DTS_UHD_P2 is supported only from API 34.
          continue;
        }
        if (AudioTrack.isDirectPlaybackSupported(
            new AudioFormat.Builder()
                .setChannelMask(CHANNEL_OUT_STEREO)
                .setEncoding(encoding)
                .setSampleRate(DEFAULT_SAMPLE_RATE_HZ)
                .build(),
            audioAttributes.getAudioAttributesV21().audioAttributes)) {
          supportedEncodingsListBuilder.add(encoding);
        }
      }
      supportedEncodingsListBuilder.add(AudioFormat.ENCODING_PCM_16BIT);
      return supportedEncodingsListBuilder.build();
    }

    /**
     * Returns the maximum number of channels supported for passthrough playback of audio in the
     * given format, or {@code 0} if the format is unsupported.
     */
    @DoNotInline
    public static int getMaxSupportedChannelCountForPassthrough(
        @C.Encoding int encoding, int sampleRate, AudioAttributes audioAttributes) {
      // TODO(internal b/234351617): Query supported channel masks directly once it's supported,
      // see also b/25994457.
      for (int channelCount = DEFAULT_MAX_CHANNEL_COUNT; channelCount > 0; channelCount--) {
        int channelConfig = Util.getAudioTrackChannelConfig(channelCount);
        if (channelConfig == AudioFormat.CHANNEL_INVALID) {
          continue;
        }
        AudioFormat audioFormat =
            new AudioFormat.Builder()
                .setEncoding(encoding)
                .setSampleRate(sampleRate)
                .setChannelMask(channelConfig)
                .build();
        if (AudioTrack.isDirectPlaybackSupported(
            audioFormat, audioAttributes.getAudioAttributesV21().audioAttributes)) {
          return channelCount;
        }
      }
      return 0;
    }
  }

  @RequiresApi(33)
  private static final class Api33 {

    private Api33() {}

    @DoNotInline
    public static AudioCapabilities getCapabilitiesInternalForDirectPlayback(
        AudioManager audioManager, AudioAttributes audioAttributes) {
      List<android.media.AudioProfile> directAudioProfiles =
          audioManager.getDirectProfilesForAttributes(
              audioAttributes.getAudioAttributesV21().audioAttributes);
      return new AudioCapabilities(getAudioProfiles(directAudioProfiles));
    }

    @Nullable
    @DoNotInline
    public static AudioDeviceInfoApi23 getDefaultRoutedDeviceForAttributes(
        AudioManager audioManager, AudioAttributes audioAttributes) {
      List<AudioDeviceInfo> audioDevices;
      try {
        audioDevices =
            checkNotNull(audioManager)
                .getAudioDevicesForAttributes(
                    audioAttributes.getAudioAttributesV21().audioAttributes);
      } catch (RuntimeException e) {
        // Audio manager failed to retrieve devices.
        // TODO: b/306324391 - Remove once https://github.com/robolectric/robolectric/commit/442dff
        //  is released.
        return null;
      }
      if (audioDevices.isEmpty()) {
        // Can't find current device.
        return null;
      }
      // List only has more than one element if output devices are duplicated, so we assume the
      // first device in the list has all the information we need.
      return new AudioDeviceInfoApi23(audioDevices.get(0));
    }
  }
}<|MERGE_RESOLUTION|>--- conflicted
+++ resolved
@@ -369,12 +369,7 @@
   }
 
   private static boolean deviceMaySetExternalSurroundSoundGlobalSetting() {
-<<<<<<< HEAD
-    return Util.SDK_INT >= 17
-        && ("Amazon".equals(Util.MANUFACTURER) || "Xiaomi".equals(Util.MANUFACTURER));
-=======
     return "Amazon".equals(Util.MANUFACTURER) || "Xiaomi".equals(Util.MANUFACTURER);
->>>>>>> 47964ff6
   }
 
   private static int getChannelConfigForPassthrough(int channelCount) {
