/*
 * Copyright (C) 2016 The Android Open Source Project
 *
 * Licensed under the Apache License, Version 2.0 (the "License");
 * you may not use this file except in compliance with the License.
 * You may obtain a copy of the License at
 *
 *      http://www.apache.org/licenses/LICENSE-2.0
 *
 * Unless required by applicable law or agreed to in writing, software
 * distributed under the License is distributed on an "AS IS" BASIS,
 * WITHOUT WARRANTIES OR CONDITIONS OF ANY KIND, either express or implied.
 * See the License for the specific language governing permissions and
 * limitations under the License.
 */
package androidx.media3.exoplayer.video;

import static android.view.Display.DEFAULT_DISPLAY;
import static androidx.media3.common.util.Assertions.checkNotNull;
import static androidx.media3.common.util.Assertions.checkState;
import static androidx.media3.common.util.Assertions.checkStateNotNull;
import static androidx.media3.exoplayer.DecoderReuseEvaluation.DISCARD_REASON_MAX_INPUT_SIZE_EXCEEDED;
import static androidx.media3.exoplayer.DecoderReuseEvaluation.DISCARD_REASON_VIDEO_MAX_RESOLUTION_EXCEEDED;
import static androidx.media3.exoplayer.DecoderReuseEvaluation.REUSE_RESULT_NO;
import static java.lang.Math.max;
import static java.lang.Math.min;

import android.annotation.SuppressLint;
import android.annotation.TargetApi;
import android.content.Context;
import android.graphics.Point;
import android.hardware.display.DisplayManager;
import android.media.MediaCodec;
import android.media.MediaCodecInfo.CodecCapabilities;
import android.media.MediaCodecInfo.CodecProfileLevel;
import android.media.MediaCrypto;
import android.media.MediaFormat;
import android.os.Bundle;
import android.os.Handler;
import android.os.Message;
import android.util.Pair;
import android.view.Display;
import android.view.Surface;
import androidx.annotation.CallSuper;
import androidx.annotation.DoNotInline;
import androidx.annotation.Nullable;
import androidx.annotation.RequiresApi;
import androidx.media3.common.C;
import androidx.media3.common.DrmInitData;
import androidx.media3.common.Effect;
import androidx.media3.common.Format;
import androidx.media3.common.MimeTypes;
import androidx.media3.common.PlaybackException;
import androidx.media3.common.VideoSize;
import androidx.media3.common.util.Clock;
import androidx.media3.common.util.Log;
import androidx.media3.common.util.MediaFormatUtil;
import androidx.media3.common.util.Size;
import androidx.media3.common.util.TraceUtil;
import androidx.media3.common.util.UnstableApi;
import androidx.media3.common.util.Util;
import androidx.media3.decoder.DecoderInputBuffer;
import androidx.media3.exoplayer.DecoderCounters;
import androidx.media3.exoplayer.DecoderReuseEvaluation;
import androidx.media3.exoplayer.DecoderReuseEvaluation.DecoderDiscardReasons;
import androidx.media3.exoplayer.ExoPlaybackException;
import androidx.media3.exoplayer.ExoPlayer;
import androidx.media3.exoplayer.FormatHolder;
import androidx.media3.exoplayer.PlayerMessage.Target;
import androidx.media3.exoplayer.RendererCapabilities;
import androidx.media3.exoplayer.mediacodec.MediaCodecAdapter;
import androidx.media3.exoplayer.mediacodec.MediaCodecDecoderException;
import androidx.media3.exoplayer.mediacodec.MediaCodecInfo;
import androidx.media3.exoplayer.mediacodec.MediaCodecRenderer;
import androidx.media3.exoplayer.mediacodec.MediaCodecSelector;
import androidx.media3.exoplayer.mediacodec.MediaCodecUtil;
import androidx.media3.exoplayer.mediacodec.MediaCodecUtil.DecoderQueryException;
import androidx.media3.exoplayer.video.VideoRendererEventListener.EventDispatcher;
import com.google.common.collect.ImmutableList;
import com.google.common.util.concurrent.MoreExecutors;
import java.nio.ByteBuffer;
import java.util.List;
import org.checkerframework.checker.initialization.qual.Initialized;
import org.checkerframework.checker.nullness.qual.MonotonicNonNull;
import org.checkerframework.checker.nullness.qual.RequiresNonNull;

/**
 * Decodes and renders video using {@link MediaCodec}.
 *
 * <p>This renderer accepts the following messages sent via {@link ExoPlayer#createMessage(Target)}
 * on the playback thread:
 *
 * <ul>
 *   <li>Message with type {@link #MSG_SET_VIDEO_OUTPUT} to set the output. The message payload
 *       should be the target {@link Surface}, or null to clear the output. Other non-null payloads
 *       have the effect of clearing the output.
 *   <li>Message with type {@link #MSG_SET_VIDEO_OUTPUT_RESOLUTION} to set the output resolution.
 *       The message payload should be the output resolution in {@link Size}.
 *   <li>Message with type {@link #MSG_SET_SCALING_MODE} to set the video scaling mode. The message
 *       payload should be one of the integer scaling modes in {@link C.VideoScalingMode}. Note that
 *       the scaling mode only applies if the {@link Surface} targeted by this renderer is owned by
 *       a {@link android.view.SurfaceView}.
 *   <li>Message with type {@link #MSG_SET_CHANGE_FRAME_RATE_STRATEGY} to set the strategy used to
 *       call {@link Surface#setFrameRate}.
 *   <li>Message with type {@link #MSG_SET_VIDEO_FRAME_METADATA_LISTENER} to set a listener for
 *       metadata associated with frames being rendered. The message payload should be the {@link
 *       VideoFrameMetadataListener}, or null.
 * </ul>
 */
@UnstableApi
public class MediaCodecVideoRenderer extends MediaCodecRenderer
    implements VideoFrameReleaseControl.FrameTimingEvaluator {

  private static final String TAG = "MediaCodecVideoRenderer";
  private static final String KEY_CROP_LEFT = "crop-left";
  private static final String KEY_CROP_RIGHT = "crop-right";
  private static final String KEY_CROP_BOTTOM = "crop-bottom";
  private static final String KEY_CROP_TOP = "crop-top";

  // Long edge length in pixels for standard video formats, in decreasing in order.
  private static final int[] STANDARD_LONG_EDGE_VIDEO_PX =
      new int[] {1920, 1600, 1440, 1280, 960, 854, 640, 540, 480};

  /**
   * Scale factor for the initial maximum input size used to configure the codec in non-adaptive
   * playbacks. See {@link #getCodecMaxValues(MediaCodecInfo, Format, Format[])}.
   */
  private static final float INITIAL_FORMAT_MAX_INPUT_SIZE_SCALE_FACTOR = 1.5f;

  /** Magic frame render timestamp that indicates the EOS in tunneling mode. */
  private static final long TUNNELING_EOS_PRESENTATION_TIME_US = Long.MAX_VALUE;

  /** The minimum input buffer size for HEVC. */
  private static final int HEVC_MAX_INPUT_SIZE_THRESHOLD = 2 * 1024 * 1024;

  /** The earliest time threshold, in microseconds, after which a frame is considered late. */
  private static final long MIN_EARLY_US_LATE_THRESHOLD = -30_000;

  /** The earliest time threshold, in microseconds, after which a frame is considered very late. */
  private static final long MIN_EARLY_US_VERY_LATE_THRESHOLD = -500_000;

  private static boolean evaluatedDeviceNeedsSetOutputSurfaceWorkaround;
  private static boolean deviceNeedsSetOutputSurfaceWorkaround;

  private final Context context;
  private final VideoSinkProvider videoSinkProvider;
  private final boolean ownsVideoSinkProvider;
  private final EventDispatcher eventDispatcher;
  private final int maxDroppedFramesToNotify;
  private final boolean deviceNeedsNoPostProcessWorkaround;
  private final VideoFrameReleaseControl videoFrameReleaseControl;
  private final VideoFrameReleaseControl.FrameReleaseInfo videoFrameReleaseInfo;

  private @MonotonicNonNull CodecMaxValues codecMaxValues;
  private boolean codecNeedsSetOutputSurfaceWorkaround;
  private boolean codecHandlesHdr10PlusOutOfBandMetadata;
  @Nullable private Surface displaySurface;
  @Nullable private Size outputResolution;
  @Nullable private PlaceholderSurface placeholderSurface;
  private boolean haveReportedFirstFrameRenderedForCurrentSurface;
  private @C.VideoScalingMode int scalingMode;
  private long droppedFrameAccumulationStartTimeMs;
  private int droppedFrames;
  private int consecutiveDroppedFrameCount;
  private int buffersInCodecCount;
  private long totalVideoFrameProcessingOffsetUs;
  private int videoFrameProcessingOffsetCount;
  private long lastFrameReleaseTimeNs;
  private VideoSize decodedVideoSize;
  @Nullable private VideoSize reportedVideoSize;
  private boolean hasEffects;
  private boolean hasInitializedPlayback;

  private boolean tunneling;
  private int tunnelingAudioSessionId;
  /* package */ @Nullable OnFrameRenderedListenerV23 tunnelingOnFrameRenderedListener;
  @Nullable private VideoFrameMetadataListener frameMetadataListener;
  @Nullable private VideoSink videoSink;

  /**
   * @param context A context.
   * @param mediaCodecSelector A decoder selector.
   */
  public MediaCodecVideoRenderer(Context context, MediaCodecSelector mediaCodecSelector) {
    this(context, mediaCodecSelector, 0);
  }

  /**
   * @param context A context.
   * @param mediaCodecSelector A decoder selector.
   * @param allowedJoiningTimeMs The maximum duration in milliseconds for which this video renderer
   *     can attempt to seamlessly join an ongoing playback.
   */
  public MediaCodecVideoRenderer(
      Context context, MediaCodecSelector mediaCodecSelector, long allowedJoiningTimeMs) {
    this(
        context,
        mediaCodecSelector,
        allowedJoiningTimeMs,
        /* eventHandler= */ null,
        /* eventListener= */ null,
        /* maxDroppedFramesToNotify= */ 0);
  }

  /**
   * @param context A context.
   * @param mediaCodecSelector A decoder selector.
   * @param allowedJoiningTimeMs The maximum duration in milliseconds for which this video renderer
   *     can attempt to seamlessly join an ongoing playback.
   * @param eventHandler A handler to use when delivering events to {@code eventListener}. May be
   *     null if delivery of events is not required.
   * @param eventListener A listener of events. May be null if delivery of events is not required.
   * @param maxDroppedFramesToNotify The maximum number of frames that can be dropped between
   *     invocations of {@link VideoRendererEventListener#onDroppedFrames(int, long)}.
   */
  public MediaCodecVideoRenderer(
      Context context,
      MediaCodecSelector mediaCodecSelector,
      long allowedJoiningTimeMs,
      @Nullable Handler eventHandler,
      @Nullable VideoRendererEventListener eventListener,
      int maxDroppedFramesToNotify) {
    this(
        context,
        MediaCodecAdapter.Factory.getDefault(context),
        mediaCodecSelector,
        allowedJoiningTimeMs,
        /* enableDecoderFallback= */ false,
        eventHandler,
        eventListener,
        maxDroppedFramesToNotify,
        /* assumedMinimumCodecOperatingRate= */ 30);
  }

  /**
   * @param context A context.
   * @param mediaCodecSelector A decoder selector.
   * @param allowedJoiningTimeMs The maximum duration in milliseconds for which this video renderer
   *     can attempt to seamlessly join an ongoing playback.
   * @param enableDecoderFallback Whether to enable fallback to lower-priority decoders if decoder
   *     initialization fails. This may result in using a decoder that is slower/less efficient than
   *     the primary decoder.
   * @param eventHandler A handler to use when delivering events to {@code eventListener}. May be
   *     null if delivery of events is not required.
   * @param eventListener A listener of events. May be null if delivery of events is not required.
   * @param maxDroppedFramesToNotify The maximum number of frames that can be dropped between
   *     invocations of {@link VideoRendererEventListener#onDroppedFrames(int, long)}.
   */
  public MediaCodecVideoRenderer(
      Context context,
      MediaCodecSelector mediaCodecSelector,
      long allowedJoiningTimeMs,
      boolean enableDecoderFallback,
      @Nullable Handler eventHandler,
      @Nullable VideoRendererEventListener eventListener,
      int maxDroppedFramesToNotify) {
    this(
        context,
        MediaCodecAdapter.Factory.getDefault(context),
        mediaCodecSelector,
        allowedJoiningTimeMs,
        enableDecoderFallback,
        eventHandler,
        eventListener,
        maxDroppedFramesToNotify,
        /* assumedMinimumCodecOperatingRate= */ 30);
  }

  /**
   * @param context A context.
   * @param codecAdapterFactory The {@link MediaCodecAdapter.Factory} used to create {@link
   *     MediaCodecAdapter} instances.
   * @param mediaCodecSelector A decoder selector.
   * @param allowedJoiningTimeMs The maximum duration in milliseconds for which this video renderer
   *     can attempt to seamlessly join an ongoing playback.
   * @param enableDecoderFallback Whether to enable fallback to lower-priority decoders if decoder
   *     initialization fails. This may result in using a decoder that is slower/less efficient than
   *     the primary decoder.
   * @param eventHandler A handler to use when delivering events to {@code eventListener}. May be
   *     null if delivery of events is not required.
   * @param eventListener A listener of events. May be null if delivery of events is not required.
   * @param maxDroppedFramesToNotify The maximum number of frames that can be dropped between
   *     invocations of {@link VideoRendererEventListener#onDroppedFrames(int, long)}.
   */
  public MediaCodecVideoRenderer(
      Context context,
      MediaCodecAdapter.Factory codecAdapterFactory,
      MediaCodecSelector mediaCodecSelector,
      long allowedJoiningTimeMs,
      boolean enableDecoderFallback,
      @Nullable Handler eventHandler,
      @Nullable VideoRendererEventListener eventListener,
      int maxDroppedFramesToNotify) {
    this(
        context,
        codecAdapterFactory,
        mediaCodecSelector,
        allowedJoiningTimeMs,
        enableDecoderFallback,
        eventHandler,
        eventListener,
        maxDroppedFramesToNotify,
        /* assumedMinimumCodecOperatingRate= */ 30);
  }

  /**
   * Creates a new instance.
   *
   * @param context A context.
   * @param codecAdapterFactory The {@link MediaCodecAdapter.Factory} used to create {@link
   *     MediaCodecAdapter} instances.
   * @param mediaCodecSelector A decoder selector.
   * @param allowedJoiningTimeMs The maximum duration in milliseconds for which this video renderer
   *     can attempt to seamlessly join an ongoing playback.
   * @param enableDecoderFallback Whether to enable fallback to lower-priority decoders if decoder
   *     initialization fails. This may result in using a decoder that is slower/less efficient than
   *     the primary decoder.
   * @param eventHandler A handler to use when delivering events to {@code eventListener}. May be
   *     null if delivery of events is not required.
   * @param eventListener A listener of events. May be null if delivery of events is not required.
   * @param maxDroppedFramesToNotify The maximum number of frames that can be dropped between
   *     invocations of {@link VideoRendererEventListener#onDroppedFrames(int, long)}.
   * @param assumedMinimumCodecOperatingRate A codec operating rate that all codecs instantiated by
   *     this renderer are assumed to meet implicitly (i.e. without the operating rate being set
   *     explicitly using {@link MediaFormat#KEY_OPERATING_RATE}).
   */
  public MediaCodecVideoRenderer(
      Context context,
      MediaCodecAdapter.Factory codecAdapterFactory,
      MediaCodecSelector mediaCodecSelector,
      long allowedJoiningTimeMs,
      boolean enableDecoderFallback,
      @Nullable Handler eventHandler,
      @Nullable VideoRendererEventListener eventListener,
      int maxDroppedFramesToNotify,
      float assumedMinimumCodecOperatingRate) {
    this(
        context,
        codecAdapterFactory,
        mediaCodecSelector,
        allowedJoiningTimeMs,
        enableDecoderFallback,
        eventHandler,
        eventListener,
        maxDroppedFramesToNotify,
        assumedMinimumCodecOperatingRate,
        /* videoSinkProvider= */ null);
  }

  /**
   * Creates a new instance.
   *
   * @param context A context.
   * @param codecAdapterFactory The {@link MediaCodecAdapter.Factory} used to create {@link
   *     MediaCodecAdapter} instances.
   * @param mediaCodecSelector A decoder selector.
   * @param allowedJoiningTimeMs The maximum duration in milliseconds for which this video renderer
   *     can attempt to seamlessly join an ongoing playback.
   * @param enableDecoderFallback Whether to enable fallback to lower-priority decoders if decoder
   *     initialization fails. This may result in using a decoder that is slower/less efficient than
   *     the primary decoder.
   * @param eventHandler A handler to use when delivering events to {@code eventListener}. May be
   *     null if delivery of events is not required.
   * @param eventListener A listener of events. May be null if delivery of events is not required.
   * @param maxDroppedFramesToNotify The maximum number of frames that can be dropped between
   *     invocations of {@link VideoRendererEventListener#onDroppedFrames(int, long)}.
   * @param assumedMinimumCodecOperatingRate A codec operating rate that all codecs instantiated by
   *     this renderer are assumed to meet implicitly (i.e. without the operating rate being set
   *     explicitly using {@link MediaFormat#KEY_OPERATING_RATE}).
   * @param videoSinkProvider The {@link VideoSinkProvider} that will used be used for applying
   *     video effects also providing the {@linkplain
   *     VideoSinkProvider#getVideoFrameReleaseControl() VideoFrameReleaseControl} for releasing
   *     video frames. If {@code null}, the {@link CompositingVideoSinkProvider} with its default
   *     configuration will be used, and the renderer will drive releasing of video frames by
   *     itself.
   */
  public MediaCodecVideoRenderer(
      Context context,
      MediaCodecAdapter.Factory codecAdapterFactory,
      MediaCodecSelector mediaCodecSelector,
      long allowedJoiningTimeMs,
      boolean enableDecoderFallback,
      @Nullable Handler eventHandler,
      @Nullable VideoRendererEventListener eventListener,
      int maxDroppedFramesToNotify,
      float assumedMinimumCodecOperatingRate,
      @Nullable VideoSinkProvider videoSinkProvider) {
    super(
        C.TRACK_TYPE_VIDEO,
        codecAdapterFactory,
        mediaCodecSelector,
        enableDecoderFallback,
        assumedMinimumCodecOperatingRate);
    this.maxDroppedFramesToNotify = maxDroppedFramesToNotify;
    this.context = context.getApplicationContext();
    eventDispatcher = new EventDispatcher(eventHandler, eventListener);
    ownsVideoSinkProvider = videoSinkProvider == null;
    if (videoSinkProvider == null) {
      videoSinkProvider = new CompositingVideoSinkProvider.Builder(this.context).build();
    }
<<<<<<< HEAD
=======

>>>>>>> 24e1796c
    if (videoSinkProvider.getVideoFrameReleaseControl() == null) {
      @SuppressWarnings("nullness:assignment")
      VideoFrameReleaseControl.@Initialized FrameTimingEvaluator thisRef = this;
      videoSinkProvider.setVideoFrameReleaseControl(
          new VideoFrameReleaseControl(
              this.context, /* frameTimingEvaluator= */ thisRef, allowedJoiningTimeMs));
    }
    this.videoSinkProvider = videoSinkProvider;
    this.videoFrameReleaseControl =
        checkStateNotNull(this.videoSinkProvider.getVideoFrameReleaseControl());
    videoFrameReleaseInfo = new VideoFrameReleaseControl.FrameReleaseInfo();
    deviceNeedsNoPostProcessWorkaround = deviceNeedsNoPostProcessWorkaround();
    scalingMode = C.VIDEO_SCALING_MODE_DEFAULT;
    decodedVideoSize = VideoSize.UNKNOWN;
    tunnelingAudioSessionId = C.AUDIO_SESSION_ID_UNSET;
    reportedVideoSize = null;
  }

  // FrameTimingEvaluator methods

  @Override
  public boolean shouldForceReleaseFrame(long earlyUs, long elapsedSinceLastReleaseUs) {
    return shouldForceRenderOutputBuffer(earlyUs, elapsedSinceLastReleaseUs);
  }

  @Override
  public boolean shouldDropFrame(long earlyUs, long elapsedRealtimeUs, boolean isLastFrame) {
    return shouldDropOutputBuffer(earlyUs, elapsedRealtimeUs, isLastFrame);
  }

  @Override
  public boolean shouldIgnoreFrame(
      long earlyUs,
      long positionUs,
      long elapsedRealtimeUs,
      boolean isLastFrame,
      boolean treatDroppedBuffersAsSkipped)
      throws ExoPlaybackException {
    return shouldDropBuffersToKeyframe(earlyUs, elapsedRealtimeUs, isLastFrame)
        && maybeDropBuffersToKeyframe(positionUs, treatDroppedBuffersAsSkipped);
  }

  // Renderer methods

  @Override
  public String getName() {
    return TAG;
  }

  @Override
  protected @Capabilities int supportsFormat(MediaCodecSelector mediaCodecSelector, Format format)
      throws DecoderQueryException {
    String mimeType = format.sampleMimeType;
    if (!MimeTypes.isVideo(mimeType)) {
      return RendererCapabilities.create(C.FORMAT_UNSUPPORTED_TYPE);
    }
    @Nullable DrmInitData drmInitData = format.drmInitData;
    // Assume encrypted content requires secure decoders.
    boolean requiresSecureDecryption = drmInitData != null;
    List<MediaCodecInfo> decoderInfos =
        getDecoderInfos(
            context,
            mediaCodecSelector,
            format,
            requiresSecureDecryption,
            /* requiresTunnelingDecoder= */ false);
    if (requiresSecureDecryption && decoderInfos.isEmpty()) {
      // No secure decoders are available. Fall back to non-secure decoders.
      decoderInfos =
          getDecoderInfos(
              context,
              mediaCodecSelector,
              format,
              /* requiresSecureDecoder= */ false,
              /* requiresTunnelingDecoder= */ false);
    }
    if (decoderInfos.isEmpty()) {
      return RendererCapabilities.create(C.FORMAT_UNSUPPORTED_SUBTYPE);
    }
    if (!supportsFormatDrm(format)) {
      return RendererCapabilities.create(C.FORMAT_UNSUPPORTED_DRM);
    }
    // Check whether the first decoder supports the format. This is the preferred decoder for the
    // format's MIME type, according to the MediaCodecSelector.
    MediaCodecInfo decoderInfo = decoderInfos.get(0);
    boolean isFormatSupported = decoderInfo.isFormatSupported(format);
    boolean isPreferredDecoder = true;
    if (!isFormatSupported) {
      // Check whether any of the other decoders support the format.
      for (int i = 1; i < decoderInfos.size(); i++) {
        MediaCodecInfo otherDecoderInfo = decoderInfos.get(i);
        if (otherDecoderInfo.isFormatSupported(format)) {
          decoderInfo = otherDecoderInfo;
          isFormatSupported = true;
          isPreferredDecoder = false;
          break;
        }
      }
    }
    @C.FormatSupport
    int formatSupport = isFormatSupported ? C.FORMAT_HANDLED : C.FORMAT_EXCEEDS_CAPABILITIES;
    @AdaptiveSupport
    int adaptiveSupport =
        decoderInfo.isSeamlessAdaptationSupported(format)
            ? ADAPTIVE_SEAMLESS
            : ADAPTIVE_NOT_SEAMLESS;
    @HardwareAccelerationSupport
    int hardwareAccelerationSupport =
        decoderInfo.hardwareAccelerated
            ? HARDWARE_ACCELERATION_SUPPORTED
            : HARDWARE_ACCELERATION_NOT_SUPPORTED;
    @DecoderSupport
    int decoderSupport = isPreferredDecoder ? DECODER_SUPPORT_PRIMARY : DECODER_SUPPORT_FALLBACK;

    if (Util.SDK_INT >= 26
        && MimeTypes.VIDEO_DOLBY_VISION.equals(format.sampleMimeType)
        && !Api26.doesDisplaySupportDolbyVision(context)) {
      decoderSupport = DECODER_SUPPORT_FALLBACK_MIMETYPE;
    }

    @TunnelingSupport int tunnelingSupport = TUNNELING_NOT_SUPPORTED;
    if (isFormatSupported) {
      List<MediaCodecInfo> tunnelingDecoderInfos =
          getDecoderInfos(
              context,
              mediaCodecSelector,
              format,
              requiresSecureDecryption,
              /* requiresTunnelingDecoder= */ true);
      if (!tunnelingDecoderInfos.isEmpty()) {
        MediaCodecInfo tunnelingDecoderInfo =
            MediaCodecUtil.getDecoderInfosSortedByFormatSupport(tunnelingDecoderInfos, format)
                .get(0);
        if (tunnelingDecoderInfo.isFormatSupported(format)
            && tunnelingDecoderInfo.isSeamlessAdaptationSupported(format)) {
          tunnelingSupport = TUNNELING_SUPPORTED;
        }
      }
    }

    return RendererCapabilities.create(
        formatSupport,
        adaptiveSupport,
        tunnelingSupport,
        hardwareAccelerationSupport,
        decoderSupport);
  }

  @Override
  protected List<MediaCodecInfo> getDecoderInfos(
      MediaCodecSelector mediaCodecSelector, Format format, boolean requiresSecureDecoder)
      throws DecoderQueryException {
    return MediaCodecUtil.getDecoderInfosSortedByFormatSupport(
        getDecoderInfos(context, mediaCodecSelector, format, requiresSecureDecoder, tunneling),
        format);
  }

  // Other methods

  /**
   * Returns a list of decoders that can decode media in the specified format, in the priority order
   * specified by the {@link MediaCodecSelector}. Note that since the {@link MediaCodecSelector}
   * only has access to {@link Format#sampleMimeType}, the list is not ordered to account for
   * whether each decoder supports the details of the format (e.g., taking into account the format's
   * profile, level, resolution and so on). {@link
   * MediaCodecUtil#getDecoderInfosSortedByFormatSupport} can be used to further sort the list into
   * an order where decoders that fully support the format come first.
   *
   * @param mediaCodecSelector The decoder selector.
   * @param format The {@link Format} for which a decoder is required.
   * @param requiresSecureDecoder Whether a secure decoder is required.
   * @param requiresTunnelingDecoder Whether a tunneling decoder is required.
   * @return A list of {@link MediaCodecInfo}s corresponding to decoders. May be empty.
   * @throws DecoderQueryException Thrown if there was an error querying decoders.
   */
  private static List<MediaCodecInfo> getDecoderInfos(
      Context context,
      MediaCodecSelector mediaCodecSelector,
      Format format,
      boolean requiresSecureDecoder,
      boolean requiresTunnelingDecoder)
      throws DecoderQueryException {
    if (format.sampleMimeType == null) {
      return ImmutableList.of();
    }
    if (Util.SDK_INT >= 26
        && MimeTypes.VIDEO_DOLBY_VISION.equals(format.sampleMimeType)
        && !Api26.doesDisplaySupportDolbyVision(context)) {
      List<MediaCodecInfo> alternativeDecoderInfos =
          MediaCodecUtil.getAlternativeDecoderInfos(
              mediaCodecSelector, format, requiresSecureDecoder, requiresTunnelingDecoder);
      if (!alternativeDecoderInfos.isEmpty()) {
        return alternativeDecoderInfos;
      }
    }
    return MediaCodecUtil.getDecoderInfosSoftMatch(
        mediaCodecSelector, format, requiresSecureDecoder, requiresTunnelingDecoder);
  }

  @RequiresApi(26)
  private static final class Api26 {
    @DoNotInline
    public static boolean doesDisplaySupportDolbyVision(Context context) {
      boolean supportsDolbyVision = false;
      DisplayManager displayManager =
          (DisplayManager) context.getSystemService(Context.DISPLAY_SERVICE);
      Display display =
          (displayManager != null) ? displayManager.getDisplay(DEFAULT_DISPLAY) : null;
      if (display != null && display.isHdr()) {
        int[] supportedHdrTypes = display.getHdrCapabilities().getSupportedHdrTypes();
        for (int hdrType : supportedHdrTypes) {
          if (hdrType == Display.HdrCapabilities.HDR_TYPE_DOLBY_VISION) {
            supportsDolbyVision = true;
            break;
          }
        }
      }
      return supportsDolbyVision;
    }
  }

  @Override
  protected void onInit() {
    super.onInit();
    Clock clock = getClock();
    videoFrameReleaseControl.setClock(clock);
    videoSinkProvider.setClock(clock);
  }

  @Override
  protected void onEnabled(boolean joining, boolean mayRenderStartOfStream)
      throws ExoPlaybackException {
    super.onEnabled(joining, mayRenderStartOfStream);
    boolean tunneling = getConfiguration().tunneling;
    checkState(!tunneling || tunnelingAudioSessionId != C.AUDIO_SESSION_ID_UNSET);
    if (this.tunneling != tunneling) {
      this.tunneling = tunneling;
      releaseCodec();
    }
    eventDispatcher.enabled(decoderCounters);
    videoFrameReleaseControl.onEnabled(mayRenderStartOfStream);
  }

  @Override
  public void enableMayRenderStartOfStream() {
    videoFrameReleaseControl.allowReleaseFirstFrameBeforeStarted();
  }

  @Override
  protected void onPositionReset(long positionUs, boolean joining) throws ExoPlaybackException {
    // Flush the video sink first to ensure it stops reading textures that will be owned by
    // MediaCodec once the codec is flushed.
    if (videoSink != null) {
      videoSink.flush();
    }
    super.onPositionReset(positionUs, joining);
    if (videoSinkProvider.isInitialized()) {
      videoSinkProvider.setStreamOffsetUs(getOutputStreamOffsetUs());
    }
    videoFrameReleaseControl.reset();
    if (joining) {
      videoFrameReleaseControl.join();
    }
    maybeSetupTunnelingForFirstFrame();
    consecutiveDroppedFrameCount = 0;
  }

  @Override
  public boolean isEnded() {
    return super.isEnded() && (videoSink == null || videoSink.isEnded());
  }

  @Override
  public boolean isReady() {
    boolean readyToReleaseFrames = super.isReady() && (videoSink == null || videoSink.isReady());
    if (readyToReleaseFrames
        && ((placeholderSurface != null && displaySurface == placeholderSurface)
            || getCodec() == null
            || tunneling)) {
      // Not releasing frames.
      return true;
    }
    return videoFrameReleaseControl.isReady(readyToReleaseFrames);
  }

  @Override
  protected void onStarted() {
    super.onStarted();
    droppedFrames = 0;
    long elapsedRealtimeMs = getClock().elapsedRealtime();
    droppedFrameAccumulationStartTimeMs = elapsedRealtimeMs;
    totalVideoFrameProcessingOffsetUs = 0;
    videoFrameProcessingOffsetCount = 0;
    videoFrameReleaseControl.onStarted();
  }

  @Override
  protected void onStopped() {
    maybeNotifyDroppedFrames();
    maybeNotifyVideoFrameProcessingOffset();
    videoFrameReleaseControl.onStopped();
    super.onStopped();
  }

  @Override
  protected void onDisabled() {
    reportedVideoSize = null;
    videoFrameReleaseControl.onDisabled();
    maybeSetupTunnelingForFirstFrame();
    haveReportedFirstFrameRenderedForCurrentSurface = false;
    tunnelingOnFrameRenderedListener = null;
    try {
      super.onDisabled();
    } finally {
      eventDispatcher.disabled(decoderCounters);
      eventDispatcher.videoSizeChanged(VideoSize.UNKNOWN);
    }
  }

  @Override
  protected void onReset() {
    try {
      super.onReset();
    } finally {
      hasInitializedPlayback = false;
      if (placeholderSurface != null) {
        releasePlaceholderSurface();
      }
    }
  }

  @Override
  protected void onRelease() {
    super.onRelease();
    if (ownsVideoSinkProvider && videoSinkProvider.isInitialized()) {
      videoSinkProvider.release();
    }
  }

  @Override
  public void handleMessage(@MessageType int messageType, @Nullable Object message)
      throws ExoPlaybackException {
    switch (messageType) {
      case MSG_SET_VIDEO_OUTPUT:
        setOutput(message);
        break;
      case MSG_SET_SCALING_MODE:
        scalingMode = (int) checkNotNull(message);
        @Nullable MediaCodecAdapter codec = getCodec();
        if (codec != null) {
          codec.setVideoScalingMode(scalingMode);
        }
        break;
      case MSG_SET_CHANGE_FRAME_RATE_STRATEGY:
        videoFrameReleaseControl.setChangeFrameRateStrategy((int) checkNotNull(message));
        break;
      case MSG_SET_VIDEO_FRAME_METADATA_LISTENER:
        frameMetadataListener = (VideoFrameMetadataListener) checkNotNull(message);
        videoSinkProvider.setVideoFrameMetadataListener(frameMetadataListener);
        break;
      case MSG_SET_AUDIO_SESSION_ID:
        int tunnelingAudioSessionId = (int) checkNotNull(message);
        if (this.tunnelingAudioSessionId != tunnelingAudioSessionId) {
          this.tunnelingAudioSessionId = tunnelingAudioSessionId;
          if (tunneling) {
            releaseCodec();
          }
        }
        break;
      case MSG_SET_VIDEO_EFFECTS:
        @SuppressWarnings("unchecked")
        List<Effect> videoEffects = (List<Effect>) checkNotNull(message);
        setVideoEffects(videoEffects);
        break;
      case MSG_SET_VIDEO_OUTPUT_RESOLUTION:
        outputResolution = (Size) checkNotNull(message);
        // TODO: b/292111083 Set the surface on the videoSinkProvider before it's initialized
        //  otherwise the first frames are missed until a new video output resolution arrives.
        if (videoSinkProvider.isInitialized()
            && checkNotNull(outputResolution).getWidth() != 0
            && checkNotNull(outputResolution).getHeight() != 0
            && displaySurface != null) {
          videoSinkProvider.setOutputSurfaceInfo(displaySurface, checkNotNull(outputResolution));
        }
        break;
      case MSG_SET_AUDIO_ATTRIBUTES:
      case MSG_SET_AUX_EFFECT_INFO:
      case MSG_SET_CAMERA_MOTION_LISTENER:
      case MSG_SET_SKIP_SILENCE_ENABLED:
      case MSG_SET_VOLUME:
      case MSG_SET_WAKEUP_LISTENER:
      default:
        super.handleMessage(messageType, message);
    }
  }

  private void setOutput(@Nullable Object output) throws ExoPlaybackException {
    // Handle unsupported (i.e., non-Surface) outputs by clearing the display surface.
    @Nullable Surface displaySurface = output instanceof Surface ? (Surface) output : null;

    if (displaySurface == null) {
      // Use a placeholder surface if possible.
      if (placeholderSurface != null) {
        displaySurface = placeholderSurface;
      } else {
        MediaCodecInfo codecInfo = getCodecInfo();
        if (codecInfo != null && shouldUsePlaceholderSurface(codecInfo)) {
          placeholderSurface = PlaceholderSurface.newInstance(context, codecInfo.secure);
          displaySurface = placeholderSurface;
        }
      }
    }

    // We only need to update the codec if the display surface has changed.
    if (this.displaySurface != displaySurface) {
      this.displaySurface = displaySurface;
      videoFrameReleaseControl.setOutputSurface(displaySurface);
      haveReportedFirstFrameRenderedForCurrentSurface = false;

      @State int state = getState();
      @Nullable MediaCodecAdapter codec = getCodec();
      // The video sink provider is initialized just before the first codec is ever created, so
      // the provider can be initialized only when the codec is non-null. Therefore, we don't have
      // to check if the provider is initialized but the codec is not.
      if (codec != null && !videoSinkProvider.isInitialized()) {
        if (Util.SDK_INT >= 23 && displaySurface != null && !codecNeedsSetOutputSurfaceWorkaround) {
          setOutputSurfaceV23(codec, displaySurface);
        } else {
          releaseCodec();
          maybeInitCodecOrBypass();
        }
      }
      if (displaySurface != null && displaySurface != placeholderSurface) {
        // If we know the video size, report it again immediately.
        maybeRenotifyVideoSizeChanged();
        if (state == STATE_STARTED) {
          videoFrameReleaseControl.join();
        }
        // When effects previewing is enabled, set display surface and an unknown size.
        if (videoSinkProvider.isInitialized()) {
          videoSinkProvider.setOutputSurfaceInfo(displaySurface, Size.UNKNOWN);
        }
      } else {
        // The display surface has been removed.
        reportedVideoSize = null;
        if (videoSinkProvider.isInitialized()) {
          videoSinkProvider.clearOutputSurfaceInfo();
        }
      }
      maybeSetupTunnelingForFirstFrame();
    } else if (displaySurface != null && displaySurface != placeholderSurface) {
      // The display surface is set and unchanged. If we know the video size and/or have already
      // rendered to the display surface, report these again immediately.
      maybeRenotifyVideoSizeChanged();
      maybeRenotifyRenderedFirstFrame();
    }
  }

  @Override
  protected boolean shouldInitCodec(MediaCodecInfo codecInfo) {
    return displaySurface != null || shouldUsePlaceholderSurface(codecInfo);
  }

  @Override
  protected boolean getCodecNeedsEosPropagation() {
    // Since API 23, onFrameRenderedListener allows for detection of the renderer EOS.
    return tunneling && Util.SDK_INT < 23;
  }

  @Override
  protected MediaCodecAdapter.Configuration getMediaCodecConfiguration(
      MediaCodecInfo codecInfo,
      Format format,
      @Nullable MediaCrypto crypto,
      float codecOperatingRate) {
    if (placeholderSurface != null && placeholderSurface.secure != codecInfo.secure) {
      // We can't re-use the current DummySurface instance with the new decoder.
      releasePlaceholderSurface();
    }
    String codecMimeType = codecInfo.codecMimeType;
    codecMaxValues = getCodecMaxValues(codecInfo, format, getStreamFormats());
    MediaFormat mediaFormat =
        getMediaFormat(
            format,
            codecMimeType,
            codecMaxValues,
            codecOperatingRate,
            deviceNeedsNoPostProcessWorkaround,
            tunneling ? tunnelingAudioSessionId : C.AUDIO_SESSION_ID_UNSET);
    if (displaySurface == null) {
      if (!shouldUsePlaceholderSurface(codecInfo)) {
        throw new IllegalStateException();
      }
      if (placeholderSurface == null) {
        placeholderSurface = PlaceholderSurface.newInstance(context, codecInfo.secure);
      }
      displaySurface = placeholderSurface;
    }
    maybeSetKeyAllowFrameDrop(mediaFormat);
    return MediaCodecAdapter.Configuration.createForVideoDecoding(
        codecInfo,
        mediaFormat,
        format,
        videoSink != null ? videoSink.getInputSurface() : displaySurface,
        crypto);
  }

  @SuppressWarnings("InlinedApi") // VideoSink will check the API level
  private void maybeSetKeyAllowFrameDrop(MediaFormat mediaFormat) {
    if (videoSink != null && !videoSink.isFrameDropAllowedOnInput()) {
      mediaFormat.setInteger(MediaFormat.KEY_ALLOW_FRAME_DROP, 0);
    }
  }

  @Override
  protected DecoderReuseEvaluation canReuseCodec(
      MediaCodecInfo codecInfo, Format oldFormat, Format newFormat) {
    DecoderReuseEvaluation evaluation = codecInfo.canReuseCodec(oldFormat, newFormat);

    @DecoderDiscardReasons int discardReasons = evaluation.discardReasons;
    CodecMaxValues codecMaxValues = checkNotNull(this.codecMaxValues);
    if (newFormat.width > codecMaxValues.width || newFormat.height > codecMaxValues.height) {
      discardReasons |= DISCARD_REASON_VIDEO_MAX_RESOLUTION_EXCEEDED;
    }
    if (getMaxInputSize(codecInfo, newFormat) > codecMaxValues.inputSize) {
      discardReasons |= DISCARD_REASON_MAX_INPUT_SIZE_EXCEEDED;
    }

    return new DecoderReuseEvaluation(
        codecInfo.name,
        oldFormat,
        newFormat,
        discardReasons != 0 ? REUSE_RESULT_NO : evaluation.result,
        discardReasons);
  }

  @CallSuper
  @Override
  public void render(long positionUs, long elapsedRealtimeUs) throws ExoPlaybackException {
    super.render(positionUs, elapsedRealtimeUs);
    if (videoSink != null) {
      try {
        videoSink.render(positionUs, elapsedRealtimeUs);
      } catch (VideoSink.VideoSinkException e) {
        throw createRendererException(
            e, e.format, PlaybackException.ERROR_CODE_VIDEO_FRAME_PROCESSING_FAILED);
      }
    }
  }

  @CallSuper
  @Override
  protected void resetCodecStateForFlush() {
    super.resetCodecStateForFlush();
    buffersInCodecCount = 0;
  }

  @Override
  public void setPlaybackSpeed(float currentPlaybackSpeed, float targetPlaybackSpeed)
      throws ExoPlaybackException {
    super.setPlaybackSpeed(currentPlaybackSpeed, targetPlaybackSpeed);
    videoFrameReleaseControl.setPlaybackSpeed(currentPlaybackSpeed);
    if (videoSink != null) {
      videoSink.setPlaybackSpeed(currentPlaybackSpeed);
    }
  }

  /**
   * Returns a maximum input size for a given codec and format.
   *
   * @param codecInfo Information about the {@link MediaCodec} being configured.
   * @param format The format.
   * @return A maximum input size in bytes, or {@link Format#NO_VALUE} if a maximum could not be
   *     determined.
   */
  public static int getCodecMaxInputSize(MediaCodecInfo codecInfo, Format format) {
    int width = format.width;
    int height = format.height;
    if (width == Format.NO_VALUE || height == Format.NO_VALUE) {
      // We can't infer a maximum input size without video dimensions.
      return Format.NO_VALUE;
    }

    String sampleMimeType = checkNotNull(format.sampleMimeType);
    if (MimeTypes.VIDEO_DOLBY_VISION.equals(sampleMimeType)) {
      // Dolby vision can be a wrapper around H264 or H265. We assume it's wrapping H265 by default
      // because it's the common case, and because some devices may fail to allocate the codec when
      // the larger buffer size required for H264 is requested. We size buffers for H264 only if the
      // format contains sufficient information for us to determine unambiguously that it's a H264
      // profile.
      sampleMimeType = MimeTypes.VIDEO_H265;
      @Nullable
      Pair<Integer, Integer> codecProfileAndLevel = MediaCodecUtil.getCodecProfileAndLevel(format);
      if (codecProfileAndLevel != null) {
        int profile = codecProfileAndLevel.first;
        if (profile == CodecProfileLevel.DolbyVisionProfileDvavSe
            || profile == CodecProfileLevel.DolbyVisionProfileDvavPer
            || profile == CodecProfileLevel.DolbyVisionProfileDvavPen) {
          sampleMimeType = MimeTypes.VIDEO_H264;
        }
      }
    }

    // Attempt to infer a maximum input size from the format.
    switch (sampleMimeType) {
      case MimeTypes.VIDEO_H263:
      case MimeTypes.VIDEO_MP4V:
      case MimeTypes.VIDEO_AV1:
        // Assume a min compression of 2 similar to the platform's C2SoftAomDec.cpp.
      case MimeTypes.VIDEO_VP8:
        // Assume a min compression of 2 similar to the platform's SoftVPX.cpp.
        return getMaxSampleSize(/* pixelCount= */ width * height, /* minCompressionRatio= */ 2);
      case MimeTypes.VIDEO_H265:
        // Assume a min compression of 2 similar to the platform's C2SoftHevcDec.cpp, but restrict
        // the minimum size.
        return max(
            HEVC_MAX_INPUT_SIZE_THRESHOLD,
            getMaxSampleSize(/* pixelCount= */ width * height, /* minCompressionRatio= */ 2));
      case MimeTypes.VIDEO_H264:
        if ("BRAVIA 4K 2015".equals(Util.MODEL) // Sony Bravia 4K
            || ("Amazon".equals(Util.MANUFACTURER)
                && ("KFSOWI".equals(Util.MODEL) // Kindle Soho
                    || ("AFTS".equals(Util.MODEL) && codecInfo.secure)))) { // Fire TV Gen 2
          // Use the default value for cases where platform limitations may prevent buffers of the
          // calculated maximum input size from being allocated.
          return Format.NO_VALUE;
        }
        // Round up width/height to an integer number of macroblocks.
        int maxPixels = Util.ceilDivide(width, 16) * Util.ceilDivide(height, 16) * 16 * 16;
        return getMaxSampleSize(maxPixels, /* minCompressionRatio= */ 2);
      case MimeTypes.VIDEO_VP9:
        return getMaxSampleSize(/* pixelCount= */ width * height, /* minCompressionRatio= */ 4);
      default:
        // Leave the default max input size.
        return Format.NO_VALUE;
    }
  }

  @Override
  protected float getCodecOperatingRateV23(
      float targetPlaybackSpeed, Format format, Format[] streamFormats) {
    // Use the highest known stream frame-rate up front, to avoid having to reconfigure the codec
    // should an adaptive switch to that stream occur.
    float maxFrameRate = -1;
    for (Format streamFormat : streamFormats) {
      float streamFrameRate = streamFormat.frameRate;
      if (streamFrameRate != Format.NO_VALUE) {
        maxFrameRate = max(maxFrameRate, streamFrameRate);
      }
    }
    return maxFrameRate == -1 ? CODEC_OPERATING_RATE_UNSET : (maxFrameRate * targetPlaybackSpeed);
  }

  @CallSuper
  @Override
  protected void onReadyToInitializeCodec(Format format) throws ExoPlaybackException {
    // We only enable effects preview on the first time a codec is initialized and if effects are
    // already set. We do not enable effects mid-playback. For effects to be enabled after
    // playback has started, the renderer needs to be reset first.
    if (hasEffects && !hasInitializedPlayback && !videoSinkProvider.isInitialized()) {
      try {
        videoSinkProvider.initialize(format);
        videoSinkProvider.setStreamOffsetUs(getOutputStreamOffsetUs());
        if (frameMetadataListener != null) {
          videoSinkProvider.setVideoFrameMetadataListener(frameMetadataListener);
        }
        if (displaySurface != null && outputResolution != null) {
          videoSinkProvider.setOutputSurfaceInfo(displaySurface, outputResolution);
        }
      } catch (VideoSink.VideoSinkException e) {
        throw createRendererException(
            e, format, PlaybackException.ERROR_CODE_VIDEO_FRAME_PROCESSOR_INIT_FAILED);
      }
    }

    if (videoSink == null && videoSinkProvider.isInitialized()) {
      videoSink = videoSinkProvider.getSink();
      videoSink.setListener(
          new VideoSink.Listener() {
            @Override
            public void onFirstFrameRendered(VideoSink videoSink) {
              checkStateNotNull(displaySurface);
              notifyRenderedFirstFrame();
            }

            @Override
            public void onFrameDropped(VideoSink videoSink) {
              updateDroppedBufferCounters(
                  /* droppedInputBufferCount= */ 0, /* droppedDecoderBufferCount= */ 1);
            }

            @Override
            public void onVideoSizeChanged(VideoSink videoSink, VideoSize videoSize) {
              // TODO: b/292111083 - Report video size change to app. Video size reporting is
              //  removed at the moment to ensure the first frame is rendered, and the video is
              //  rendered after switching on/off the screen.
            }

            @Override
            public void onError(
                VideoSink videoSink, VideoSink.VideoSinkException videoSinkException) {
              setPendingPlaybackException(
                  createRendererException(
                      videoSinkException,
                      videoSinkException.format,
                      PlaybackException.ERROR_CODE_VIDEO_FRAME_PROCESSING_FAILED));
            }
          },
          // Pass a direct executor since the callback handling involves posting on the app looper
          // again, so there's no need to do two hops.
          MoreExecutors.directExecutor());
    }
    hasInitializedPlayback = true;
  }

  /** Sets the {@linkplain Effect video effects} to apply. */
  public void setVideoEffects(List<Effect> effects) {
    videoSinkProvider.setVideoEffects(effects);
    hasEffects = true;
  }

  @Override
  protected void onCodecInitialized(
      String name,
      MediaCodecAdapter.Configuration configuration,
      long initializedTimestampMs,
      long initializationDurationMs) {
    eventDispatcher.decoderInitialized(name, initializedTimestampMs, initializationDurationMs);
    codecNeedsSetOutputSurfaceWorkaround = codecNeedsSetOutputSurfaceWorkaround(name);
    codecHandlesHdr10PlusOutOfBandMetadata =
        checkNotNull(getCodecInfo()).isHdr10PlusOutOfBandMetadataSupported();
    maybeSetupTunnelingForFirstFrame();
  }

  @Override
  protected void onCodecReleased(String name) {
    eventDispatcher.decoderReleased(name);
  }

  @Override
  protected void onCodecError(Exception codecError) {
    Log.e(TAG, "Video codec error", codecError);
    eventDispatcher.videoCodecError(codecError);
  }

  @Override
  @Nullable
  protected DecoderReuseEvaluation onInputFormatChanged(FormatHolder formatHolder)
      throws ExoPlaybackException {
    @Nullable DecoderReuseEvaluation evaluation = super.onInputFormatChanged(formatHolder);
    eventDispatcher.inputFormatChanged(checkNotNull(formatHolder.format), evaluation);
    return evaluation;
  }

  /**
   * Called immediately before an input buffer is queued into the codec.
   *
   * <p>In tunneling mode for pre Marshmallow, the buffer is treated as if immediately output.
   *
   * @param buffer The buffer to be queued.
   * @throws ExoPlaybackException Thrown if an error occurs handling the input buffer.
   */
  @CallSuper
  @Override
  protected void onQueueInputBuffer(DecoderInputBuffer buffer) throws ExoPlaybackException {
    // In tunneling mode the device may do frame rate conversion, so in general we can't keep track
    // of the number of buffers in the codec.
    if (!tunneling) {
      buffersInCodecCount++;
    }
    if (Util.SDK_INT < 23 && tunneling) {
      // In tunneled mode before API 23 we don't have a way to know when the buffer is output, so
      // treat it as if it were output immediately.
      onProcessedTunneledBuffer(buffer.timeUs);
    }
  }

  @Override
  protected int getCodecBufferFlags(DecoderInputBuffer buffer) {
    if (Util.SDK_INT >= 34 && tunneling && buffer.timeUs < getLastResetPositionUs()) {
      // The buffer likely needs to be dropped because its timestamp is less than the start time.
      // We can't decide to do this after decoding because we won't get the buffer back from the
      // codec in tunneling mode. This may not work perfectly, e.g. when the codec is doing frame
      // rate conversion, but it's still better than not dropping the buffers at all.
      return MediaCodec.BUFFER_FLAG_DECODE_ONLY;
    }
    return 0;
  }

  @Override
  protected void onOutputFormatChanged(Format format, @Nullable MediaFormat mediaFormat) {
    @Nullable MediaCodecAdapter codec = getCodec();
    if (codec != null) {
      // Must be applied each time the output format changes.
      codec.setVideoScalingMode(scalingMode);
    }
    int width;
    int height;
    int unappliedRotationDegrees = 0;
    float pixelWidthHeightRatio;

    if (tunneling) {
      width = format.width;
      height = format.height;
    } else {
      checkNotNull(mediaFormat);
      boolean hasCrop =
          mediaFormat.containsKey(KEY_CROP_RIGHT)
              && mediaFormat.containsKey(KEY_CROP_LEFT)
              && mediaFormat.containsKey(KEY_CROP_BOTTOM)
              && mediaFormat.containsKey(KEY_CROP_TOP);
      width =
          hasCrop
              ? mediaFormat.getInteger(KEY_CROP_RIGHT) - mediaFormat.getInteger(KEY_CROP_LEFT) + 1
              : mediaFormat.getInteger(MediaFormat.KEY_WIDTH);
      height =
          hasCrop
              ? mediaFormat.getInteger(KEY_CROP_BOTTOM) - mediaFormat.getInteger(KEY_CROP_TOP) + 1
              : mediaFormat.getInteger(MediaFormat.KEY_HEIGHT);
    }
    pixelWidthHeightRatio = format.pixelWidthHeightRatio;
    if (codecAppliesRotation()) {
      // On API level 21 and above the decoder applies the rotation when rendering to the surface.
      // Hence currentUnappliedRotation should always be 0. For 90 and 270 degree rotations, we need
      // to flip the width, height and pixel aspect ratio to reflect the rotation that was applied.
      if (format.rotationDegrees == 90 || format.rotationDegrees == 270) {
        int rotatedHeight = width;
        width = height;
        height = rotatedHeight;
        pixelWidthHeightRatio = 1 / pixelWidthHeightRatio;
      }
    } else if (videoSink == null) {
      // Neither the codec nor the video sink applies the rotation.
      unappliedRotationDegrees = format.rotationDegrees;
    }
    decodedVideoSize =
        new VideoSize(width, height, unappliedRotationDegrees, pixelWidthHeightRatio);
    videoFrameReleaseControl.setFrameRate(format.frameRate);

    if (videoSink != null && mediaFormat != null) {
      onReadyToRegisterVideoSinkInputStream();
      checkNotNull(videoSink)
          .registerInputStream(
              /* inputType= */ VideoSink.INPUT_TYPE_SURFACE,
              format
                  .buildUpon()
                  .setWidth(width)
                  .setHeight(height)
                  .setRotationDegrees(unappliedRotationDegrees)
                  .setPixelWidthHeightRatio(pixelWidthHeightRatio)
                  .build());
    }
  }

  /**
   * Called when ready to {@linkplain VideoSink#registerInputStream(int, Format) register} an input
   * stream when {@linkplain #setVideoEffects video effects} are enabled.
   *
   * <p>The default implementation is a no-op.
   */
  protected void onReadyToRegisterVideoSinkInputStream() {
    // do nothing.
  }

  @Override
  @TargetApi(29) // codecHandlesHdr10PlusOutOfBandMetadata is false if Util.SDK_INT < 29
  protected void handleInputBufferSupplementalData(DecoderInputBuffer buffer)
      throws ExoPlaybackException {
    if (!codecHandlesHdr10PlusOutOfBandMetadata) {
      return;
    }
    ByteBuffer data = checkNotNull(buffer.supplementalData);
    if (data.remaining() >= 7) {
      // Check for HDR10+ out-of-band metadata. See User_data_registered_itu_t_t35 in ST 2094-40.
      byte ituTT35CountryCode = data.get();
      int ituTT35TerminalProviderCode = data.getShort();
      int ituTT35TerminalProviderOrientedCode = data.getShort();
      byte applicationIdentifier = data.get();
      byte applicationVersion = data.get();
      data.position(0);
      if (ituTT35CountryCode == (byte) 0xB5
          && ituTT35TerminalProviderCode == 0x003C
          && ituTT35TerminalProviderOrientedCode == 0x0001
          && applicationIdentifier == 4
          && (applicationVersion == 0 || applicationVersion == 1)) {
        // The metadata size may vary so allocate a new array every time. This is not too
        // inefficient because the metadata is only a few tens of bytes.
        byte[] hdr10PlusInfo = new byte[data.remaining()];
        data.get(hdr10PlusInfo);
        data.position(0);
        setHdr10PlusInfoV29(checkNotNull(getCodec()), hdr10PlusInfo);
      }
    }
  }

  @Override
  protected boolean processOutputBuffer(
      long positionUs,
      long elapsedRealtimeUs,
      @Nullable MediaCodecAdapter codec,
      @Nullable ByteBuffer buffer,
      int bufferIndex,
      int bufferFlags,
      int sampleCount,
      long bufferPresentationTimeUs,
      boolean isDecodeOnlyBuffer,
      boolean isLastBuffer,
      Format format)
      throws ExoPlaybackException {
    checkNotNull(codec); // Can not render video without codec

    long outputStreamOffsetUs = getOutputStreamOffsetUs();
    long presentationTimeUs = bufferPresentationTimeUs - outputStreamOffsetUs;

    @VideoFrameReleaseControl.FrameReleaseAction
    int frameReleaseAction =
        videoFrameReleaseControl.getFrameReleaseAction(
            bufferPresentationTimeUs,
            positionUs,
            elapsedRealtimeUs,
            getOutputStreamStartPositionUs(),
            isLastBuffer,
            videoFrameReleaseInfo);

    // Skip decode-only buffers, e.g. after seeking, immediately. This check must be performed after
    // getting the release action from the video frame release control although not necessary.
    // That's because the release control estimates the content frame rate from frame timestamps
    // and we want to have this information known as early as possible, especially during seeking.
    if (isDecodeOnlyBuffer && !isLastBuffer) {
      skipOutputBuffer(codec, bufferIndex, presentationTimeUs);
      return true;
    }

    // We are not rendering on a surface, the renderer will wait until a surface is set.
    // Opportunistically render to VideoFrameProcessor if effects are enabled.
    if (displaySurface == placeholderSurface && !videoSinkProvider.isInitialized()) {
      // Skip frames in sync with playback, so we'll be at the right frame if the mode changes.
      if (videoFrameReleaseInfo.getEarlyUs() < 30_000) {
        skipOutputBuffer(codec, bufferIndex, presentationTimeUs);
        updateVideoFrameProcessingOffsetCounters(videoFrameReleaseInfo.getEarlyUs());
        return true;
      }
      return false;
    }

    if (videoSink != null) {
      try {
        videoSink.render(positionUs, elapsedRealtimeUs);
      } catch (VideoSink.VideoSinkException e) {
        throw createRendererException(
            e, e.format, PlaybackException.ERROR_CODE_VIDEO_FRAME_PROCESSING_FAILED);
      }
      long releaseTimeNs = videoSink.registerInputFrame(presentationTimeUs, isLastBuffer);
      if (releaseTimeNs == C.TIME_UNSET) {
        return false;
      }
      renderOutputBuffer(codec, bufferIndex, presentationTimeUs, releaseTimeNs);
      return true;
    }

    switch (frameReleaseAction) {
      case VideoFrameReleaseControl.FRAME_RELEASE_IMMEDIATELY:
        long releaseTimeNs = getClock().nanoTime();
        notifyFrameMetadataListener(presentationTimeUs, releaseTimeNs, format);
        renderOutputBuffer(codec, bufferIndex, presentationTimeUs, releaseTimeNs);
        updateVideoFrameProcessingOffsetCounters(videoFrameReleaseInfo.getEarlyUs());
        return true;
      case VideoFrameReleaseControl.FRAME_RELEASE_SKIP:
        skipOutputBuffer(codec, bufferIndex, presentationTimeUs);
        updateVideoFrameProcessingOffsetCounters(videoFrameReleaseInfo.getEarlyUs());
        return true;
      case VideoFrameReleaseControl.FRAME_RELEASE_DROP:
        dropOutputBuffer(codec, bufferIndex, presentationTimeUs);
        updateVideoFrameProcessingOffsetCounters(videoFrameReleaseInfo.getEarlyUs());
        return true;
      case VideoFrameReleaseControl.FRAME_RELEASE_IGNORE:
        // Falls with next case.
      case VideoFrameReleaseControl.FRAME_RELEASE_TRY_AGAIN_LATER:
        return false;
      case VideoFrameReleaseControl.FRAME_RELEASE_SCHEDULED:
        return maybeReleaseFrame(checkStateNotNull(codec), bufferIndex, presentationTimeUs, format);
      default:
        throw new IllegalStateException(String.valueOf(frameReleaseAction));
    }
  }

  private boolean maybeReleaseFrame(
      MediaCodecAdapter codec, int bufferIndex, long presentationTimeUs, Format format) {
    long releaseTimeNs = videoFrameReleaseInfo.getReleaseTimeNs();
    long earlyUs = videoFrameReleaseInfo.getEarlyUs();
    if (Util.SDK_INT >= 21) {
      // Let the underlying framework time the release.
      if (shouldSkipBuffersWithIdenticalReleaseTime() && releaseTimeNs == lastFrameReleaseTimeNs) {
        // This frame should be displayed on the same vsync with the previous released frame. We
        // are likely rendering frames at a rate higher than the screen refresh rate. Skip
        // this buffer so that it's returned to MediaCodec sooner otherwise MediaCodec may not
        // be able to keep decoding with this rate [b/263454203].
        skipOutputBuffer(codec, bufferIndex, presentationTimeUs);
      } else {
        notifyFrameMetadataListener(presentationTimeUs, releaseTimeNs, format);
        renderOutputBufferV21(codec, bufferIndex, presentationTimeUs, releaseTimeNs);
      }
      updateVideoFrameProcessingOffsetCounters(earlyUs);
      lastFrameReleaseTimeNs = releaseTimeNs;
      return true;
    } else if (earlyUs < 30000) {
      // We need to time the release ourselves.
      if (earlyUs > 11000) {
        // We're a little too early to render the frame. Sleep until the frame can be rendered.
        // Note: The 11ms threshold was chosen fairly arbitrarily.
        try {
          // Subtracting 10000 rather than 11000 ensures the sleep time will be at least 1ms.
          Thread.sleep((earlyUs - 10000) / 1000);
        } catch (InterruptedException e) {
          Thread.currentThread().interrupt();
          return false;
        }
      }
      notifyFrameMetadataListener(presentationTimeUs, releaseTimeNs, format);
      renderOutputBuffer(codec, bufferIndex, presentationTimeUs);
      updateVideoFrameProcessingOffsetCounters(earlyUs);
      return true;
    } else {
      // Too soon.
      return false;
    }
  }

  private void notifyFrameMetadataListener(
      long presentationTimeUs, long releaseTimeNs, Format format) {
    if (frameMetadataListener != null) {
      frameMetadataListener.onVideoFrameAboutToBeRendered(
          presentationTimeUs, releaseTimeNs, format, getCodecOutputMediaFormat());
    }
  }

  /** Called when a buffer was processed in tunneling mode. */
  protected void onProcessedTunneledBuffer(long presentationTimeUs) throws ExoPlaybackException {
    updateOutputFormatForTime(presentationTimeUs);
    maybeNotifyVideoSizeChanged(decodedVideoSize);
    decoderCounters.renderedOutputBufferCount++;
    maybeNotifyRenderedFirstFrame();
    onProcessedOutputBuffer(presentationTimeUs);
  }

  /** Called when a output EOS was received in tunneling mode. */
  private void onProcessedTunneledEndOfStream() {
    setPendingOutputEndOfStream();
  }

  @CallSuper
  @Override
  protected void onProcessedOutputBuffer(long presentationTimeUs) {
    super.onProcessedOutputBuffer(presentationTimeUs);
    if (!tunneling) {
      buffersInCodecCount--;
    }
  }

  @Override
  protected void onProcessedStreamChange() {
    super.onProcessedStreamChange();
    videoFrameReleaseControl.onProcessedStreamChange();
    maybeSetupTunnelingForFirstFrame();
    if (videoSinkProvider.isInitialized()) {
      videoSinkProvider.setStreamOffsetUs(getOutputStreamOffsetUs());
    }
  }

  /**
   * Returns whether the buffer being processed should be dropped.
   *
   * @param earlyUs The time until the buffer should be presented in microseconds. A negative value
   *     indicates that the buffer is late.
   * @param elapsedRealtimeUs {@link android.os.SystemClock#elapsedRealtime()} in microseconds,
   *     measured at the start of the current iteration of the rendering loop.
   * @param isLastBuffer Whether the buffer is the last buffer in the current stream.
   */
  protected boolean shouldDropOutputBuffer(
      long earlyUs, long elapsedRealtimeUs, boolean isLastBuffer) {
    return earlyUs < MIN_EARLY_US_LATE_THRESHOLD && !isLastBuffer;
  }

  /**
   * Returns whether to drop all buffers from the buffer being processed to the keyframe at or after
   * the current playback position, if possible.
   *
   * @param earlyUs The time until the current buffer should be presented in microseconds. A
   *     negative value indicates that the buffer is late.
   * @param elapsedRealtimeUs {@link android.os.SystemClock#elapsedRealtime()} in microseconds,
   *     measured at the start of the current iteration of the rendering loop.
   * @param isLastBuffer Whether the buffer is the last buffer in the current stream.
   */
  protected boolean shouldDropBuffersToKeyframe(
      long earlyUs, long elapsedRealtimeUs, boolean isLastBuffer) {
    return earlyUs < MIN_EARLY_US_VERY_LATE_THRESHOLD && !isLastBuffer;
  }

  /**
   * Returns whether to skip buffers that have an identical release time as the previous released
   * buffer.
   */
  protected boolean shouldSkipBuffersWithIdenticalReleaseTime() {
    return true;
  }

  /**
   * Returns whether to force rendering an output buffer.
   *
   * @param earlyUs The time until the current buffer should be presented in microseconds. A
   *     negative value indicates that the buffer is late.
   * @param elapsedSinceLastRenderUs The elapsed time since the last output buffer was rendered, in
   *     microseconds.
   * @return Returns whether to force rendering an output buffer.
   */
  protected boolean shouldForceRenderOutputBuffer(long earlyUs, long elapsedSinceLastRenderUs) {
    return earlyUs < MIN_EARLY_US_LATE_THRESHOLD && elapsedSinceLastRenderUs > 100_000;
  }

  /**
   * Skips the output buffer with the specified index.
   *
   * @param codec The codec that owns the output buffer.
   * @param index The index of the output buffer to skip.
   * @param presentationTimeUs The presentation time of the output buffer, in microseconds.
   */
  protected void skipOutputBuffer(MediaCodecAdapter codec, int index, long presentationTimeUs) {
    TraceUtil.beginSection("skipVideoBuffer");
    codec.releaseOutputBuffer(index, false);
    TraceUtil.endSection();
    decoderCounters.skippedOutputBufferCount++;
  }

  /**
   * Drops the output buffer with the specified index.
   *
   * @param codec The codec that owns the output buffer.
   * @param index The index of the output buffer to drop.
   * @param presentationTimeUs The presentation time of the output buffer, in microseconds.
   */
  protected void dropOutputBuffer(MediaCodecAdapter codec, int index, long presentationTimeUs) {
    TraceUtil.beginSection("dropVideoBuffer");
    codec.releaseOutputBuffer(index, false);
    TraceUtil.endSection();
    updateDroppedBufferCounters(
        /* droppedInputBufferCount= */ 0, /* droppedDecoderBufferCount= */ 1);
  }

  /**
   * Drops frames from the current output buffer to the next keyframe at or before the playback
   * position. If no such keyframe exists, as the playback position is inside the same group of
   * pictures as the buffer being processed, returns {@code false}. Returns {@code true} otherwise.
   *
   * @param positionUs The current playback position, in microseconds.
   * @param treatDroppedBuffersAsSkipped Whether dropped buffers should be treated as intentionally
   *     skipped.
   * @return Whether any buffers were dropped.
   * @throws ExoPlaybackException If an error occurs flushing the codec.
   */
  protected boolean maybeDropBuffersToKeyframe(
      long positionUs, boolean treatDroppedBuffersAsSkipped) throws ExoPlaybackException {
    int droppedSourceBufferCount = skipSource(positionUs);
    if (droppedSourceBufferCount == 0) {
      return false;
    }
    // We dropped some buffers to catch up, so update the decoder counters and flush the codec,
    // which releases all pending buffers buffers including the current output buffer.
    if (treatDroppedBuffersAsSkipped) {
      decoderCounters.skippedInputBufferCount += droppedSourceBufferCount;
      decoderCounters.skippedOutputBufferCount += buffersInCodecCount;
    } else {
      decoderCounters.droppedToKeyframeCount++;
      updateDroppedBufferCounters(
          droppedSourceBufferCount, /* droppedDecoderBufferCount= */ buffersInCodecCount);
    }
    flushOrReinitializeCodec();
    if (videoSink != null) {
      videoSink.flush();
    }
    return true;
  }

  /**
   * Updates local counters and {@link #decoderCounters} to reflect that buffers were dropped.
   *
   * @param droppedInputBufferCount The number of buffers dropped from the source before being
   *     passed to the decoder.
   * @param droppedDecoderBufferCount The number of buffers dropped after being passed to the
   *     decoder.
   */
  protected void updateDroppedBufferCounters(
      int droppedInputBufferCount, int droppedDecoderBufferCount) {
    decoderCounters.droppedInputBufferCount += droppedInputBufferCount;
    int totalDroppedBufferCount = droppedInputBufferCount + droppedDecoderBufferCount;
    decoderCounters.droppedBufferCount += totalDroppedBufferCount;
    droppedFrames += totalDroppedBufferCount;
    consecutiveDroppedFrameCount += totalDroppedBufferCount;
    decoderCounters.maxConsecutiveDroppedBufferCount =
        max(consecutiveDroppedFrameCount, decoderCounters.maxConsecutiveDroppedBufferCount);
    if (maxDroppedFramesToNotify > 0 && droppedFrames >= maxDroppedFramesToNotify) {
      maybeNotifyDroppedFrames();
    }
  }

  /**
   * Updates local counters and {@link DecoderCounters} with a new video frame processing offset.
   *
   * @param processingOffsetUs The video frame processing offset.
   */
  protected void updateVideoFrameProcessingOffsetCounters(long processingOffsetUs) {
    decoderCounters.addVideoFrameProcessingOffset(processingOffsetUs);
    totalVideoFrameProcessingOffsetUs += processingOffsetUs;
    videoFrameProcessingOffsetCount++;
  }

  /**
   * Renders the output buffer with the specified index now.
   *
   * @param codec The codec that owns the output buffer.
   * @param index The index of the output buffer to drop.
   * @param presentationTimeUs The presentation time of the output buffer, in microseconds.
   * @param releaseTimeNs The release timestamp that needs to be associated with this buffer, in
   *     nanoseconds.
   */
  private void renderOutputBuffer(
      MediaCodecAdapter codec, int index, long presentationTimeUs, long releaseTimeNs) {
    if (Util.SDK_INT >= 21) {
      renderOutputBufferV21(codec, index, presentationTimeUs, releaseTimeNs);
    } else {
      renderOutputBuffer(codec, index, presentationTimeUs);
    }
  }

  /**
   * Renders the output buffer with the specified index. This method is only called if the platform
   * API version of the device is less than 21.
   *
   * @param codec The codec that owns the output buffer.
   * @param index The index of the output buffer to drop.
   * @param presentationTimeUs The presentation time of the output buffer, in microseconds.
   */
  protected void renderOutputBuffer(MediaCodecAdapter codec, int index, long presentationTimeUs) {
    TraceUtil.beginSection("releaseOutputBuffer");
    codec.releaseOutputBuffer(index, true);
    TraceUtil.endSection();
    decoderCounters.renderedOutputBufferCount++;
    consecutiveDroppedFrameCount = 0;
    if (videoSink == null) {
      maybeNotifyVideoSizeChanged(decodedVideoSize);
      maybeNotifyRenderedFirstFrame();
    }
  }

  /**
   * Renders the output buffer with the specified index. This method is only called if the platform
   * API version of the device is 21 or later.
   *
   * @param codec The codec that owns the output buffer.
   * @param index The index of the output buffer to drop.
   * @param presentationTimeUs The presentation time of the output buffer, in microseconds.
   * @param releaseTimeNs The wallclock time at which the frame should be displayed, in nanoseconds.
   */
  @RequiresApi(21)
  protected void renderOutputBufferV21(
      MediaCodecAdapter codec, int index, long presentationTimeUs, long releaseTimeNs) {
    TraceUtil.beginSection("releaseOutputBuffer");
    codec.releaseOutputBuffer(index, releaseTimeNs);
    TraceUtil.endSection();
    decoderCounters.renderedOutputBufferCount++;
    consecutiveDroppedFrameCount = 0;
    if (videoSink == null) {
      maybeNotifyVideoSizeChanged(decodedVideoSize);
      maybeNotifyRenderedFirstFrame();
    }
  }

  private boolean shouldUsePlaceholderSurface(MediaCodecInfo codecInfo) {
    return Util.SDK_INT >= 23
        && !tunneling
        && !codecNeedsSetOutputSurfaceWorkaround(codecInfo.name)
        && (!codecInfo.secure || PlaceholderSurface.isSecureSupported(context));
  }

  private void releasePlaceholderSurface() {
    if (displaySurface == placeholderSurface) {
      displaySurface = null;
    }
    if (placeholderSurface != null) {
      placeholderSurface.release();
      placeholderSurface = null;
    }
  }

  private void maybeSetupTunnelingForFirstFrame() {
    if (!tunneling || Util.SDK_INT < 23) {
      // The first frame notification for tunneling is triggered by onQueueInputBuffer prior to API
      // level 23 and no setup is needed here.
      return;
    }
    @Nullable MediaCodecAdapter codec = getCodec();
    if (codec == null) {
      // If codec is null, then the setup will be triggered again in onCodecInitialized.
      return;
    }
    tunnelingOnFrameRenderedListener = new OnFrameRenderedListenerV23(codec);
    if (Util.SDK_INT >= 33) {
      // This should be the default anyway according to the API contract, but some devices are known
      // to not adhere to this contract and need to get the parameter explicitly. See
      // https://github.com/androidx/media/issues/1169.
      Bundle codecParameters = new Bundle();
      codecParameters.putInt(MediaCodec.PARAMETER_KEY_TUNNEL_PEEK, 1);
      codec.setParameters(codecParameters);
    }
  }

  private void maybeNotifyRenderedFirstFrame() {
    if (videoFrameReleaseControl.onFrameReleasedIsFirstFrame() && displaySurface != null) {
      notifyRenderedFirstFrame();
    }
  }

  @RequiresNonNull("displaySurface")
  private void notifyRenderedFirstFrame() {
    eventDispatcher.renderedFirstFrame(displaySurface);
    haveReportedFirstFrameRenderedForCurrentSurface = true;
  }

  private void maybeRenotifyRenderedFirstFrame() {
    if (displaySurface != null && haveReportedFirstFrameRenderedForCurrentSurface) {
      eventDispatcher.renderedFirstFrame(displaySurface);
    }
  }

  /** Notifies the new video size. */
  private void maybeNotifyVideoSizeChanged(VideoSize newOutputSize) {
    if (!newOutputSize.equals(VideoSize.UNKNOWN) && !newOutputSize.equals(reportedVideoSize)) {
      reportedVideoSize = newOutputSize;
      eventDispatcher.videoSizeChanged(reportedVideoSize);
    }
  }

  private void maybeRenotifyVideoSizeChanged() {
    if (reportedVideoSize != null) {
      eventDispatcher.videoSizeChanged(reportedVideoSize);
    }
  }

  private void maybeNotifyDroppedFrames() {
    if (droppedFrames > 0) {
      long now = getClock().elapsedRealtime();
      long elapsedMs = now - droppedFrameAccumulationStartTimeMs;
      eventDispatcher.droppedFrames(droppedFrames, elapsedMs);
      droppedFrames = 0;
      droppedFrameAccumulationStartTimeMs = now;
    }
  }

  private void maybeNotifyVideoFrameProcessingOffset() {
    if (videoFrameProcessingOffsetCount != 0) {
      eventDispatcher.reportVideoFrameProcessingOffset(
          totalVideoFrameProcessingOffsetUs, videoFrameProcessingOffsetCount);
      totalVideoFrameProcessingOffsetUs = 0;
      videoFrameProcessingOffsetCount = 0;
    }
  }

  @RequiresApi(29)
  private static void setHdr10PlusInfoV29(MediaCodecAdapter codec, byte[] hdr10PlusInfo) {
    Bundle codecParameters = new Bundle();
    codecParameters.putByteArray(MediaCodec.PARAMETER_KEY_HDR10_PLUS_INFO, hdr10PlusInfo);
    codec.setParameters(codecParameters);
  }

  @RequiresApi(23)
  protected void setOutputSurfaceV23(MediaCodecAdapter codec, Surface surface) {
    codec.setOutputSurface(surface);
  }

  @RequiresApi(21)
  private static void configureTunnelingV21(MediaFormat mediaFormat, int tunnelingAudioSessionId) {
    mediaFormat.setFeatureEnabled(CodecCapabilities.FEATURE_TunneledPlayback, true);
    mediaFormat.setInteger(MediaFormat.KEY_AUDIO_SESSION_ID, tunnelingAudioSessionId);
  }

  /**
   * Returns the framework {@link MediaFormat} that should be used to configure the decoder.
   *
   * @param format The {@link Format} of media.
   * @param codecMimeType The MIME type handled by the codec.
   * @param codecMaxValues Codec max values that should be used when configuring the decoder.
   * @param codecOperatingRate The codec operating rate, or {@link #CODEC_OPERATING_RATE_UNSET} if
   *     no codec operating rate should be set.
   * @param deviceNeedsNoPostProcessWorkaround Whether the device is known to do post processing by
   *     default that isn't compatible with ExoPlayer.
   * @param tunnelingAudioSessionId The audio session id to use for tunneling, or {@link
   *     C#AUDIO_SESSION_ID_UNSET} if tunneling should not be enabled.
   * @return The framework {@link MediaFormat} that should be used to configure the decoder.
   */
  @SuppressLint("InlinedApi")
  @TargetApi(21) // tunnelingAudioSessionId is unset if Util.SDK_INT < 21
  protected MediaFormat getMediaFormat(
      Format format,
      String codecMimeType,
      CodecMaxValues codecMaxValues,
      float codecOperatingRate,
      boolean deviceNeedsNoPostProcessWorkaround,
      int tunnelingAudioSessionId) {
    MediaFormat mediaFormat = new MediaFormat();
    // Set format parameters that should always be set.
    mediaFormat.setString(MediaFormat.KEY_MIME, codecMimeType);
    mediaFormat.setInteger(MediaFormat.KEY_WIDTH, format.width);
    mediaFormat.setInteger(MediaFormat.KEY_HEIGHT, format.height);
    MediaFormatUtil.setCsdBuffers(mediaFormat, format.initializationData);
    // Set format parameters that may be unset.
    MediaFormatUtil.maybeSetFloat(mediaFormat, MediaFormat.KEY_FRAME_RATE, format.frameRate);
    MediaFormatUtil.maybeSetInteger(mediaFormat, MediaFormat.KEY_ROTATION, format.rotationDegrees);
    MediaFormatUtil.maybeSetColorInfo(mediaFormat, format.colorInfo);
    if (MimeTypes.VIDEO_DOLBY_VISION.equals(format.sampleMimeType)) {
      // Some phones require the profile to be set on the codec.
      // See https://github.com/google/ExoPlayer/pull/5438.
      Pair<Integer, Integer> codecProfileAndLevel = MediaCodecUtil.getCodecProfileAndLevel(format);
      if (codecProfileAndLevel != null) {
        MediaFormatUtil.maybeSetInteger(
            mediaFormat, MediaFormat.KEY_PROFILE, codecProfileAndLevel.first);
      }
    }
    // Set codec max values.
    mediaFormat.setInteger(MediaFormat.KEY_MAX_WIDTH, codecMaxValues.width);
    mediaFormat.setInteger(MediaFormat.KEY_MAX_HEIGHT, codecMaxValues.height);
    MediaFormatUtil.maybeSetInteger(
        mediaFormat, MediaFormat.KEY_MAX_INPUT_SIZE, codecMaxValues.inputSize);
    // Set codec configuration values.
    if (Util.SDK_INT >= 23) {
      mediaFormat.setInteger(MediaFormat.KEY_PRIORITY, 0 /* realtime priority */);
      if (codecOperatingRate != CODEC_OPERATING_RATE_UNSET) {
        mediaFormat.setFloat(MediaFormat.KEY_OPERATING_RATE, codecOperatingRate);
      }
    }
    if (deviceNeedsNoPostProcessWorkaround) {
      mediaFormat.setInteger("no-post-process", 1);
      mediaFormat.setInteger("auto-frc", 0);
    }
    if (tunnelingAudioSessionId != C.AUDIO_SESSION_ID_UNSET) {
      configureTunnelingV21(mediaFormat, tunnelingAudioSessionId);
    }
    return mediaFormat;
  }

  /**
   * Returns {@link CodecMaxValues} suitable for configuring a codec for {@code format} in a way
   * that will allow possible adaptation to other compatible formats in {@code streamFormats}.
   *
   * @param codecInfo Information about the {@link MediaCodec} being configured.
   * @param format The {@link Format} for which the codec is being configured.
   * @param streamFormats The possible stream formats.
   * @return Suitable {@link CodecMaxValues}.
   */
  protected CodecMaxValues getCodecMaxValues(
      MediaCodecInfo codecInfo, Format format, Format[] streamFormats) {
    int maxWidth = format.width;
    int maxHeight = format.height;
    int maxInputSize = getMaxInputSize(codecInfo, format);
    if (streamFormats.length == 1) {
      // The single entry in streamFormats must correspond to the format for which the codec is
      // being configured.
      if (maxInputSize != Format.NO_VALUE) {
        int codecMaxInputSize = getCodecMaxInputSize(codecInfo, format);
        if (codecMaxInputSize != Format.NO_VALUE) {
          // Scale up the initial video decoder maximum input size so playlist item transitions with
          // small increases in maximum sample size don't require reinitialization. This only makes
          // a difference if the exact maximum sample sizes are known from the container.
          int scaledMaxInputSize =
              (int) (maxInputSize * INITIAL_FORMAT_MAX_INPUT_SIZE_SCALE_FACTOR);
          // Avoid exceeding the maximum expected for the codec.
          maxInputSize = min(scaledMaxInputSize, codecMaxInputSize);
        }
      }
      return new CodecMaxValues(maxWidth, maxHeight, maxInputSize);
    }
    boolean haveUnknownDimensions = false;
    for (Format streamFormat : streamFormats) {
      if (format.colorInfo != null && streamFormat.colorInfo == null) {
        // streamFormat likely has incomplete color information. Copy the complete color information
        // from format to avoid codec re-use being ruled out for only this reason.
        streamFormat = streamFormat.buildUpon().setColorInfo(format.colorInfo).build();
      }
      if (codecInfo.canReuseCodec(format, streamFormat).result != REUSE_RESULT_NO) {
        haveUnknownDimensions |=
            (streamFormat.width == Format.NO_VALUE || streamFormat.height == Format.NO_VALUE);
        maxWidth = max(maxWidth, streamFormat.width);
        maxHeight = max(maxHeight, streamFormat.height);
        maxInputSize = max(maxInputSize, getMaxInputSize(codecInfo, streamFormat));
      }
    }
    if (haveUnknownDimensions) {
      Log.w(TAG, "Resolutions unknown. Codec max resolution: " + maxWidth + "x" + maxHeight);
      @Nullable Point codecMaxSize = getCodecMaxSize(codecInfo, format);
      if (codecMaxSize != null) {
        maxWidth = max(maxWidth, codecMaxSize.x);
        maxHeight = max(maxHeight, codecMaxSize.y);
        maxInputSize =
            max(
                maxInputSize,
                getCodecMaxInputSize(
                    codecInfo, format.buildUpon().setWidth(maxWidth).setHeight(maxHeight).build()));
        Log.w(TAG, "Codec max resolution adjusted to: " + maxWidth + "x" + maxHeight);
      }
    }
    return new CodecMaxValues(maxWidth, maxHeight, maxInputSize);
  }

  @Override
  protected MediaCodecDecoderException createDecoderException(
      Throwable cause, @Nullable MediaCodecInfo codecInfo) {
    return new MediaCodecVideoDecoderException(cause, codecInfo, displaySurface);
  }

  /**
   * Returns a maximum video size to use when configuring a codec for {@code format} in a way that
   * will allow possible adaptation to other compatible formats that are expected to have the same
   * aspect ratio, but whose sizes are unknown.
   *
   * @param codecInfo Information about the {@link MediaCodec} being configured.
   * @param format The {@link Format} for which the codec is being configured.
   * @return The maximum video size to use, or {@code null} if the size of {@code format} should be
   *     used.
   */
  @Nullable
  private static Point getCodecMaxSize(MediaCodecInfo codecInfo, Format format) {
    boolean isVerticalVideo = format.height > format.width;
    int formatLongEdgePx = isVerticalVideo ? format.height : format.width;
    int formatShortEdgePx = isVerticalVideo ? format.width : format.height;
    float aspectRatio = (float) formatShortEdgePx / formatLongEdgePx;
    for (int longEdgePx : STANDARD_LONG_EDGE_VIDEO_PX) {
      int shortEdgePx = (int) (longEdgePx * aspectRatio);
      if (longEdgePx <= formatLongEdgePx || shortEdgePx <= formatShortEdgePx) {
        // Don't return a size not larger than the format for which the codec is being configured.
        return null;
      } else if (Util.SDK_INT >= 21) {
        Point alignedSize =
            codecInfo.alignVideoSizeV21(
                isVerticalVideo ? shortEdgePx : longEdgePx,
                isVerticalVideo ? longEdgePx : shortEdgePx);
        float frameRate = format.frameRate;
        if (alignedSize != null
            && codecInfo.isVideoSizeAndRateSupportedV21(alignedSize.x, alignedSize.y, frameRate)) {
          return alignedSize;
        }
      } else {
        try {
          // Conservatively assume the codec requires 16px width and height alignment.
          longEdgePx = Util.ceilDivide(longEdgePx, 16) * 16;
          shortEdgePx = Util.ceilDivide(shortEdgePx, 16) * 16;
          if (longEdgePx * shortEdgePx <= MediaCodecUtil.maxH264DecodableFrameSize()) {
            return new Point(
                isVerticalVideo ? shortEdgePx : longEdgePx,
                isVerticalVideo ? longEdgePx : shortEdgePx);
          }
        } catch (DecoderQueryException e) {
          // We tried our best. Give up!
          return null;
        }
      }
    }
    return null;
  }

  /**
   * Returns a maximum input buffer size for a given {@link MediaCodec} and {@link Format}.
   *
   * @param codecInfo Information about the {@link MediaCodec} being configured.
   * @param format The format.
   * @return A maximum input buffer size in bytes, or {@link Format#NO_VALUE} if a maximum could not
   *     be determined.
   */
  protected static int getMaxInputSize(MediaCodecInfo codecInfo, Format format) {
    if (format.maxInputSize != Format.NO_VALUE) {
      // The format defines an explicit maximum input size. Add the total size of initialization
      // data buffers, as they may need to be queued in the same input buffer as the largest sample.
      int totalInitializationDataSize = 0;
      int initializationDataCount = format.initializationData.size();
      for (int i = 0; i < initializationDataCount; i++) {
        totalInitializationDataSize += format.initializationData.get(i).length;
      }
      return format.maxInputSize + totalInitializationDataSize;
    } else {
      return getCodecMaxInputSize(codecInfo, format);
    }
  }

  private static boolean codecAppliesRotation() {
    return Util.SDK_INT >= 21;
  }

  /**
   * Returns whether the device is known to do post processing by default that isn't compatible with
   * ExoPlayer.
   *
   * @return Whether the device is known to do post processing by default that isn't compatible with
   *     ExoPlayer.
   */
  private static boolean deviceNeedsNoPostProcessWorkaround() {
    // Nvidia devices prior to M try to adjust the playback rate to better map the frame-rate of
    // content to the refresh rate of the display. For example playback of 23.976fps content is
    // adjusted to play at 1.001x speed when the output display is 60Hz. Unfortunately the
    // implementation causes ExoPlayer's reported playback position to drift out of sync. Captions
    // also lose sync [Internal: b/26453592]. Even after M, the devices may apply post processing
    // operations that can modify frame output timestamps, which is incompatible with ExoPlayer's
    // logic for skipping decode-only frames.
    return "NVIDIA".equals(Util.MANUFACTURER);
  }

  /*
   * TODO:
   *
   * 1. Validate that Android device certification now ensures correct behavior, and add a
   *    corresponding SDK_INT upper bound for applying the workaround (probably SDK_INT < 26).
   * 2. Determine a complete list of affected devices.
   * 3. Some of the devices in this list only fail to support setOutputSurface when switching from
   *    a SurfaceView provided Surface to a Surface of another type (e.g. TextureView/DummySurface),
   *    and vice versa. One hypothesis is that setOutputSurface fails when the surfaces have
   *    different pixel formats. If we can find a way to query the Surface instances to determine
   *    whether this case applies, then we'll be able to provide a more targeted workaround.
   */
  /**
   * Returns whether the codec is known to implement {@link MediaCodec#setOutputSurface(Surface)}
   * incorrectly.
   *
   * <p>If true is returned then we fall back to releasing and re-instantiating the codec instead.
   *
   * @param name The name of the codec.
   * @return True if the device is known to implement {@link MediaCodec#setOutputSurface(Surface)}
   *     incorrectly.
   */
  protected boolean codecNeedsSetOutputSurfaceWorkaround(String name) {
    if (name.startsWith("OMX.google")) {
      // Google OMX decoders are not known to have this issue on any API level.
      return false;
    }
    synchronized (MediaCodecVideoRenderer.class) {
      if (!evaluatedDeviceNeedsSetOutputSurfaceWorkaround) {
        deviceNeedsSetOutputSurfaceWorkaround = evaluateDeviceNeedsSetOutputSurfaceWorkaround();
        evaluatedDeviceNeedsSetOutputSurfaceWorkaround = true;
      }
    }
    return deviceNeedsSetOutputSurfaceWorkaround;
  }

  /** Returns the output surface. */
  @Nullable
  protected Surface getSurface() {
    // TODO(b/260702159) Consider renaming the method to getOutputSurface().
    return displaySurface;
  }

  protected static final class CodecMaxValues {

    public final int width;
    public final int height;
    public final int inputSize;

    public CodecMaxValues(int width, int height, int inputSize) {
      this.width = width;
      this.height = height;
      this.inputSize = inputSize;
    }
  }

  /**
   * Returns the maximum sample size assuming three channel 4:2:0 subsampled input frames with the
   * specified {@code minCompressionRatio}
   *
   * @param pixelCount The number of pixels
   * @param minCompressionRatio The minimum compression ratio
   */
  private static int getMaxSampleSize(int pixelCount, int minCompressionRatio) {
    return (pixelCount * 3) / (2 * minCompressionRatio);
  }

  private static boolean evaluateDeviceNeedsSetOutputSurfaceWorkaround() {
    if (Util.SDK_INT <= 28) {
      // Workaround for MiTV and MiBox devices which have been observed broken up to API 28.
      // https://github.com/google/ExoPlayer/issues/5169,
      // https://github.com/google/ExoPlayer/issues/6899.
      // https://github.com/google/ExoPlayer/issues/8014.
      // https://github.com/google/ExoPlayer/issues/8329.
      // https://github.com/google/ExoPlayer/issues/9710.
      switch (Util.DEVICE) {
        case "aquaman":
        case "dangal":
        case "dangalUHD":
        case "dangalFHD":
        case "magnolia":
        case "machuca":
        case "once":
        case "oneday":
          return true;
        default:
          break; // Do nothing.
      }
    }
    if (Util.SDK_INT <= 27 && "HWEML".equals(Util.DEVICE)) {
      // Workaround for Huawei P20:
      // https://github.com/google/ExoPlayer/issues/4468#issuecomment-459291645.
      return true;
    }
    switch (Util.MODEL) {
        // Workaround for some Fire OS devices.
      case "AFTA":
      case "AFTN":
      case "AFTR":
      case "AFTEU011":
      case "AFTEU014":
      case "AFTEUFF014":
      case "AFTJMST12":
      case "AFTKMST12":
      case "AFTSO001":
        return true;
      default:
        break; // Do nothing.
    }
    if (Util.SDK_INT <= 26) {
      // In general, devices running API level 27 or later should be unaffected unless observed
      // otherwise. Enable the workaround on a per-device basis. Works around:
      // https://github.com/google/ExoPlayer/issues/3236,
      // https://github.com/google/ExoPlayer/issues/3355,
      // https://github.com/google/ExoPlayer/issues/3439,
      // https://github.com/google/ExoPlayer/issues/3724,
      // https://github.com/google/ExoPlayer/issues/3835,
      // https://github.com/google/ExoPlayer/issues/4006,
      // https://github.com/google/ExoPlayer/issues/4084,
      // https://github.com/google/ExoPlayer/issues/4104,
      // https://github.com/google/ExoPlayer/issues/4134,
      // https://github.com/google/ExoPlayer/issues/4315,
      // https://github.com/google/ExoPlayer/issues/4419,
      // https://github.com/google/ExoPlayer/issues/4460,
      // https://github.com/google/ExoPlayer/issues/4468,
      // https://github.com/google/ExoPlayer/issues/5312,
      // https://github.com/google/ExoPlayer/issues/6503.
      // https://github.com/google/ExoPlayer/issues/8014,
      // https://github.com/google/ExoPlayer/pull/8030.
      switch (Util.DEVICE) {
        case "1601":
        case "1713":
        case "1714":
        case "601LV":
        case "602LV":
        case "A10-70F":
        case "A10-70L":
        case "A1601":
        case "A2016a40":
        case "A7000-a":
        case "A7000plus":
        case "A7010a48":
        case "A7020a48":
        case "AquaPowerM":
        case "ASUS_X00AD_2":
        case "Aura_Note_2":
        case "b5":
        case "BLACK-1X":
        case "BRAVIA_ATV2":
        case "BRAVIA_ATV3_4K":
        case "C1":
        case "ComioS1":
        case "CP8676_I02":
        case "CPH1609":
        case "CPH1715":
        case "CPY83_I00":
        case "cv1":
        case "cv3":
        case "deb":
        case "DM-01K":
        case "E5643":
        case "ELUGA_A3_Pro":
        case "ELUGA_Note":
        case "ELUGA_Prim":
        case "ELUGA_Ray_X":
        case "EverStar_S":
        case "F01H":
        case "F01J":
        case "F02H":
        case "F03H":
        case "F04H":
        case "F04J":
        case "F3111":
        case "F3113":
        case "F3116":
        case "F3211":
        case "F3213":
        case "F3215":
        case "F3311":
        case "flo":
        case "fugu":
        case "GiONEE_CBL7513":
        case "GiONEE_GBL7319":
        case "GIONEE_GBL7360":
        case "GIONEE_SWW1609":
        case "GIONEE_SWW1627":
        case "GIONEE_SWW1631":
        case "GIONEE_WBL5708":
        case "GIONEE_WBL7365":
        case "GIONEE_WBL7519":
        case "griffin":
        case "htc_e56ml_dtul":
        case "hwALE-H":
        case "HWBLN-H":
        case "HWCAM-H":
        case "HWVNS-H":
        case "HWWAS-H":
        case "i9031":
        case "iball8735_9806":
        case "Infinix-X572":
        case "iris60":
        case "itel_S41":
        case "j2xlteins":
        case "JGZ":
        case "K50a40":
        case "kate":
        case "l5460":
        case "le_x6":
        case "LS-5017":
        case "M04":
        case "M5c":
        case "manning":
        case "marino_f":
        case "MEIZU_M5":
        case "mh":
        case "mido":
        case "MX6":
        case "namath":
        case "nicklaus_f":
        case "NX541J":
        case "NX573J":
        case "OnePlus5T":
        case "p212":
        case "P681":
        case "P85":
        case "pacificrim":
        case "panell_d":
        case "panell_dl":
        case "panell_ds":
        case "panell_dt":
        case "PB2-670M":
        case "PGN528":
        case "PGN610":
        case "PGN611":
        case "Phantom6":
        case "Pixi4-7_3G":
        case "Pixi5-10_4G":
        case "PLE":
        case "PRO7S":
        case "Q350":
        case "Q4260":
        case "Q427":
        case "Q4310":
        case "Q5":
        case "QM16XE_U":
        case "QX1":
        case "RAIJIN":
        case "santoni":
        case "Slate_Pro":
        case "SVP-DTV15":
        case "s905x018":
        case "taido_row":
        case "TB3-730F":
        case "TB3-730X":
        case "TB3-850F":
        case "TB3-850M":
        case "tcl_eu":
        case "V1":
        case "V23GB":
        case "V5":
        case "vernee_M5":
        case "watson":
        case "whyred":
        case "woods_f":
        case "woods_fn":
        case "X3_HK":
        case "XE2X":
        case "XT1663":
        case "Z12_PRO":
        case "Z80":
          return true;
        default:
          break; // Do nothing.
      }
      switch (Util.MODEL) {
        case "JSN-L21":
          return true;
        default:
          break; // Do nothing.
      }
    }
    return false;
  }

  @RequiresApi(23)
  private final class OnFrameRenderedListenerV23
      implements MediaCodecAdapter.OnFrameRenderedListener, Handler.Callback {

    private static final int HANDLE_FRAME_RENDERED = 0;

    private final Handler handler;

    public OnFrameRenderedListenerV23(MediaCodecAdapter codec) {
      handler = Util.createHandlerForCurrentLooper(/* callback= */ this);
      codec.setOnFrameRenderedListener(/* listener= */ this, handler);
    }

    @Override
    public void onFrameRendered(MediaCodecAdapter codec, long presentationTimeUs, long nanoTime) {
      // Workaround bug in MediaCodec that causes deadlock if you call directly back into the
      // MediaCodec from this listener method.
      // Deadlock occurs because MediaCodec calls this listener method holding a lock,
      // which may also be required by calls made back into the MediaCodec.
      // This was fixed in https://android-review.googlesource.com/1156807.
      //
      // The workaround queues the event for subsequent processing, where the lock will not be held.
      if (Util.SDK_INT < 30) {
        Message message =
            Message.obtain(
                handler,
                /* what= */ HANDLE_FRAME_RENDERED,
                /* arg1= */ (int) (presentationTimeUs >> 32),
                /* arg2= */ (int) presentationTimeUs);
        handler.sendMessageAtFrontOfQueue(message);
      } else {
        handleFrameRendered(presentationTimeUs);
      }
    }

    @Override
    public boolean handleMessage(Message message) {
      switch (message.what) {
        case HANDLE_FRAME_RENDERED:
          handleFrameRendered(Util.toLong(message.arg1, message.arg2));
          return true;
        default:
          return false;
      }
    }

    private void handleFrameRendered(long presentationTimeUs) {
      if (this != tunnelingOnFrameRenderedListener || getCodec() == null) {
        // Stale event.
        return;
      }
      if (presentationTimeUs == TUNNELING_EOS_PRESENTATION_TIME_US) {
        onProcessedTunneledEndOfStream();
      } else {
        try {
          onProcessedTunneledBuffer(presentationTimeUs);
        } catch (ExoPlaybackException e) {
          setPendingPlaybackException(e);
        }
      }
    }
  }
}<|MERGE_RESOLUTION|>--- conflicted
+++ resolved
@@ -398,10 +398,7 @@
     if (videoSinkProvider == null) {
       videoSinkProvider = new CompositingVideoSinkProvider.Builder(this.context).build();
     }
-<<<<<<< HEAD
-=======
-
->>>>>>> 24e1796c
+
     if (videoSinkProvider.getVideoFrameReleaseControl() == null) {
       @SuppressWarnings("nullness:assignment")
       VideoFrameReleaseControl.@Initialized FrameTimingEvaluator thisRef = this;
