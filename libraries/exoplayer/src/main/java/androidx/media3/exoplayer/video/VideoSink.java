/*
 * Copyright 2023 The Android Open Source Project
 *
 * Licensed under the Apache License, Version 2.0 (the "License");
 * you may not use this file except in compliance with the License.
 * You may obtain a copy of the License at
 *
 *      http://www.apache.org/licenses/LICENSE-2.0
 *
 * Unless required by applicable law or agreed to in writing, software
 * distributed under the License is distributed on an "AS IS" BASIS,
 * WITHOUT WARRANTIES OR CONDITIONS OF ANY KIND, either express or implied.
 * See the License for the specific language governing permissions and
 * limitations under the License.
 */
package androidx.media3.exoplayer.video;

import static java.lang.annotation.ElementType.TYPE_USE;

import android.graphics.Bitmap;
import android.os.SystemClock;
import android.view.Surface;
import androidx.annotation.FloatRange;
import androidx.annotation.IntDef;
import androidx.media3.common.C;
import androidx.media3.common.Effect;
import androidx.media3.common.Format;
import androidx.media3.common.VideoSize;
import androidx.media3.common.util.Size;
import androidx.media3.common.util.TimestampIterator;
import androidx.media3.common.util.UnstableApi;
import androidx.media3.exoplayer.Renderer;
import java.lang.annotation.Documented;
import java.lang.annotation.Retention;
import java.lang.annotation.RetentionPolicy;
import java.lang.annotation.Target;
import java.util.List;
import java.util.concurrent.Executor;

/**
 * A sink that consumes decoded video frames and images from video and image {@linkplain
 * androidx.media3.exoplayer.Renderer renderers}.
 *
 * <p>Multiple renderers can feed the same sink, but not in parallel.
 */
@UnstableApi
/* package */ interface VideoSink {

  /** Thrown by {@link VideoSink} implementations. */
  final class VideoSinkException extends Exception {
    /**
     * The {@link Format} of the frames set to the {@link VideoSink} when this exception occurred.
     */
    public final Format format;

    /** Creates a new instance. */
    public VideoSinkException(Throwable cause, Format format) {
      super(cause);
      this.format = format;
    }
  }

  /** Listener for {@link VideoSink} events. */
  interface Listener {
    /** Called when the sink renders the first frame on the output surface. */
    void onFirstFrameRendered(VideoSink videoSink);

<<<<<<< HEAD
    /** Called when the output video size changed. */
=======
    /** Called when the sink dropped a frame. */
    void onFrameDropped(VideoSink videoSink);

    /**
     * Called before a frame is rendered for the first time after setting the output surface, and
     * each time there's a change in the size, rotation or pixel aspect ratio of the video being
     * rendered.
     */
>>>>>>> 76088cd6
    void onVideoSizeChanged(VideoSink videoSink, VideoSize videoSize);

    /** Called when the {@link VideoSink} encountered an error. */
    void onError(VideoSink videoSink, VideoSinkException videoSinkException);
  }

  /** Controls the rendering of video frames. */
  interface RenderControl {
    /** Signals a frame must be rendered immediately. */
    long RENDER_TIME_IMMEDIATELY = -1;

    /** Signals a frame must be dropped. */
    long RENDER_TIME_DROP = -2;

    /** Signals that a frame should not be rendered yet. */
    long RENDER_TIME_TRY_AGAIN_LATER = -3;

    /**
     * Returns the render timestamp, in nanoseconds, associated with this video frames or one of the
     * {@code RENDER_TIME_} constants if the frame must be rendered immediately, dropped or not
     * rendered yet.
     *
     * @param presentationTimeUs The presentation time of the video frame, in microseconds.
     * @param positionUs The current playback position, in microseconds.
     * @param elapsedRealtimeUs {@link android.os.SystemClock#elapsedRealtime()} in microseconds,
     *     taken approximately at the time the playback position was {@code positionUs}.
     * @param playbackSpeed The current playback speed.
     * @return The render timestamp, in nanoseconds, associated with this frame, or one of the
     *     {@code RENDER_TIME_} constants if the frame must be rendered immediately, dropped or not
     *     rendered yet.
     */
    long getFrameRenderTimeNs(
        long presentationTimeUs, long positionUs, long elapsedRealtimeUs, float playbackSpeed);

    /**
     * Informs the rendering control that a video frame will be rendered. Call this method before
     * rendering a frame.
     *
     * @param presentationTimeUs The frame's presentation time, in microseconds.
     */
    void onNextFrame(long presentationTimeUs);

    /** Informs the rendering control that a video frame was rendered. */
    void onFrameRendered();

    /** Informs the rendering control that a video frame was dropped. */
    void onFrameDropped();
  }

  /** Handler for a video frame. */
  interface VideoFrameHandler {

    /**
     * Renders the frame on the {@linkplain #getInputSurface() input surface}.
     *
     * @param renderTimestampNs The timestamp to associate with this frame when it is sent to the
     *     surface.
     */
    void render(long renderTimestampNs);

    /** Skips the frame. */
    void skip();
  }

  /**
   * Specifies how the input frames are made available to the video sink. One of {@link
   * #INPUT_TYPE_SURFACE} or {@link #INPUT_TYPE_BITMAP}.
   */
  @Documented
  @Retention(RetentionPolicy.SOURCE)
  @Target(TYPE_USE)
  @IntDef({INPUT_TYPE_SURFACE, INPUT_TYPE_BITMAP})
  @interface InputType {}

  /** Input frames come from a {@link #getInputSurface surface}. */
  int INPUT_TYPE_SURFACE = 1;

  /** Input frames come from a {@link Bitmap}. */
  int INPUT_TYPE_BITMAP = 2;

  /** Called when the {@link Renderer} currently feeding this sink is enabled. */
  void onRendererEnabled(boolean mayRenderStartOfStream);

  /** Called when the {@link Renderer} currently feeding this sink is disabled. */
  void onRendererDisabled();

  /** Called when the {@link Renderer} currently feeding this sink is started. */
  void onRendererStarted();

  /** Called when the {@link Renderer} currently feeding this sink is stopped. */
  void onRendererStopped();

  /**
   * Sets a {@link Listener} on this sink. Callbacks are triggered on the supplied {@link Executor}.
   *
   * @param listener The {@link Listener}.
   * @param executor The {@link Executor} to dispatch the callbacks.
   */
  void setListener(Listener listener, Executor executor);

  /**
   * Initializes the video sink.
   *
   * @param sourceFormat The format of the first input video or image.
   * @throws VideoSink.VideoSinkException If initializing the sink failed.
   */
  void initialize(Format sourceFormat) throws VideoSinkException;

  /** Returns whether the video sink is {@linkplain #initialize(Format) initialized}. */
  boolean isInitialized();

  /**
   * Flushes the video sink.
   *
   * <p>After calling this method, any frames stored inside the video sink are discarded.
   *
   * @param resetPosition Whether to reset the current position.
   */
  void flush(boolean resetPosition);

  /**
   * Returns whether the video sink is able to immediately render media to its output surface from
   * the current position.
   *
   * <p>The renderer should be {@linkplain Renderer#isReady() ready} if and only if the video sink
   * is ready.
   *
   * @param rendererOtherwiseReady Whether the renderer is ready except for the video sink.
   */
  boolean isReady(boolean rendererOtherwiseReady);

  /** Returns whether all the data has been rendered to the output surface. */
  boolean isEnded();

  /**
   * Returns the input {@link Surface} where the video sink consumes input frames from.
   *
   * <p>Must be called after the sink is {@linkplain #initialize(Format) initialized}.
   */
  Surface getInputSurface();

  /** Sets the {@link VideoFrameMetadataListener}. */
  void setVideoFrameMetadataListener(VideoFrameMetadataListener videoFrameMetadataListener);

  /** Sets the playback speed. */
  void setPlaybackSpeed(@FloatRange(from = 0, fromInclusive = false) float speed);

  /** Sets {@linkplain Effect video effects} to apply immediately. */
  void setVideoEffects(List<Effect> videoEffects);

  /**
   * Sets {@linkplain Effect video effects} to apply after the next stream {@linkplain
   * VideoSink#onInputStreamChanged(int, Format) change}.
   */
  void setPendingVideoEffects(List<Effect> videoEffects);

  /**
   * Sets information about the timestamps of the current input stream.
   *
   * @param streamStartPositionUs The start position of the buffer presentation timestamps of the
   *     current stream, in microseconds.
   * @param streamOffsetUs The offset that is added to the buffer presentation timestamps by the
   *     player, in microseconds.
   * @param bufferTimestampAdjustmentUs The timestamp adjustment to add to the buffer presentation
   *     timestamps to convert them to frame presentation timestamps, in microseconds.
   * @param lastResetPositionUs The renderer last reset position, in microseconds.
   */
  void setStreamTimestampInfo(
      long streamStartPositionUs,
      long streamOffsetUs,
      long bufferTimestampAdjustmentUs,
      long lastResetPositionUs);

  /** Sets the output surface info. */
  void setOutputSurfaceInfo(Surface outputSurface, Size outputResolution);

  /** Clears the set output surface info. */
  void clearOutputSurfaceInfo();

  /**
   * Changes the {@link C.VideoChangeFrameRateStrategy} used when calling {@link
   * Surface#setFrameRate}.
   *
   * <p>The default value is {@link C#VIDEO_CHANGE_FRAME_RATE_STRATEGY_ONLY_IF_SEAMLESS}.
   */
  void setChangeFrameRateStrategy(@C.VideoChangeFrameRateStrategy int changeFrameRateStrategy);

  /**
   * Enables this video sink to render the start of the stream to its output surface even if the
   * renderer is not {@linkplain #onRendererStarted() started} yet.
   *
   * <p>This is used to update the value of {@code mayRenderStartOfStream} passed to {@link
   * #onRendererEnabled(boolean)}.
   */
  void enableMayRenderStartOfStream();

  /**
   * Informs the video sink that a new input stream will be queued.
   *
   * <p>Must be called after the sink is {@linkplain #initialize(Format) initialized}.
   *
   * @param inputType The {@link InputType} of the stream.
   * @param format The {@link Format} of the stream.
   */
  void onInputStreamChanged(@InputType int inputType, Format format);

  /**
   * Handles a video input frame.
   *
   * <p>Must be called after the corresponding stream is {@linkplain #onInputStreamChanged(int,
   * Format) signalled}.
   *
   * @param framePresentationTimeUs The frame's presentation time, in microseconds.
   * @param isLastFrame Whether this is the last frame of the video stream.
   * @param positionUs The current playback position, in microseconds.
   * @param elapsedRealtimeUs {@link SystemClock#elapsedRealtime()} in microseconds, taken
   *     approximately at the time the playback position was {@code positionUs}.
   * @param videoFrameHandler The {@link VideoFrameHandler} used to handle the input frame.
   * @return Whether the frame was handled successfully. If {@code false}, the caller can try again
   *     later.
   */
  boolean handleInputFrame(
      long framePresentationTimeUs,
      boolean isLastFrame,
      long positionUs,
      long elapsedRealtimeUs,
      VideoFrameHandler videoFrameHandler)
      throws VideoSinkException;

  /**
   * Handles an input {@link Bitmap}.
   *
   * <p>Must be called after the corresponding stream is {@linkplain #onInputStreamChanged(int,
   * Format) signalled}.
   *
   * @param inputBitmap The {@link Bitmap} to queue to the video sink.
   * @param timestampIterator The times within the current stream that the bitmap should be shown
   *     at. The timestamps should be monotonically increasing.
   * @return Whether the bitmap was queued successfully. If {@code false}, the caller can try again
   *     later.
   */
  boolean handleInputBitmap(Bitmap inputBitmap, TimestampIterator timestampIterator);

  /**
   * Incrementally renders processed video frames to the output surface.
   *
   * @param positionUs The current playback position, in microseconds.
   * @param elapsedRealtimeUs {@link android.os.SystemClock#elapsedRealtime()} in microseconds,
   *     taken approximately at the time the playback position was {@code positionUs}.
   */
<<<<<<< HEAD
  void render(long positionUs, long elapsedRealtimeUs);
=======
  void render(long positionUs, long elapsedRealtimeUs) throws VideoSinkException;

  /**
   * Joins the video sink to a new stream.
   *
   * <p>The sink will mask {@link #isReady} as {@code true} for a short time to avoid interrupting
   * an ongoing playback, even if the first frame hasn't yet been rendered to the output surface.
   *
   * @param renderNextFrameImmediately Whether the next frame should be rendered as soon as possible
   *     or only at its preferred scheduled release time.
   */
  void join(boolean renderNextFrameImmediately);

  /** Releases the sink. */
  void release();
>>>>>>> 76088cd6
}<|MERGE_RESOLUTION|>--- conflicted
+++ resolved
@@ -44,7 +44,7 @@
  * <p>Multiple renderers can feed the same sink, but not in parallel.
  */
 @UnstableApi
-/* package */ interface VideoSink {
+public interface VideoSink {
 
   /** Thrown by {@link VideoSink} implementations. */
   final class VideoSinkException extends Exception {
@@ -65,9 +65,6 @@
     /** Called when the sink renders the first frame on the output surface. */
     void onFirstFrameRendered(VideoSink videoSink);
 
-<<<<<<< HEAD
-    /** Called when the output video size changed. */
-=======
     /** Called when the sink dropped a frame. */
     void onFrameDropped(VideoSink videoSink);
 
@@ -76,54 +73,26 @@
      * each time there's a change in the size, rotation or pixel aspect ratio of the video being
      * rendered.
      */
->>>>>>> 76088cd6
     void onVideoSizeChanged(VideoSink videoSink, VideoSize videoSize);
 
     /** Called when the {@link VideoSink} encountered an error. */
     void onError(VideoSink videoSink, VideoSinkException videoSinkException);
-  }
-
-  /** Controls the rendering of video frames. */
-  interface RenderControl {
-    /** Signals a frame must be rendered immediately. */
-    long RENDER_TIME_IMMEDIATELY = -1;
-
-    /** Signals a frame must be dropped. */
-    long RENDER_TIME_DROP = -2;
-
-    /** Signals that a frame should not be rendered yet. */
-    long RENDER_TIME_TRY_AGAIN_LATER = -3;
-
-    /**
-     * Returns the render timestamp, in nanoseconds, associated with this video frames or one of the
-     * {@code RENDER_TIME_} constants if the frame must be rendered immediately, dropped or not
-     * rendered yet.
-     *
-     * @param presentationTimeUs The presentation time of the video frame, in microseconds.
-     * @param positionUs The current playback position, in microseconds.
-     * @param elapsedRealtimeUs {@link android.os.SystemClock#elapsedRealtime()} in microseconds,
-     *     taken approximately at the time the playback position was {@code positionUs}.
-     * @param playbackSpeed The current playback speed.
-     * @return The render timestamp, in nanoseconds, associated with this frame, or one of the
-     *     {@code RENDER_TIME_} constants if the frame must be rendered immediately, dropped or not
-     *     rendered yet.
-     */
-    long getFrameRenderTimeNs(
-        long presentationTimeUs, long positionUs, long elapsedRealtimeUs, float playbackSpeed);
-
-    /**
-     * Informs the rendering control that a video frame will be rendered. Call this method before
-     * rendering a frame.
-     *
-     * @param presentationTimeUs The frame's presentation time, in microseconds.
-     */
-    void onNextFrame(long presentationTimeUs);
-
-    /** Informs the rendering control that a video frame was rendered. */
-    void onFrameRendered();
-
-    /** Informs the rendering control that a video frame was dropped. */
-    void onFrameDropped();
+
+    /** A no-op listener implementation. */
+    Listener NO_OP =
+        new Listener() {
+          @Override
+          public void onFirstFrameRendered(VideoSink videoSink) {}
+
+          @Override
+          public void onFrameDropped(VideoSink videoSink) {}
+
+          @Override
+          public void onVideoSizeChanged(VideoSink videoSink, VideoSize videoSize) {}
+
+          @Override
+          public void onError(VideoSink videoSink, VideoSinkException videoSinkException) {}
+        };
   }
 
   /** Handler for a video frame. */
@@ -326,10 +295,8 @@
    * @param positionUs The current playback position, in microseconds.
    * @param elapsedRealtimeUs {@link android.os.SystemClock#elapsedRealtime()} in microseconds,
    *     taken approximately at the time the playback position was {@code positionUs}.
-   */
-<<<<<<< HEAD
-  void render(long positionUs, long elapsedRealtimeUs);
-=======
+   * @throws VideoSinkException If an error occurs during rendering.
+   */
   void render(long positionUs, long elapsedRealtimeUs) throws VideoSinkException;
 
   /**
@@ -345,5 +312,4 @@
 
   /** Releases the sink. */
   void release();
->>>>>>> 76088cd6
 }