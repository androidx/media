/*
 * Copyright (C) 2020 The Android Open Source Project
 *
 * Licensed under the Apache License, Version 2.0 (the "License");
 * you may not use this file except in compliance with the License.
 * You may obtain a copy of the License at
 *
 *      http://www.apache.org/licenses/LICENSE-2.0
 *
 * Unless required by applicable law or agreed to in writing, software
 * distributed under the License is distributed on an "AS IS" BASIS,
 * WITHOUT WARRANTIES OR CONDITIONS OF ANY KIND, either express or implied.
 * See the License for the specific language governing permissions and
 * limitations under the License.
 */
package androidx.media3.exoplayer.dash.e2etest;

import static androidx.media3.common.util.Assertions.checkNotNull;

import android.content.Context;
import android.graphics.SurfaceTexture;
import android.view.Surface;
import androidx.media3.common.MediaItem;
import androidx.media3.common.Player;
import androidx.media3.datasource.DefaultDataSource;
import androidx.media3.exoplayer.ExoPlayer;
import androidx.media3.exoplayer.Renderer;
import androidx.media3.exoplayer.RenderersFactory;
import androidx.media3.exoplayer.dash.DashMediaSource;
import androidx.media3.exoplayer.metadata.MetadataDecoderFactory;
import androidx.media3.exoplayer.metadata.MetadataRenderer;
import androidx.media3.exoplayer.trackselection.DefaultTrackSelector;
import androidx.media3.test.utils.CapturingRenderersFactory;
import androidx.media3.test.utils.DumpFileAsserts;
import androidx.media3.test.utils.FakeClock;
import androidx.media3.test.utils.robolectric.PlaybackOutput;
import androidx.media3.test.utils.robolectric.ShadowMediaCodecConfig;
import androidx.media3.test.utils.robolectric.TestPlayerRunHelper;
import androidx.test.core.app.ApplicationProvider;
import androidx.test.ext.junit.runners.AndroidJUnit4;
import org.junit.Ignore;
import org.junit.Rule;
import org.junit.Test;
import org.junit.runner.RunWith;

/** End-to-end tests using DASH samples. */
@RunWith(AndroidJUnit4.class)
public final class DashPlaybackTest {

  @Rule
  public ShadowMediaCodecConfig mediaCodecConfig =
      ShadowMediaCodecConfig.forAllSupportedMimeTypes();

  @Test
  @Ignore(
      "Disabled until subtitles are reliably asserted in robolectric tests [internal b/174661563].")
  public void ttmlStandaloneXmlFile() throws Exception {
    Context applicationContext = ApplicationProvider.getApplicationContext();
    CapturingRenderersFactory capturingRenderersFactory =
        new CapturingRenderersFactory(applicationContext);
    ExoPlayer player =
        new ExoPlayer.Builder(applicationContext, capturingRenderersFactory)
            .setClock(new FakeClock(/* isAutoAdvancing= */ true))
            .build();
    player.setVideoSurface(new Surface(new SurfaceTexture(/* texName= */ 1)));
    PlaybackOutput playbackOutput = PlaybackOutput.register(player, capturingRenderersFactory);

    // Ensure the subtitle track is selected.
    DefaultTrackSelector trackSelector =
        checkNotNull((DefaultTrackSelector) player.getTrackSelector());
    trackSelector.setParameters(trackSelector.buildUponParameters().setPreferredTextLanguage("en"));
    player.setMediaItem(MediaItem.fromUri("asset:///media/dash/standalone-ttml/sample.mpd"));
    player.prepare();
    player.play();
    TestPlayerRunHelper.runUntilPlaybackState(player, Player.STATE_ENDED);
    player.release();

    DumpFileAsserts.assertOutput(
        applicationContext, playbackOutput, "playbackdumps/dash/standalone-ttml.dump");
  }

  // https://github.com/google/ExoPlayer/issues/7985
  @Test
  public void webvttInMp4() throws Exception {
    Context applicationContext = ApplicationProvider.getApplicationContext();
    CapturingRenderersFactory capturingRenderersFactory =
        new CapturingRenderersFactory(applicationContext);
    ExoPlayer player =
        new ExoPlayer.Builder(applicationContext, capturingRenderersFactory)
            .setMediaSourceFactory(
                new DashMediaSource.Factory(new DefaultDataSource.Factory(applicationContext))
                    .experimentalParseSubtitlesDuringExtraction(true))
            .setClock(new FakeClock(/* isAutoAdvancing= */ true))
            .build();
    player.setVideoSurface(new Surface(new SurfaceTexture(/* texName= */ 1)));
    PlaybackOutput playbackOutput = PlaybackOutput.register(player, capturingRenderersFactory);

    // Ensure the subtitle track is selected.
    DefaultTrackSelector trackSelector =
        checkNotNull((DefaultTrackSelector) player.getTrackSelector());
    trackSelector.setParameters(trackSelector.buildUponParameters().setPreferredTextLanguage("en"));
    player.setMediaItem(MediaItem.fromUri("asset:///media/dash/webvtt-in-mp4/sample.mpd"));
    player.prepare();
    player.play();
    TestPlayerRunHelper.runUntilPlaybackState(player, Player.STATE_ENDED);
    player.release();

    DumpFileAsserts.assertOutput(
        applicationContext, playbackOutput, "playbackdumps/dash/webvtt-in-mp4.dump");
  }

  // https://github.com/google/ExoPlayer/issues/8710
  @Test
  public void emsgNearToPeriodBoundary() throws Exception {
    Context applicationContext = ApplicationProvider.getApplicationContext();
    CapturingRenderersFactory capturingRenderersFactory =
        new CapturingRenderersFactory(applicationContext);
    ExoPlayer player =
        new ExoPlayer.Builder(applicationContext, capturingRenderersFactory)
            .setClock(new FakeClock(/* isAutoAdvancing= */ true))
            .build();
    player.setVideoSurface(new Surface(new SurfaceTexture(/* texName= */ 1)));
    PlaybackOutput playbackOutput = PlaybackOutput.register(player, capturingRenderersFactory);

    player.setMediaItem(MediaItem.fromUri("asset:///media/dash/emsg/sample.mpd"));
    player.prepare();
    player.play();
    TestPlayerRunHelper.runUntilPlaybackState(player, Player.STATE_ENDED);
    player.release();

    DumpFileAsserts.assertOutput(
        applicationContext, playbackOutput, "playbackdumps/dash/emsg.dump");
  }

  @Test
  public void renderMetadata_withTimelyOutput() throws Exception {
    Context applicationContext = ApplicationProvider.getApplicationContext();
    RenderersFactory renderersFactory =
        (eventHandler,
            videoRendererEventListener,
            audioRendererEventListener,
            textRendererOutput,
            metadataRendererOutput) ->
            new Renderer[] {new MetadataRenderer(metadataRendererOutput, eventHandler.getLooper())};
    ExoPlayer player =
        new ExoPlayer.Builder(applicationContext, renderersFactory)
            .setClock(new FakeClock(/* isAutoAdvancing= */ true))
            .build();
    player.setVideoSurface(new Surface(new SurfaceTexture(/* texName= */ 1)));
    CapturingRenderersFactory capturingRenderersFactory =
        new CapturingRenderersFactory(applicationContext);
    PlaybackOutput playbackOutput = PlaybackOutput.register(player, capturingRenderersFactory);

    player.setMediaItem(MediaItem.fromUri("asset:///media/dash/emsg/sample.mpd"));
    player.prepare();
    player.play();
    TestPlayerRunHelper.playUntilPosition(player, /* mediaItemIndex= */ 0, /* positionMs= */ 500);
    player.release();

    // Ensure output contains metadata up to the playback position.
    DumpFileAsserts.assertOutput(
        applicationContext, playbackOutput, "playbackdumps/dash/metadata_from_timely_output.dump");
  }

  @Test
  public void renderMetadata_withEarlyOutput() throws Exception {
    Context applicationContext = ApplicationProvider.getApplicationContext();
    RenderersFactory renderersFactory =
        (eventHandler,
            videoRendererEventListener,
            audioRendererEventListener,
            textRendererOutput,
            metadataRendererOutput) ->
            new Renderer[] {
              new MetadataRenderer(
                  metadataRendererOutput,
                  eventHandler.getLooper(),
                  MetadataDecoderFactory.DEFAULT,
                  /* outputMetadataEarly= */ true)
            };
    ExoPlayer player =
        new ExoPlayer.Builder(applicationContext, renderersFactory)
            .setClock(new FakeClock(/* isAutoAdvancing= */ true))
            .build();
    player.setVideoSurface(new Surface(new SurfaceTexture(/* texName= */ 1)));
    CapturingRenderersFactory capturingRenderersFactory =
        new CapturingRenderersFactory(applicationContext);
    PlaybackOutput playbackOutput = PlaybackOutput.register(player, capturingRenderersFactory);

    player.setMediaItem(MediaItem.fromUri("asset:///media/dash/emsg/sample.mpd"));
    player.prepare();
    player.play();
    TestPlayerRunHelper.playUntilPosition(player, /* mediaItemIndex= */ 0, /* positionMs= */ 500);
    player.release();

    // Ensure output contains all metadata irrespective of the playback position.
    DumpFileAsserts.assertOutput(
        applicationContext, playbackOutput, "playbackdumps/dash/metadata_from_early_output.dump");
  }
<<<<<<< HEAD
=======

  /**
   * This test might be flaky. The {@link ExoPlayer} instantiated in this test uses a {@link
   * FakeClock} that runs much faster than real time. This might cause the {@link ExoPlayer} to skip
   * and not present some images. That will cause the test to fail.
   */
  @Test
  public void playThumbnailGrid() throws Exception {
    Context applicationContext = ApplicationProvider.getApplicationContext();
    CapturingRenderersFactory capturingRenderersFactory =
        new CapturingRenderersFactory(applicationContext);
    ExoPlayer player =
        new ExoPlayer.Builder(applicationContext, capturingRenderersFactory)
            .setClock(new FakeClock(/* isAutoAdvancing= */ true))
            .build();
    PlaybackOutput playbackOutput = PlaybackOutput.register(player, capturingRenderersFactory);

    player.setMediaItem(MediaItem.fromUri("asset:///media/dash/thumbnails/sample.mpd"));
    player.prepare();
    player.play();
    TestPlayerRunHelper.runUntilPlaybackState(player, Player.STATE_ENDED);
    player.release();

    DumpFileAsserts.assertOutput(
        applicationContext, playbackOutput, "playbackdumps/dash/loadimage.dump");
  }

  @Test
  public void playThumbnailGrid_withSeekAfterEoS() throws Exception {
    Context applicationContext = ApplicationProvider.getApplicationContext();
    CapturingRenderersFactory capturingRenderersFactory =
        new CapturingRenderersFactory(applicationContext);
    ExoPlayer player =
        new ExoPlayer.Builder(applicationContext, capturingRenderersFactory)
            .setClock(new FakeClock(/* isAutoAdvancing= */ true))
            .build();
    PlaybackOutput playbackOutput = PlaybackOutput.register(player, capturingRenderersFactory);
    player.setMediaItem(MediaItem.fromUri("asset:///media/dash/thumbnails/sample.mpd"));
    player.seekTo(55_000L);
    player.prepare();
    player.play();
    TestPlayerRunHelper.runUntilPlaybackState(player, Player.STATE_ENDED);

    player.seekTo(55_000L);
    TestPlayerRunHelper.runUntilPlaybackState(player, Player.STATE_ENDED);
    player.release();

    DumpFileAsserts.assertOutput(
        applicationContext, playbackOutput, "playbackdumps/dash/image_with_seek_after_eos.dump");
  }
>>>>>>> e12345c2
}<|MERGE_RESOLUTION|>--- conflicted
+++ resolved
@@ -38,7 +38,6 @@
 import androidx.media3.test.utils.robolectric.TestPlayerRunHelper;
 import androidx.test.core.app.ApplicationProvider;
 import androidx.test.ext.junit.runners.AndroidJUnit4;
-import org.junit.Ignore;
 import org.junit.Rule;
 import org.junit.Test;
 import org.junit.runner.RunWith;
@@ -52,8 +51,35 @@
       ShadowMediaCodecConfig.forAllSupportedMimeTypes();
 
   @Test
-  @Ignore(
-      "Disabled until subtitles are reliably asserted in robolectric tests [internal b/174661563].")
+  public void webvttStandaloneFile() throws Exception {
+    Context applicationContext = ApplicationProvider.getApplicationContext();
+    CapturingRenderersFactory capturingRenderersFactory =
+        new CapturingRenderersFactory(applicationContext);
+    ExoPlayer player =
+        new ExoPlayer.Builder(applicationContext, capturingRenderersFactory)
+            .setClock(new FakeClock(/* isAutoAdvancing= */ true))
+            .setMediaSourceFactory(
+                new DashMediaSource.Factory(new DefaultDataSource.Factory(applicationContext))
+                    .experimentalParseSubtitlesDuringExtraction(true))
+            .build();
+    player.setVideoSurface(new Surface(new SurfaceTexture(/* texName= */ 1)));
+    PlaybackOutput playbackOutput = PlaybackOutput.register(player, capturingRenderersFactory);
+
+    // Ensure the subtitle track is selected.
+    DefaultTrackSelector trackSelector =
+        checkNotNull((DefaultTrackSelector) player.getTrackSelector());
+    trackSelector.setParameters(trackSelector.buildUponParameters().setPreferredTextLanguage("en"));
+    player.setMediaItem(MediaItem.fromUri("asset:///media/dash/standalone-webvtt/sample.mpd"));
+    player.prepare();
+    player.play();
+    TestPlayerRunHelper.runUntilPlaybackState(player, Player.STATE_ENDED);
+    player.release();
+
+    DumpFileAsserts.assertOutput(
+        applicationContext, playbackOutput, "playbackdumps/dash/standalone-webvtt.dump");
+  }
+
+  @Test
   public void ttmlStandaloneXmlFile() throws Exception {
     Context applicationContext = ApplicationProvider.getApplicationContext();
     CapturingRenderersFactory capturingRenderersFactory =
@@ -61,6 +87,9 @@
     ExoPlayer player =
         new ExoPlayer.Builder(applicationContext, capturingRenderersFactory)
             .setClock(new FakeClock(/* isAutoAdvancing= */ true))
+            .setMediaSourceFactory(
+                new DashMediaSource.Factory(new DefaultDataSource.Factory(applicationContext))
+                    .experimentalParseSubtitlesDuringExtraction(true))
             .build();
     player.setVideoSurface(new Surface(new SurfaceTexture(/* texName= */ 1)));
     PlaybackOutput playbackOutput = PlaybackOutput.register(player, capturingRenderersFactory);
@@ -107,6 +136,101 @@
 
     DumpFileAsserts.assertOutput(
         applicationContext, playbackOutput, "playbackdumps/dash/webvtt-in-mp4.dump");
+  }
+
+  @Test
+  public void ttmlInMp4() throws Exception {
+    Context applicationContext = ApplicationProvider.getApplicationContext();
+    CapturingRenderersFactory capturingRenderersFactory =
+        new CapturingRenderersFactory(applicationContext);
+    ExoPlayer player =
+        new ExoPlayer.Builder(applicationContext, capturingRenderersFactory)
+            .setMediaSourceFactory(
+                new DashMediaSource.Factory(new DefaultDataSource.Factory(applicationContext))
+                    .experimentalParseSubtitlesDuringExtraction(true))
+            .setClock(new FakeClock(/* isAutoAdvancing= */ true))
+            .build();
+    player.setVideoSurface(new Surface(new SurfaceTexture(/* texName= */ 1)));
+    PlaybackOutput playbackOutput = PlaybackOutput.register(player, capturingRenderersFactory);
+
+    // Ensure the subtitle track is selected.
+    DefaultTrackSelector trackSelector =
+        checkNotNull((DefaultTrackSelector) player.getTrackSelector());
+    trackSelector.setParameters(trackSelector.buildUponParameters().setPreferredTextLanguage("en"));
+    player.setMediaItem(MediaItem.fromUri("asset:///media/dash/ttml-in-mp4/sample.mpd"));
+    player.prepare();
+    player.play();
+    TestPlayerRunHelper.runUntilPlaybackState(player, Player.STATE_ENDED);
+    player.release();
+
+    DumpFileAsserts.assertOutput(
+        applicationContext, playbackOutput, "playbackdumps/dash/ttml-in-mp4.dump");
+  }
+
+  /**
+   * This test and {@link #cea608_parseDuringExtraction()} use the same output dump file, to
+   * demonstrate the flag has no effect on the resulting subtitles.
+   */
+  @Test
+  public void cea608_parseDuringRendering() throws Exception {
+    Context applicationContext = ApplicationProvider.getApplicationContext();
+    CapturingRenderersFactory capturingRenderersFactory =
+        new CapturingRenderersFactory(applicationContext);
+    ExoPlayer player =
+        new ExoPlayer.Builder(applicationContext, capturingRenderersFactory)
+            .setMediaSourceFactory(
+                new DashMediaSource.Factory(new DefaultDataSource.Factory(applicationContext))
+                    .experimentalParseSubtitlesDuringExtraction(false))
+            .setClock(new FakeClock(/* isAutoAdvancing= */ true))
+            .build();
+    player.setVideoSurface(new Surface(new SurfaceTexture(/* texName= */ 1)));
+    PlaybackOutput playbackOutput = PlaybackOutput.register(player, capturingRenderersFactory);
+
+    // Ensure the subtitle track is selected.
+    DefaultTrackSelector trackSelector =
+        checkNotNull((DefaultTrackSelector) player.getTrackSelector());
+    trackSelector.setParameters(trackSelector.buildUponParameters().setPreferredTextLanguage("en"));
+    player.setMediaItem(MediaItem.fromUri("asset:///media/dash/cea608/manifest.mpd"));
+    player.prepare();
+    player.play();
+    TestPlayerRunHelper.runUntilPlaybackState(player, Player.STATE_ENDED);
+    player.release();
+
+    DumpFileAsserts.assertOutput(
+        applicationContext, playbackOutput, "playbackdumps/dash/cea608.dump");
+  }
+
+  /**
+   * This test and {@link #cea608_parseDuringRendering()} use the same output dump file, to
+   * demonstrate the flag has no effect on the resulting subtitles.
+   */
+  @Test
+  public void cea608_parseDuringExtraction() throws Exception {
+    Context applicationContext = ApplicationProvider.getApplicationContext();
+    CapturingRenderersFactory capturingRenderersFactory =
+        new CapturingRenderersFactory(applicationContext);
+    ExoPlayer player =
+        new ExoPlayer.Builder(applicationContext, capturingRenderersFactory)
+            .setMediaSourceFactory(
+                new DashMediaSource.Factory(new DefaultDataSource.Factory(applicationContext))
+                    .experimentalParseSubtitlesDuringExtraction(true))
+            .setClock(new FakeClock(/* isAutoAdvancing= */ true))
+            .build();
+    player.setVideoSurface(new Surface(new SurfaceTexture(/* texName= */ 1)));
+    PlaybackOutput playbackOutput = PlaybackOutput.register(player, capturingRenderersFactory);
+
+    // Ensure the subtitle track is selected.
+    DefaultTrackSelector trackSelector =
+        checkNotNull((DefaultTrackSelector) player.getTrackSelector());
+    trackSelector.setParameters(trackSelector.buildUponParameters().setPreferredTextLanguage("en"));
+    player.setMediaItem(MediaItem.fromUri("asset:///media/dash/cea608/manifest.mpd"));
+    player.prepare();
+    player.play();
+    TestPlayerRunHelper.runUntilPlaybackState(player, Player.STATE_ENDED);
+    player.release();
+
+    DumpFileAsserts.assertOutput(
+        applicationContext, playbackOutput, "playbackdumps/dash/cea608.dump");
   }
 
   // https://github.com/google/ExoPlayer/issues/8710
@@ -197,8 +321,6 @@
     DumpFileAsserts.assertOutput(
         applicationContext, playbackOutput, "playbackdumps/dash/metadata_from_early_output.dump");
   }
-<<<<<<< HEAD
-=======
 
   /**
    * This test might be flaky. The {@link ExoPlayer} instantiated in this test uses a {@link
@@ -249,5 +371,4 @@
     DumpFileAsserts.assertOutput(
         applicationContext, playbackOutput, "playbackdumps/dash/image_with_seek_after_eos.dump");
   }
->>>>>>> e12345c2
 }