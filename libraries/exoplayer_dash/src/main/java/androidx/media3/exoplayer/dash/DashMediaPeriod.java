/*
 * Copyright (C) 2016 The Android Open Source Project
 *
 * Licensed under the Apache License, Version 2.0 (the "License");
 * you may not use this file except in compliance with the License.
 * You may obtain a copy of the License at
 *
 *      http://www.apache.org/licenses/LICENSE-2.0
 *
 * Unless required by applicable law or agreed to in writing, software
 * distributed under the License is distributed on an "AS IS" BASIS,
 * WITHOUT WARRANTIES OR CONDITIONS OF ANY KIND, either express or implied.
 * See the License for the specific language governing permissions and
 * limitations under the License.
 */
package androidx.media3.exoplayer.dash;

import static java.lang.Math.min;
import static java.lang.annotation.ElementType.TYPE_USE;

import android.util.Pair;
import android.util.SparseArray;
import androidx.annotation.IntDef;
import androidx.annotation.Nullable;
import androidx.media3.common.C;
import androidx.media3.common.Format;
import androidx.media3.common.MimeTypes;
import androidx.media3.common.StreamKey;
import androidx.media3.common.TrackGroup;
import androidx.media3.common.util.NullableType;
import androidx.media3.common.util.Util;
import androidx.media3.datasource.TransferListener;
import androidx.media3.exoplayer.LoadingInfo;
import androidx.media3.exoplayer.SeekParameters;
import androidx.media3.exoplayer.analytics.PlayerId;
import androidx.media3.exoplayer.dash.PlayerEmsgHandler.PlayerEmsgCallback;
import androidx.media3.exoplayer.dash.PlayerEmsgHandler.PlayerTrackEmsgHandler;
import androidx.media3.exoplayer.dash.manifest.AdaptationSet;
import androidx.media3.exoplayer.dash.manifest.DashManifest;
import androidx.media3.exoplayer.dash.manifest.Descriptor;
import androidx.media3.exoplayer.dash.manifest.EventStream;
import androidx.media3.exoplayer.dash.manifest.Period;
import androidx.media3.exoplayer.dash.manifest.Representation;
import androidx.media3.exoplayer.drm.DrmSessionEventListener;
import androidx.media3.exoplayer.drm.DrmSessionManager;
import androidx.media3.exoplayer.source.CompositeSequenceableLoaderFactory;
import androidx.media3.exoplayer.source.EmptySampleStream;
import androidx.media3.exoplayer.source.MediaPeriod;
import androidx.media3.exoplayer.source.MediaSourceEventListener;
import androidx.media3.exoplayer.source.MediaSourceEventListener.EventDispatcher;
import androidx.media3.exoplayer.source.SampleStream;
import androidx.media3.exoplayer.source.SequenceableLoader;
import androidx.media3.exoplayer.source.TrackGroupArray;
import androidx.media3.exoplayer.source.chunk.ChunkSampleStream;
import androidx.media3.exoplayer.source.chunk.ChunkSampleStream.EmbeddedSampleStream;
import androidx.media3.exoplayer.trackselection.ExoTrackSelection;
import androidx.media3.exoplayer.upstream.Allocator;
import androidx.media3.exoplayer.upstream.CmcdConfiguration;
import androidx.media3.exoplayer.upstream.LoadErrorHandlingPolicy;
import androidx.media3.exoplayer.upstream.LoaderErrorThrower;
<<<<<<< HEAD
import androidx.media3.extractor.text.SubtitleParser;
=======
import com.google.common.collect.ImmutableList;
>>>>>>> e12345c2
import com.google.common.collect.Maps;
import com.google.common.primitives.Ints;
import java.io.IOException;
import java.lang.annotation.Documented;
import java.lang.annotation.Retention;
import java.lang.annotation.RetentionPolicy;
import java.lang.annotation.Target;
import java.util.ArrayList;
import java.util.Arrays;
import java.util.HashMap;
import java.util.IdentityHashMap;
import java.util.List;
import java.util.regex.Matcher;
import java.util.regex.Pattern;

/** A DASH {@link MediaPeriod}. */
/* package */ final class DashMediaPeriod
    implements MediaPeriod,
        SequenceableLoader.Callback<ChunkSampleStream<DashChunkSource>>,
        ChunkSampleStream.ReleaseCallback<DashChunkSource> {

  // Defined by ANSI/SCTE 214-1 2016 7.2.3.
  private static final Pattern CEA608_SERVICE_DESCRIPTOR_REGEX = Pattern.compile("CC([1-4])=(.+)");
  // Defined by ANSI/SCTE 214-1 2016 7.2.2.
  private static final Pattern CEA708_SERVICE_DESCRIPTOR_REGEX =
      Pattern.compile("([1-4])=lang:(\\w+)(,.+)?");

  /* package */ final int id;
  private final DashChunkSource.Factory chunkSourceFactory;
  @Nullable private final TransferListener transferListener;
  @Nullable private final CmcdConfiguration cmcdConfiguration;
  private final DrmSessionManager drmSessionManager;
  private final LoadErrorHandlingPolicy loadErrorHandlingPolicy;
  private final BaseUrlExclusionList baseUrlExclusionList;
  private final long elapsedRealtimeOffsetMs;
  private final LoaderErrorThrower manifestLoaderErrorThrower;
  private final Allocator allocator;
  private final TrackGroupArray trackGroups;
  private final TrackGroupInfo[] trackGroupInfos;
  private final CompositeSequenceableLoaderFactory compositeSequenceableLoaderFactory;
  private final PlayerEmsgHandler playerEmsgHandler;
  private final IdentityHashMap<ChunkSampleStream<DashChunkSource>, PlayerTrackEmsgHandler>
      trackEmsgHandlerBySampleStream;
  private final MediaSourceEventListener.EventDispatcher mediaSourceEventDispatcher;
  private final DrmSessionEventListener.EventDispatcher drmEventDispatcher;
  private final PlayerId playerId;

  @Nullable private Callback callback;
  private ChunkSampleStream<DashChunkSource>[] sampleStreams;
  private EventSampleStream[] eventSampleStreams;
  private SequenceableLoader compositeSequenceableLoader;
  private DashManifest manifest;
  private int periodIndex;
  private List<EventStream> eventStreams;

  public DashMediaPeriod(
      int id,
      DashManifest manifest,
      BaseUrlExclusionList baseUrlExclusionList,
      int periodIndex,
      DashChunkSource.Factory chunkSourceFactory,
      @Nullable TransferListener transferListener,
      @Nullable CmcdConfiguration cmcdConfiguration,
      DrmSessionManager drmSessionManager,
      DrmSessionEventListener.EventDispatcher drmEventDispatcher,
      LoadErrorHandlingPolicy loadErrorHandlingPolicy,
      EventDispatcher mediaSourceEventDispatcher,
      long elapsedRealtimeOffsetMs,
      LoaderErrorThrower manifestLoaderErrorThrower,
      Allocator allocator,
      CompositeSequenceableLoaderFactory compositeSequenceableLoaderFactory,
      PlayerEmsgCallback playerEmsgCallback,
      PlayerId playerId) {
    this.id = id;
    this.manifest = manifest;
    this.baseUrlExclusionList = baseUrlExclusionList;
    this.periodIndex = periodIndex;
    this.chunkSourceFactory = chunkSourceFactory;
    this.transferListener = transferListener;
    this.cmcdConfiguration = cmcdConfiguration;
    this.drmSessionManager = drmSessionManager;
    this.drmEventDispatcher = drmEventDispatcher;
    this.loadErrorHandlingPolicy = loadErrorHandlingPolicy;
    this.mediaSourceEventDispatcher = mediaSourceEventDispatcher;
    this.elapsedRealtimeOffsetMs = elapsedRealtimeOffsetMs;
    this.manifestLoaderErrorThrower = manifestLoaderErrorThrower;
    this.allocator = allocator;
    this.compositeSequenceableLoaderFactory = compositeSequenceableLoaderFactory;
    this.playerId = playerId;
    playerEmsgHandler = new PlayerEmsgHandler(manifest, playerEmsgCallback, allocator);
    sampleStreams = newSampleStreamArray(0);
    eventSampleStreams = new EventSampleStream[0];
    trackEmsgHandlerBySampleStream = new IdentityHashMap<>();
    compositeSequenceableLoader =
        compositeSequenceableLoaderFactory.createCompositeSequenceableLoader(sampleStreams);
    Period period = manifest.getPeriod(periodIndex);
    eventStreams = period.eventStreams;
    Pair<TrackGroupArray, TrackGroupInfo[]> result =
        buildTrackGroups(
            drmSessionManager, chunkSourceFactory, period.adaptationSets, eventStreams);
    trackGroups = result.first;
    trackGroupInfos = result.second;
  }

  /**
   * Updates the {@link DashManifest} and the index of this period in the manifest.
   *
   * @param manifest The updated manifest.
   * @param periodIndex the new index of this period in the updated manifest.
   */
  public void updateManifest(DashManifest manifest, int periodIndex) {
    this.manifest = manifest;
    this.periodIndex = periodIndex;
    playerEmsgHandler.updateManifest(manifest);
    if (sampleStreams != null) {
      for (ChunkSampleStream<DashChunkSource> sampleStream : sampleStreams) {
        sampleStream.getChunkSource().updateManifest(manifest, periodIndex);
      }
      callback.onContinueLoadingRequested(this);
    }
    eventStreams = manifest.getPeriod(periodIndex).eventStreams;
    for (EventSampleStream eventSampleStream : eventSampleStreams) {
      for (EventStream eventStream : eventStreams) {
        if (eventStream.id().equals(eventSampleStream.eventStreamId())) {
          int lastPeriodIndex = manifest.getPeriodCount() - 1;
          eventSampleStream.updateEventStream(
              eventStream,
              /* eventStreamAppendable= */ manifest.dynamic && periodIndex == lastPeriodIndex);
          break;
        }
      }
    }
  }

  public void release() {
    playerEmsgHandler.release();
    for (ChunkSampleStream<DashChunkSource> sampleStream : sampleStreams) {
      sampleStream.release(this);
    }
    callback = null;
  }

  // ChunkSampleStream.ReleaseCallback implementation.

  @Override
  public synchronized void onSampleStreamReleased(ChunkSampleStream<DashChunkSource> stream) {
    PlayerTrackEmsgHandler trackEmsgHandler = trackEmsgHandlerBySampleStream.remove(stream);
    if (trackEmsgHandler != null) {
      trackEmsgHandler.release();
    }
  }

  // MediaPeriod implementation.

  @Override
  public void prepare(Callback callback, long positionUs) {
    this.callback = callback;
    callback.onPrepared(this);
  }

  @Override
  public void maybeThrowPrepareError() throws IOException {
    manifestLoaderErrorThrower.maybeThrowError();
  }

  @Override
  public TrackGroupArray getTrackGroups() {
    return trackGroups;
  }

  @Override
  public List<StreamKey> getStreamKeys(List<ExoTrackSelection> trackSelections) {
    List<AdaptationSet> manifestAdaptationSets = manifest.getPeriod(periodIndex).adaptationSets;
    List<StreamKey> streamKeys = new ArrayList<>();
    for (ExoTrackSelection trackSelection : trackSelections) {
      int trackGroupIndex = trackGroups.indexOf(trackSelection.getTrackGroup());
      TrackGroupInfo trackGroupInfo = trackGroupInfos[trackGroupIndex];
      if (trackGroupInfo.trackGroupCategory != TrackGroupInfo.CATEGORY_PRIMARY) {
        // Ignore non-primary tracks.
        continue;
      }
      int[] adaptationSetIndices = trackGroupInfo.adaptationSetIndices;
      int[] trackIndices = new int[trackSelection.length()];
      for (int i = 0; i < trackSelection.length(); i++) {
        trackIndices[i] = trackSelection.getIndexInTrackGroup(i);
      }
      Arrays.sort(trackIndices);

      int currentAdaptationSetIndex = 0;
      int totalTracksInPreviousAdaptationSets = 0;
      int tracksInCurrentAdaptationSet =
          manifestAdaptationSets.get(adaptationSetIndices[0]).representations.size();
      for (int trackIndex : trackIndices) {
        while (trackIndex >= totalTracksInPreviousAdaptationSets + tracksInCurrentAdaptationSet) {
          currentAdaptationSetIndex++;
          totalTracksInPreviousAdaptationSets += tracksInCurrentAdaptationSet;
          tracksInCurrentAdaptationSet =
              manifestAdaptationSets
                  .get(adaptationSetIndices[currentAdaptationSetIndex])
                  .representations
                  .size();
        }
        streamKeys.add(
            new StreamKey(
                periodIndex,
                adaptationSetIndices[currentAdaptationSetIndex],
                trackIndex - totalTracksInPreviousAdaptationSets));
      }
    }
    return streamKeys;
  }

  @Override
  public long selectTracks(
      @NullableType ExoTrackSelection[] selections,
      boolean[] mayRetainStreamFlags,
      @NullableType SampleStream[] streams,
      boolean[] streamResetFlags,
      long positionUs) {
    int[] streamIndexToTrackGroupIndex = getStreamIndexToTrackGroupIndex(selections);
    releaseDisabledStreams(selections, mayRetainStreamFlags, streams);
    releaseOrphanEmbeddedStreams(selections, streams, streamIndexToTrackGroupIndex);
    selectNewStreams(
        selections, streams, streamResetFlags, positionUs, streamIndexToTrackGroupIndex);

    ArrayList<ChunkSampleStream<DashChunkSource>> sampleStreamList = new ArrayList<>();
    ArrayList<EventSampleStream> eventSampleStreamList = new ArrayList<>();
    for (SampleStream sampleStream : streams) {
      if (sampleStream instanceof ChunkSampleStream) {
        @SuppressWarnings("unchecked")
        ChunkSampleStream<DashChunkSource> stream =
            (ChunkSampleStream<DashChunkSource>) sampleStream;
        sampleStreamList.add(stream);
      } else if (sampleStream instanceof EventSampleStream) {
        eventSampleStreamList.add((EventSampleStream) sampleStream);
      }
    }
    sampleStreams = newSampleStreamArray(sampleStreamList.size());
    sampleStreamList.toArray(sampleStreams);
    eventSampleStreams = new EventSampleStream[eventSampleStreamList.size()];
    eventSampleStreamList.toArray(eventSampleStreams);

    compositeSequenceableLoader =
        compositeSequenceableLoaderFactory.createCompositeSequenceableLoader(sampleStreams);
    return positionUs;
  }

  @Override
  public void discardBuffer(long positionUs, boolean toKeyframe) {
    for (ChunkSampleStream<DashChunkSource> sampleStream : sampleStreams) {
      sampleStream.discardBuffer(positionUs, toKeyframe);
    }
  }

  @Override
  public void reevaluateBuffer(long positionUs) {
    compositeSequenceableLoader.reevaluateBuffer(positionUs);
  }

  @Override
  public boolean continueLoading(LoadingInfo loadingInfo) {
    return compositeSequenceableLoader.continueLoading(loadingInfo);
  }

  @Override
  public boolean isLoading() {
    return compositeSequenceableLoader.isLoading();
  }

  @Override
  public long getNextLoadPositionUs() {
    return compositeSequenceableLoader.getNextLoadPositionUs();
  }

  @Override
  public long readDiscontinuity() {
    return C.TIME_UNSET;
  }

  @Override
  public long getBufferedPositionUs() {
    return compositeSequenceableLoader.getBufferedPositionUs();
  }

  @Override
  public long seekToUs(long positionUs) {
    for (ChunkSampleStream<DashChunkSource> sampleStream : sampleStreams) {
      sampleStream.seekToUs(positionUs);
    }
    for (EventSampleStream sampleStream : eventSampleStreams) {
      sampleStream.seekToUs(positionUs);
    }
    return positionUs;
  }

  @Override
  public long getAdjustedSeekPositionUs(long positionUs, SeekParameters seekParameters) {
    for (ChunkSampleStream<DashChunkSource> sampleStream : sampleStreams) {
      if (sampleStream.primaryTrackType == C.TRACK_TYPE_VIDEO) {
        return sampleStream.getAdjustedSeekPositionUs(positionUs, seekParameters);
      }
    }
    return positionUs;
  }

  // SequenceableLoader.Callback implementation.

  @Override
  public void onContinueLoadingRequested(ChunkSampleStream<DashChunkSource> sampleStream) {
    callback.onContinueLoadingRequested(this);
  }

  // Internal methods.

  private int[] getStreamIndexToTrackGroupIndex(ExoTrackSelection[] selections) {
    int[] streamIndexToTrackGroupIndex = new int[selections.length];
    for (int i = 0; i < selections.length; i++) {
      if (selections[i] != null) {
        streamIndexToTrackGroupIndex[i] = trackGroups.indexOf(selections[i].getTrackGroup());
      } else {
        streamIndexToTrackGroupIndex[i] = C.INDEX_UNSET;
      }
    }
    return streamIndexToTrackGroupIndex;
  }

  private void releaseDisabledStreams(
      ExoTrackSelection[] selections, boolean[] mayRetainStreamFlags, SampleStream[] streams) {
    for (int i = 0; i < selections.length; i++) {
      if (selections[i] == null || !mayRetainStreamFlags[i]) {
        if (streams[i] instanceof ChunkSampleStream) {
          @SuppressWarnings("unchecked")
          ChunkSampleStream<DashChunkSource> stream =
              (ChunkSampleStream<DashChunkSource>) streams[i];
          stream.release(this);
        } else if (streams[i] instanceof EmbeddedSampleStream) {
          ((EmbeddedSampleStream) streams[i]).release();
        }
        streams[i] = null;
      }
    }
  }

  private void releaseOrphanEmbeddedStreams(
      ExoTrackSelection[] selections, SampleStream[] streams, int[] streamIndexToTrackGroupIndex) {
    for (int i = 0; i < selections.length; i++) {
      if (streams[i] instanceof EmptySampleStream || streams[i] instanceof EmbeddedSampleStream) {
        // We need to release an embedded stream if the corresponding primary stream is released.
        int primaryStreamIndex = getPrimaryStreamIndex(i, streamIndexToTrackGroupIndex);
        boolean mayRetainStream;
        if (primaryStreamIndex == C.INDEX_UNSET) {
          // If the corresponding primary stream is not selected, we may retain an existing
          // EmptySampleStream.
          mayRetainStream = streams[i] instanceof EmptySampleStream;
        } else {
          // If the corresponding primary stream is selected, we may retain the embedded stream if
          // the stream's parent still matches.
          mayRetainStream =
              (streams[i] instanceof EmbeddedSampleStream)
                  && ((EmbeddedSampleStream) streams[i]).parent == streams[primaryStreamIndex];
        }
        if (!mayRetainStream) {
          if (streams[i] instanceof EmbeddedSampleStream) {
            ((EmbeddedSampleStream) streams[i]).release();
          }
          streams[i] = null;
        }
      }
    }
  }

  private void selectNewStreams(
      ExoTrackSelection[] selections,
      SampleStream[] streams,
      boolean[] streamResetFlags,
      long positionUs,
      int[] streamIndexToTrackGroupIndex) {
    // Create newly selected primary and event streams.
    for (int i = 0; i < selections.length; i++) {
      ExoTrackSelection selection = selections[i];
      if (selection == null) {
        continue;
      }
      if (streams[i] == null) {
        // Create new stream for selection.
        streamResetFlags[i] = true;
        int trackGroupIndex = streamIndexToTrackGroupIndex[i];
        TrackGroupInfo trackGroupInfo = trackGroupInfos[trackGroupIndex];
        if (trackGroupInfo.trackGroupCategory == TrackGroupInfo.CATEGORY_PRIMARY) {
          streams[i] = buildSampleStream(trackGroupInfo, selection, positionUs);
        } else if (trackGroupInfo.trackGroupCategory == TrackGroupInfo.CATEGORY_MANIFEST_EVENTS) {
          EventStream eventStream = eventStreams.get(trackGroupInfo.eventStreamGroupIndex);
          Format format = selection.getTrackGroup().getFormat(0);
          streams[i] = new EventSampleStream(eventStream, format, manifest.dynamic);
        }
      } else if (streams[i] instanceof ChunkSampleStream) {
        // Update selection in existing stream.
        @SuppressWarnings("unchecked")
        ChunkSampleStream<DashChunkSource> stream = (ChunkSampleStream<DashChunkSource>) streams[i];
        stream.getChunkSource().updateTrackSelection(selection);
      }
    }
    // Create newly selected embedded streams from the corresponding primary stream. Note that this
    // second pass is needed because the primary stream may not have been created yet in a first
    // pass if the index of the primary stream is greater than the index of the embedded stream.
    for (int i = 0; i < selections.length; i++) {
      if (streams[i] == null && selections[i] != null) {
        int trackGroupIndex = streamIndexToTrackGroupIndex[i];
        TrackGroupInfo trackGroupInfo = trackGroupInfos[trackGroupIndex];
        if (trackGroupInfo.trackGroupCategory == TrackGroupInfo.CATEGORY_EMBEDDED) {
          int primaryStreamIndex = getPrimaryStreamIndex(i, streamIndexToTrackGroupIndex);
          if (primaryStreamIndex == C.INDEX_UNSET) {
            // If an embedded track is selected without the corresponding primary track, create an
            // empty sample stream instead.
            streams[i] = new EmptySampleStream();
          } else {
            streams[i] =
                ((ChunkSampleStream) streams[primaryStreamIndex])
                    .selectEmbeddedTrack(positionUs, trackGroupInfo.trackType);
          }
        }
      }
    }
  }

  private int getPrimaryStreamIndex(int embeddedStreamIndex, int[] streamIndexToTrackGroupIndex) {
    int embeddedTrackGroupIndex = streamIndexToTrackGroupIndex[embeddedStreamIndex];
    if (embeddedTrackGroupIndex == C.INDEX_UNSET) {
      return C.INDEX_UNSET;
    }
    int primaryTrackGroupIndex = trackGroupInfos[embeddedTrackGroupIndex].primaryTrackGroupIndex;
    for (int i = 0; i < streamIndexToTrackGroupIndex.length; i++) {
      int trackGroupIndex = streamIndexToTrackGroupIndex[i];
      if (trackGroupIndex == primaryTrackGroupIndex
          && trackGroupInfos[trackGroupIndex].trackGroupCategory
              == TrackGroupInfo.CATEGORY_PRIMARY) {
        return i;
      }
    }
    return C.INDEX_UNSET;
  }

  private static Pair<TrackGroupArray, TrackGroupInfo[]> buildTrackGroups(
      DrmSessionManager drmSessionManager,
      DashChunkSource.Factory chunkSourceFactory,
      List<AdaptationSet> adaptationSets,
      List<EventStream> eventStreams) {
    int[][] groupedAdaptationSetIndices = getGroupedAdaptationSetIndices(adaptationSets);

    int primaryGroupCount = groupedAdaptationSetIndices.length;
    boolean[] primaryGroupHasEventMessageTrackFlags = new boolean[primaryGroupCount];
    Format[][] primaryGroupClosedCaptionTrackFormats = new Format[primaryGroupCount][];
    int totalEmbeddedTrackGroupCount =
        identifyEmbeddedTracks(
            primaryGroupCount,
            adaptationSets,
            groupedAdaptationSetIndices,
            primaryGroupHasEventMessageTrackFlags,
            primaryGroupClosedCaptionTrackFormats);

    int totalGroupCount = primaryGroupCount + totalEmbeddedTrackGroupCount + eventStreams.size();
    TrackGroup[] trackGroups = new TrackGroup[totalGroupCount];
    TrackGroupInfo[] trackGroupInfos = new TrackGroupInfo[totalGroupCount];

    int trackGroupCount =
        buildPrimaryAndEmbeddedTrackGroupInfos(
            drmSessionManager,
            chunkSourceFactory,
            adaptationSets,
            groupedAdaptationSetIndices,
            primaryGroupCount,
            primaryGroupHasEventMessageTrackFlags,
            primaryGroupClosedCaptionTrackFormats,
            trackGroups,
            trackGroupInfos);

    buildManifestEventTrackGroupInfos(eventStreams, trackGroups, trackGroupInfos, trackGroupCount);

    return Pair.create(new TrackGroupArray(trackGroups), trackGroupInfos);
  }

  /**
   * Groups adaptation sets. Two adaptations sets belong to the same group if either:
   *
   * <ul>
   *   <li>One is a trick-play adaptation set and uses a {@code
   *       http://dashif.org/guidelines/trickmode} essential or supplemental property to indicate
   *       that the other is the main adaptation set to which it corresponds.
   *   <li>The two adaptation sets are marked as safe for switching using {@code
   *       urn:mpeg:dash:adaptation-set-switching:2016} supplemental properties.
   * </ul>
   *
   * @param adaptationSets The adaptation sets to merge.
   * @return An array of groups, where each group is an array of adaptation set indices.
   */
  private static int[][] getGroupedAdaptationSetIndices(List<AdaptationSet> adaptationSets) {
    int adaptationSetCount = adaptationSets.size();
    HashMap<Long, Integer> adaptationSetIdToIndex =
        Maps.newHashMapWithExpectedSize(adaptationSetCount);
    List<List<Integer>> adaptationSetGroupedIndices = new ArrayList<>(adaptationSetCount);
    SparseArray<List<Integer>> adaptationSetIndexToGroupedIndices =
        new SparseArray<>(adaptationSetCount);

    // Initially make each adaptation set belong to its own group. Also build the
    // adaptationSetIdToIndex map.
    for (int i = 0; i < adaptationSetCount; i++) {
      adaptationSetIdToIndex.put(adaptationSets.get(i).id, i);
      List<Integer> initialGroup = new ArrayList<>();
      initialGroup.add(i);
      adaptationSetGroupedIndices.add(initialGroup);
      adaptationSetIndexToGroupedIndices.put(i, initialGroup);
    }

    // Merge adaptation set groups.
    for (int i = 0; i < adaptationSetCount; i++) {
      int mergedGroupIndex = i;
      AdaptationSet adaptationSet = adaptationSets.get(i);

      // Trick-play adaptation sets are merged with their corresponding main adaptation sets.
      @Nullable
      Descriptor trickPlayProperty = findTrickPlayProperty(adaptationSet.essentialProperties);
      if (trickPlayProperty == null) {
        // Trick-play can also be specified using a supplemental property.
        trickPlayProperty = findTrickPlayProperty(adaptationSet.supplementalProperties);
      }
      if (trickPlayProperty != null) {
        long mainAdaptationSetId = Long.parseLong(trickPlayProperty.value);
        @Nullable Integer mainAdaptationSetIndex = adaptationSetIdToIndex.get(mainAdaptationSetId);
        if (mainAdaptationSetIndex != null) {
          mergedGroupIndex = mainAdaptationSetIndex;
        }
      }

      // Adaptation sets that are safe for switching are merged, using the smallest index for the
      // merged group.
      if (mergedGroupIndex == i) {
        @Nullable
        Descriptor adaptationSetSwitchingProperty =
            findAdaptationSetSwitchingProperty(adaptationSet.supplementalProperties);
        if (adaptationSetSwitchingProperty != null) {
          String[] otherAdaptationSetIds = Util.split(adaptationSetSwitchingProperty.value, ",");
          for (String adaptationSetId : otherAdaptationSetIds) {
            @Nullable
            Integer otherAdaptationSetIndex =
                adaptationSetIdToIndex.get(Long.parseLong(adaptationSetId));
            if (otherAdaptationSetIndex != null) {
              mergedGroupIndex = min(mergedGroupIndex, otherAdaptationSetIndex);
            }
          }
        }
      }

      // Merge the groups if necessary.
      if (mergedGroupIndex != i) {
        List<Integer> thisGroup = adaptationSetIndexToGroupedIndices.get(i);
        List<Integer> mergedGroup = adaptationSetIndexToGroupedIndices.get(mergedGroupIndex);
        mergedGroup.addAll(thisGroup);
        adaptationSetIndexToGroupedIndices.put(i, mergedGroup);
        adaptationSetGroupedIndices.remove(thisGroup);
      }
    }

    int[][] groupedAdaptationSetIndices = new int[adaptationSetGroupedIndices.size()][];
    for (int i = 0; i < groupedAdaptationSetIndices.length; i++) {
      groupedAdaptationSetIndices[i] = Ints.toArray(adaptationSetGroupedIndices.get(i));
      // Restore the original adaptation set order within each group.
      Arrays.sort(groupedAdaptationSetIndices[i]);
    }
    return groupedAdaptationSetIndices;
  }

  /**
   * Iterates through list of primary track groups and identifies embedded tracks.
   *
   * @param primaryGroupCount The number of primary track groups.
   * @param adaptationSets The list of {@link AdaptationSet} of the current DASH period.
   * @param groupedAdaptationSetIndices The indices of {@link AdaptationSet} that belongs to the
   *     same primary group, grouped in primary track groups order.
   * @param primaryGroupHasEventMessageTrackFlags An output array to be filled with flags indicating
   *     whether each of the primary track groups contains an embedded event message track.
   * @param primaryGroupClosedCaptionTrackFormats An output array to be filled with track formats
   *     for closed caption tracks embedded in each of the primary track groups.
   * @return Total number of embedded track groups.
   */
  private static int identifyEmbeddedTracks(
      int primaryGroupCount,
      List<AdaptationSet> adaptationSets,
      int[][] groupedAdaptationSetIndices,
      boolean[] primaryGroupHasEventMessageTrackFlags,
      Format[][] primaryGroupClosedCaptionTrackFormats) {
    int numEmbeddedTrackGroups = 0;
    for (int i = 0; i < primaryGroupCount; i++) {
      if (hasEventMessageTrack(adaptationSets, groupedAdaptationSetIndices[i])) {
        primaryGroupHasEventMessageTrackFlags[i] = true;
        numEmbeddedTrackGroups++;
      }
      primaryGroupClosedCaptionTrackFormats[i] =
          getClosedCaptionTrackFormats(adaptationSets, groupedAdaptationSetIndices[i]);
      if (primaryGroupClosedCaptionTrackFormats[i].length != 0) {
        numEmbeddedTrackGroups++;
      }
    }
    return numEmbeddedTrackGroups;
  }

  private static int buildPrimaryAndEmbeddedTrackGroupInfos(
      DrmSessionManager drmSessionManager,
      DashChunkSource.Factory chunkSourceFactory,
      List<AdaptationSet> adaptationSets,
      int[][] groupedAdaptationSetIndices,
      int primaryGroupCount,
      boolean[] primaryGroupHasEventMessageTrackFlags,
      Format[][] primaryGroupClosedCaptionTrackFormats,
      TrackGroup[] trackGroups,
      TrackGroupInfo[] trackGroupInfos) {
    int trackGroupCount = 0;
    for (int i = 0; i < primaryGroupCount; i++) {
      int[] adaptationSetIndices = groupedAdaptationSetIndices[i];
      List<Representation> representations = new ArrayList<>();
      for (int adaptationSetIndex : adaptationSetIndices) {
        representations.addAll(adaptationSets.get(adaptationSetIndex).representations);
      }
      Format[] formats = new Format[representations.size()];
      for (int j = 0; j < formats.length; j++) {
        Format originalFormat = representations.get(j).format;
        Format.Builder updatedFormat =
            originalFormat
                .buildUpon()
                .setCryptoType(drmSessionManager.getCryptoType(originalFormat));
        if (subtitleParserFactory != null && subtitleParserFactory.supportsFormat(originalFormat)) {
          updatedFormat
              .setSampleMimeType(MimeTypes.APPLICATION_MEDIA3_CUES)
              .setCueReplacementBehavior(
                  subtitleParserFactory.getCueReplacementBehavior(originalFormat))
              .setCodecs(
                  originalFormat.sampleMimeType
                      + (originalFormat.codecs != null ? " " + originalFormat.codecs : ""))
              // Reset this value to the default. All non-default timestamp adjustments are done
              // by SubtitleTranscodingExtractor and there are no 'subsamples' after transcoding.
              .setSubsampleOffsetUs(Format.OFFSET_SAMPLE_RELATIVE);
        }
        formats[j] = updatedFormat.build();
      }

      AdaptationSet firstAdaptationSet = adaptationSets.get(adaptationSetIndices[0]);
      String trackGroupId =
          firstAdaptationSet.id != AdaptationSet.ID_UNSET
              ? Long.toString(firstAdaptationSet.id)
              : ("unset:" + i);
      int primaryTrackGroupIndex = trackGroupCount++;
      int eventMessageTrackGroupIndex =
          primaryGroupHasEventMessageTrackFlags[i] ? trackGroupCount++ : C.INDEX_UNSET;
      int closedCaptionTrackGroupIndex =
          primaryGroupClosedCaptionTrackFormats[i].length != 0 ? trackGroupCount++ : C.INDEX_UNSET;

<<<<<<< HEAD
=======
      maybeUpdateFormatsForParsedText(chunkSourceFactory, formats);
>>>>>>> e12345c2
      trackGroups[primaryTrackGroupIndex] = new TrackGroup(trackGroupId, formats);
      trackGroupInfos[primaryTrackGroupIndex] =
          TrackGroupInfo.primaryTrack(
              firstAdaptationSet.type,
              adaptationSetIndices,
              primaryTrackGroupIndex,
              eventMessageTrackGroupIndex,
              closedCaptionTrackGroupIndex);
      if (eventMessageTrackGroupIndex != C.INDEX_UNSET) {
        String eventMessageTrackGroupId = trackGroupId + ":emsg";
        Format format =
            new Format.Builder()
                .setId(eventMessageTrackGroupId)
                .setSampleMimeType(MimeTypes.APPLICATION_EMSG)
                .build();
        trackGroups[eventMessageTrackGroupIndex] = new TrackGroup(eventMessageTrackGroupId, format);
        trackGroupInfos[eventMessageTrackGroupIndex] =
            TrackGroupInfo.embeddedEmsgTrack(adaptationSetIndices, primaryTrackGroupIndex);
      }
      if (closedCaptionTrackGroupIndex != C.INDEX_UNSET) {
        String closedCaptionTrackGroupId = trackGroupId + ":cc";
<<<<<<< HEAD
=======
        trackGroupInfos[closedCaptionTrackGroupIndex] =
            TrackGroupInfo.embeddedClosedCaptionTrack(
                adaptationSetIndices,
                primaryTrackGroupIndex,
                ImmutableList.copyOf(primaryGroupClosedCaptionTrackFormats[i]));
        maybeUpdateFormatsForParsedText(
            chunkSourceFactory, primaryGroupClosedCaptionTrackFormats[i]);
>>>>>>> e12345c2
        trackGroups[closedCaptionTrackGroupIndex] =
            new TrackGroup(closedCaptionTrackGroupId, primaryGroupClosedCaptionTrackFormats[i]);
        trackGroupInfos[closedCaptionTrackGroupIndex] =
            TrackGroupInfo.embeddedClosedCaptionTrack(adaptationSetIndices, primaryTrackGroupIndex);
      }
    }
    return trackGroupCount;
  }

  private static void buildManifestEventTrackGroupInfos(
      List<EventStream> eventStreams,
      TrackGroup[] trackGroups,
      TrackGroupInfo[] trackGroupInfos,
      int existingTrackGroupCount) {
    for (int i = 0; i < eventStreams.size(); i++) {
      EventStream eventStream = eventStreams.get(i);
      Format format =
          new Format.Builder()
              .setId(eventStream.id())
              .setSampleMimeType(MimeTypes.APPLICATION_EMSG)
              .build();
      String uniqueTrackGroupId = eventStream.id() + ":" + i;
      trackGroups[existingTrackGroupCount] = new TrackGroup(uniqueTrackGroupId, format);
      trackGroupInfos[existingTrackGroupCount++] = TrackGroupInfo.mpdEventTrack(i);
    }
  }

  private ChunkSampleStream<DashChunkSource> buildSampleStream(
      TrackGroupInfo trackGroupInfo, ExoTrackSelection selection, long positionUs) {
    int embeddedTrackCount = 0;
    boolean enableEventMessageTrack =
        trackGroupInfo.embeddedEventMessageTrackGroupIndex != C.INDEX_UNSET;
    TrackGroup embeddedEventMessageTrackGroup = null;
    if (enableEventMessageTrack) {
      embeddedEventMessageTrackGroup =
          trackGroups.get(trackGroupInfo.embeddedEventMessageTrackGroupIndex);
      embeddedTrackCount++;
    }
    boolean enableClosedCaptionTrack =
        trackGroupInfo.embeddedClosedCaptionTrackGroupIndex != C.INDEX_UNSET;
    TrackGroup embeddedClosedCaptionTrackGroup = null;
    if (enableClosedCaptionTrack) {
      embeddedClosedCaptionTrackGroup =
          trackGroups.get(trackGroupInfo.embeddedClosedCaptionTrackGroupIndex);
      embeddedTrackCount += embeddedClosedCaptionTrackGroup.length;
    }

    Format[] embeddedTrackFormats = new Format[embeddedTrackCount];
    int[] embeddedTrackTypes = new int[embeddedTrackCount];
    embeddedTrackCount = 0;
    if (enableEventMessageTrack) {
      embeddedTrackFormats[embeddedTrackCount] = embeddedEventMessageTrackGroup.getFormat(0);
      embeddedTrackTypes[embeddedTrackCount] = C.TRACK_TYPE_METADATA;
      embeddedTrackCount++;
    }
    List<Format> embeddedClosedCaptionTrackFormats = new ArrayList<>();
    if (enableClosedCaptionTrack) {
      for (int i = 0; i < embeddedClosedCaptionTrackGroup.length; i++) {
        embeddedTrackFormats[embeddedTrackCount] = embeddedClosedCaptionTrackGroup.getFormat(i);
        embeddedTrackTypes[embeddedTrackCount] = C.TRACK_TYPE_TEXT;
        embeddedClosedCaptionTrackFormats.add(embeddedTrackFormats[embeddedTrackCount]);
        embeddedTrackCount++;
      }
    }

    PlayerTrackEmsgHandler trackPlayerEmsgHandler =
        manifest.dynamic && enableEventMessageTrack
            ? playerEmsgHandler.newPlayerTrackEmsgHandler()
            : null;
    DashChunkSource chunkSource =
        chunkSourceFactory.createDashChunkSource(
            manifestLoaderErrorThrower,
            manifest,
            baseUrlExclusionList,
            periodIndex,
            trackGroupInfo.adaptationSetIndices,
            selection,
            trackGroupInfo.trackType,
            elapsedRealtimeOffsetMs,
            enableEventMessageTrack,
            embeddedClosedCaptionTrackFormats,
            trackPlayerEmsgHandler,
            transferListener,
            playerId,
            cmcdConfiguration);
    ChunkSampleStream<DashChunkSource> stream =
        new ChunkSampleStream<>(
            trackGroupInfo.trackType,
            embeddedTrackTypes,
            embeddedTrackFormats,
            chunkSource,
            this,
            allocator,
            positionUs,
            drmSessionManager,
            drmEventDispatcher,
            loadErrorHandlingPolicy,
            mediaSourceEventDispatcher);
    synchronized (this) {
      // The map is also accessed on the loading thread so synchronize access.
      trackEmsgHandlerBySampleStream.put(stream, trackPlayerEmsgHandler);
    }
    return stream;
  }

  @Nullable
  private static Descriptor findAdaptationSetSwitchingProperty(List<Descriptor> descriptors) {
    return findDescriptor(descriptors, "urn:mpeg:dash:adaptation-set-switching:2016");
  }

  @Nullable
  private static Descriptor findTrickPlayProperty(List<Descriptor> descriptors) {
    return findDescriptor(descriptors, "http://dashif.org/guidelines/trickmode");
  }

  @Nullable
  private static Descriptor findDescriptor(List<Descriptor> descriptors, String schemeIdUri) {
    for (int i = 0; i < descriptors.size(); i++) {
      Descriptor descriptor = descriptors.get(i);
      if (schemeIdUri.equals(descriptor.schemeIdUri)) {
        return descriptor;
      }
    }
    return null;
  }

  private static boolean hasEventMessageTrack(
      List<AdaptationSet> adaptationSets, int[] adaptationSetIndices) {
    for (int i : adaptationSetIndices) {
      List<Representation> representations = adaptationSets.get(i).representations;
      for (int j = 0; j < representations.size(); j++) {
        Representation representation = representations.get(j);
        if (!representation.inbandEventStreams.isEmpty()) {
          return true;
        }
      }
    }
    return false;
  }

  private static Format[] getClosedCaptionTrackFormats(
      List<AdaptationSet> adaptationSets, int[] adaptationSetIndices) {
    for (int i : adaptationSetIndices) {
      AdaptationSet adaptationSet = adaptationSets.get(i);
      List<Descriptor> descriptors = adaptationSets.get(i).accessibilityDescriptors;
      for (int j = 0; j < descriptors.size(); j++) {
        Descriptor descriptor = descriptors.get(j);
        if ("urn:scte:dash:cc:cea-608:2015".equals(descriptor.schemeIdUri)) {
          Format cea608Format =
              new Format.Builder()
                  .setSampleMimeType(MimeTypes.APPLICATION_CEA608)
                  .setId(adaptationSet.id + ":cea608")
                  .build();
          return parseClosedCaptionDescriptor(
              descriptor, CEA608_SERVICE_DESCRIPTOR_REGEX, cea608Format);
        } else if ("urn:scte:dash:cc:cea-708:2015".equals(descriptor.schemeIdUri)) {
          Format cea708Format =
              new Format.Builder()
                  .setSampleMimeType(MimeTypes.APPLICATION_CEA708)
                  .setId(adaptationSet.id + ":cea708")
                  .build();
          return parseClosedCaptionDescriptor(
              descriptor, CEA708_SERVICE_DESCRIPTOR_REGEX, cea708Format);
        }
      }
    }
    return new Format[0];
  }

  private static Format[] parseClosedCaptionDescriptor(
      Descriptor descriptor, Pattern serviceDescriptorRegex, Format baseFormat) {
    @Nullable String value = descriptor.value;
    if (value == null) {
      // There are embedded closed caption tracks, but service information is not declared.
      return new Format[] {baseFormat};
    }
    String[] services = Util.split(value, ";");
    Format[] formats = new Format[services.length];
    for (int i = 0; i < services.length; i++) {
      Matcher matcher = serviceDescriptorRegex.matcher(services[i]);
      if (!matcher.matches()) {
        // If we can't parse service information for all services, assume a single track.
        return new Format[] {baseFormat};
      }
      int accessibilityChannel = Integer.parseInt(matcher.group(1));
      formats[i] =
          baseFormat
              .buildUpon()
              .setId(baseFormat.id + ":" + accessibilityChannel)
              .setAccessibilityChannel(accessibilityChannel)
              .setLanguage(matcher.group(2))
              .build();
    }
    return formats;
  }

<<<<<<< HEAD
=======
  /**
   * Modifies the provided {@link Format} array if subtitle/caption parsing is configured to happen
   * during extraction.
   */
  private static void maybeUpdateFormatsForParsedText(
      DashChunkSource.Factory chunkSourceFactory, Format[] formats) {
    for (int i = 0; i < formats.length; i++) {
      formats[i] = chunkSourceFactory.getOutputTextFormat(formats[i]);
    }
  }

>>>>>>> e12345c2
  // We won't assign the array to a variable that erases the generic type, and then write into it.
  @SuppressWarnings({"unchecked", "rawtypes"})
  private static ChunkSampleStream<DashChunkSource>[] newSampleStreamArray(int length) {
    return new ChunkSampleStream[length];
  }

  private static final class TrackGroupInfo {

    @Documented
    @Retention(RetentionPolicy.SOURCE)
    @Target(TYPE_USE)
    @IntDef({CATEGORY_PRIMARY, CATEGORY_EMBEDDED, CATEGORY_MANIFEST_EVENTS})
    public @interface TrackGroupCategory {}

    /**
     * A normal track group that has its samples drawn from the stream. For example: a video Track
     * Group or an audio Track Group.
     */
    private static final int CATEGORY_PRIMARY = 0;

    /**
     * A track group whose samples are embedded within one of the primary streams. For example: an
     * EMSG track has its sample embedded in emsg atoms in one of the primary streams.
     */
    private static final int CATEGORY_EMBEDDED = 1;

    /**
     * A track group that has its samples listed explicitly in the DASH manifest file. For example:
     * an EventStream track has its sample (Events) included directly in the DASH manifest file.
     */
    private static final int CATEGORY_MANIFEST_EVENTS = 2;

    public final int[] adaptationSetIndices;
    public final @C.TrackType int trackType;
    public final @TrackGroupCategory int trackGroupCategory;

    public final int eventStreamGroupIndex;
    public final int primaryTrackGroupIndex;
    public final int embeddedEventMessageTrackGroupIndex;
    public final int embeddedClosedCaptionTrackGroupIndex;

    public static TrackGroupInfo primaryTrack(
        int trackType,
        int[] adaptationSetIndices,
        int primaryTrackGroupIndex,
        int embeddedEventMessageTrackGroupIndex,
        int embeddedClosedCaptionTrackGroupIndex) {
      return new TrackGroupInfo(
          trackType,
          CATEGORY_PRIMARY,
          adaptationSetIndices,
          primaryTrackGroupIndex,
          embeddedEventMessageTrackGroupIndex,
          embeddedClosedCaptionTrackGroupIndex,
          /* eventStreamGroupIndex= */ -1);
    }

    public static TrackGroupInfo embeddedEmsgTrack(
        int[] adaptationSetIndices, int primaryTrackGroupIndex) {
      return new TrackGroupInfo(
          C.TRACK_TYPE_METADATA,
          CATEGORY_EMBEDDED,
          adaptationSetIndices,
          primaryTrackGroupIndex,
          C.INDEX_UNSET,
          C.INDEX_UNSET,
          /* eventStreamGroupIndex= */ -1);
    }

    public static TrackGroupInfo embeddedClosedCaptionTrack(
        int[] adaptationSetIndices, int primaryTrackGroupIndex) {
      return new TrackGroupInfo(
          C.TRACK_TYPE_TEXT,
          CATEGORY_EMBEDDED,
          adaptationSetIndices,
          primaryTrackGroupIndex,
          C.INDEX_UNSET,
          C.INDEX_UNSET,
          /* eventStreamGroupIndex= */ -1);
    }

    public static TrackGroupInfo mpdEventTrack(int eventStreamIndex) {
      return new TrackGroupInfo(
          C.TRACK_TYPE_METADATA,
          CATEGORY_MANIFEST_EVENTS,
          new int[0],
          /* primaryTrackGroupIndex= */ -1,
          C.INDEX_UNSET,
          C.INDEX_UNSET,
          eventStreamIndex);
    }

    private TrackGroupInfo(
        @C.TrackType int trackType,
        @TrackGroupCategory int trackGroupCategory,
        int[] adaptationSetIndices,
        int primaryTrackGroupIndex,
        int embeddedEventMessageTrackGroupIndex,
        int embeddedClosedCaptionTrackGroupIndex,
        int eventStreamGroupIndex) {
      this.trackType = trackType;
      this.adaptationSetIndices = adaptationSetIndices;
      this.trackGroupCategory = trackGroupCategory;
      this.primaryTrackGroupIndex = primaryTrackGroupIndex;
      this.embeddedEventMessageTrackGroupIndex = embeddedEventMessageTrackGroupIndex;
      this.embeddedClosedCaptionTrackGroupIndex = embeddedClosedCaptionTrackGroupIndex;
      this.eventStreamGroupIndex = eventStreamGroupIndex;
    }
  }
}<|MERGE_RESOLUTION|>--- conflicted
+++ resolved
@@ -58,11 +58,7 @@
 import androidx.media3.exoplayer.upstream.CmcdConfiguration;
 import androidx.media3.exoplayer.upstream.LoadErrorHandlingPolicy;
 import androidx.media3.exoplayer.upstream.LoaderErrorThrower;
-<<<<<<< HEAD
-import androidx.media3.extractor.text.SubtitleParser;
-=======
 import com.google.common.collect.ImmutableList;
->>>>>>> e12345c2
 import com.google.common.collect.Maps;
 import com.google.common.primitives.Ints;
 import java.io.IOException;
@@ -692,18 +688,6 @@
             originalFormat
                 .buildUpon()
                 .setCryptoType(drmSessionManager.getCryptoType(originalFormat));
-        if (subtitleParserFactory != null && subtitleParserFactory.supportsFormat(originalFormat)) {
-          updatedFormat
-              .setSampleMimeType(MimeTypes.APPLICATION_MEDIA3_CUES)
-              .setCueReplacementBehavior(
-                  subtitleParserFactory.getCueReplacementBehavior(originalFormat))
-              .setCodecs(
-                  originalFormat.sampleMimeType
-                      + (originalFormat.codecs != null ? " " + originalFormat.codecs : ""))
-              // Reset this value to the default. All non-default timestamp adjustments are done
-              // by SubtitleTranscodingExtractor and there are no 'subsamples' after transcoding.
-              .setSubsampleOffsetUs(Format.OFFSET_SAMPLE_RELATIVE);
-        }
         formats[j] = updatedFormat.build();
       }
 
@@ -718,10 +702,7 @@
       int closedCaptionTrackGroupIndex =
           primaryGroupClosedCaptionTrackFormats[i].length != 0 ? trackGroupCount++ : C.INDEX_UNSET;
 
-<<<<<<< HEAD
-=======
       maybeUpdateFormatsForParsedText(chunkSourceFactory, formats);
->>>>>>> e12345c2
       trackGroups[primaryTrackGroupIndex] = new TrackGroup(trackGroupId, formats);
       trackGroupInfos[primaryTrackGroupIndex] =
           TrackGroupInfo.primaryTrack(
@@ -743,8 +724,6 @@
       }
       if (closedCaptionTrackGroupIndex != C.INDEX_UNSET) {
         String closedCaptionTrackGroupId = trackGroupId + ":cc";
-<<<<<<< HEAD
-=======
         trackGroupInfos[closedCaptionTrackGroupIndex] =
             TrackGroupInfo.embeddedClosedCaptionTrack(
                 adaptationSetIndices,
@@ -752,11 +731,8 @@
                 ImmutableList.copyOf(primaryGroupClosedCaptionTrackFormats[i]));
         maybeUpdateFormatsForParsedText(
             chunkSourceFactory, primaryGroupClosedCaptionTrackFormats[i]);
->>>>>>> e12345c2
         trackGroups[closedCaptionTrackGroupIndex] =
             new TrackGroup(closedCaptionTrackGroupId, primaryGroupClosedCaptionTrackFormats[i]);
-        trackGroupInfos[closedCaptionTrackGroupIndex] =
-            TrackGroupInfo.embeddedClosedCaptionTrack(adaptationSetIndices, primaryTrackGroupIndex);
       }
     }
     return trackGroupCount;
@@ -791,14 +767,12 @@
           trackGroups.get(trackGroupInfo.embeddedEventMessageTrackGroupIndex);
       embeddedTrackCount++;
     }
-    boolean enableClosedCaptionTrack =
-        trackGroupInfo.embeddedClosedCaptionTrackGroupIndex != C.INDEX_UNSET;
-    TrackGroup embeddedClosedCaptionTrackGroup = null;
-    if (enableClosedCaptionTrack) {
-      embeddedClosedCaptionTrackGroup =
-          trackGroups.get(trackGroupInfo.embeddedClosedCaptionTrackGroupIndex);
-      embeddedTrackCount += embeddedClosedCaptionTrackGroup.length;
-    }
+    ImmutableList<Format> embeddedClosedCaptionOriginalFormats =
+        trackGroupInfo.embeddedClosedCaptionTrackGroupIndex != C.INDEX_UNSET
+            ? trackGroupInfos[trackGroupInfo.embeddedClosedCaptionTrackGroupIndex]
+                .embeddedClosedCaptionTrackOriginalFormats
+            : ImmutableList.of();
+    embeddedTrackCount += embeddedClosedCaptionOriginalFormats.size();
 
     Format[] embeddedTrackFormats = new Format[embeddedTrackCount];
     int[] embeddedTrackTypes = new int[embeddedTrackCount];
@@ -809,13 +783,11 @@
       embeddedTrackCount++;
     }
     List<Format> embeddedClosedCaptionTrackFormats = new ArrayList<>();
-    if (enableClosedCaptionTrack) {
-      for (int i = 0; i < embeddedClosedCaptionTrackGroup.length; i++) {
-        embeddedTrackFormats[embeddedTrackCount] = embeddedClosedCaptionTrackGroup.getFormat(i);
-        embeddedTrackTypes[embeddedTrackCount] = C.TRACK_TYPE_TEXT;
-        embeddedClosedCaptionTrackFormats.add(embeddedTrackFormats[embeddedTrackCount]);
-        embeddedTrackCount++;
-      }
+    for (int i = 0; i < embeddedClosedCaptionOriginalFormats.size(); i++) {
+      embeddedTrackFormats[embeddedTrackCount] = embeddedClosedCaptionOriginalFormats.get(i);
+      embeddedTrackTypes[embeddedTrackCount] = C.TRACK_TYPE_TEXT;
+      embeddedClosedCaptionTrackFormats.add(embeddedTrackFormats[embeddedTrackCount]);
+      embeddedTrackCount++;
     }
 
     PlayerTrackEmsgHandler trackPlayerEmsgHandler =
@@ -949,8 +921,6 @@
     return formats;
   }
 
-<<<<<<< HEAD
-=======
   /**
    * Modifies the provided {@link Format} array if subtitle/caption parsing is configured to happen
    * during extraction.
@@ -962,7 +932,6 @@
     }
   }
 
->>>>>>> e12345c2
   // We won't assign the array to a variable that erases the generic type, and then write into it.
   @SuppressWarnings({"unchecked", "rawtypes"})
   private static ChunkSampleStream<DashChunkSource>[] newSampleStreamArray(int length) {
@@ -1003,6 +972,9 @@
     public final int primaryTrackGroupIndex;
     public final int embeddedEventMessageTrackGroupIndex;
     public final int embeddedClosedCaptionTrackGroupIndex;
+
+    /** Only non-empty for track groups representing embedded caption tracks. */
+    public final ImmutableList<Format> embeddedClosedCaptionTrackOriginalFormats;
 
     public static TrackGroupInfo primaryTrack(
         int trackType,
@@ -1017,7 +989,8 @@
           primaryTrackGroupIndex,
           embeddedEventMessageTrackGroupIndex,
           embeddedClosedCaptionTrackGroupIndex,
-          /* eventStreamGroupIndex= */ -1);
+          /* eventStreamGroupIndex= */ -1,
+          /* embeddedClosedCaptionTrackOriginalFormats= */ ImmutableList.of());
     }
 
     public static TrackGroupInfo embeddedEmsgTrack(
@@ -1029,11 +1002,14 @@
           primaryTrackGroupIndex,
           C.INDEX_UNSET,
           C.INDEX_UNSET,
-          /* eventStreamGroupIndex= */ -1);
+          /* eventStreamGroupIndex= */ -1,
+          /* embeddedClosedCaptionTrackOriginalFormats= */ ImmutableList.of());
     }
 
     public static TrackGroupInfo embeddedClosedCaptionTrack(
-        int[] adaptationSetIndices, int primaryTrackGroupIndex) {
+        int[] adaptationSetIndices,
+        int primaryTrackGroupIndex,
+        ImmutableList<Format> originalFormats) {
       return new TrackGroupInfo(
           C.TRACK_TYPE_TEXT,
           CATEGORY_EMBEDDED,
@@ -1041,7 +1017,8 @@
           primaryTrackGroupIndex,
           C.INDEX_UNSET,
           C.INDEX_UNSET,
-          /* eventStreamGroupIndex= */ -1);
+          /* eventStreamGroupIndex= */ -1,
+          originalFormats);
     }
 
     public static TrackGroupInfo mpdEventTrack(int eventStreamIndex) {
@@ -1052,7 +1029,8 @@
           /* primaryTrackGroupIndex= */ -1,
           C.INDEX_UNSET,
           C.INDEX_UNSET,
-          eventStreamIndex);
+          eventStreamIndex,
+          /* embeddedClosedCaptionTrackOriginalFormats= */ ImmutableList.of());
     }
 
     private TrackGroupInfo(
@@ -1062,7 +1040,8 @@
         int primaryTrackGroupIndex,
         int embeddedEventMessageTrackGroupIndex,
         int embeddedClosedCaptionTrackGroupIndex,
-        int eventStreamGroupIndex) {
+        int eventStreamGroupIndex,
+        ImmutableList<Format> embeddedClosedCaptionTrackOriginalFormats) {
       this.trackType = trackType;
       this.adaptationSetIndices = adaptationSetIndices;
       this.trackGroupCategory = trackGroupCategory;
@@ -1070,6 +1049,7 @@
       this.embeddedEventMessageTrackGroupIndex = embeddedEventMessageTrackGroupIndex;
       this.embeddedClosedCaptionTrackGroupIndex = embeddedClosedCaptionTrackGroupIndex;
       this.eventStreamGroupIndex = eventStreamGroupIndex;
+      this.embeddedClosedCaptionTrackOriginalFormats = embeddedClosedCaptionTrackOriginalFormats;
     }
   }
 }