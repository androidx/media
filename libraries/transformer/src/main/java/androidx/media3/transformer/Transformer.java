/*
 * Copyright 2021 The Android Open Source Project
 *
 * Licensed under the Apache License, Version 2.0 (the "License");
 * you may not use this file except in compliance with the License.
 * You may obtain a copy of the License at
 *
 *      http://www.apache.org/licenses/LICENSE-2.0
 *
 * Unless required by applicable law or agreed to in writing, software
 * distributed under the License is distributed on an "AS IS" BASIS,
 * WITHOUT WARRANTIES OR CONDITIONS OF ANY KIND, either express or implied.
 * See the License for the specific language governing permissions and
 * limitations under the License.
 */

package androidx.media3.transformer;

import static androidx.media3.common.util.Assertions.checkArgument;
import static androidx.media3.common.util.Assertions.checkNotNull;
import static androidx.media3.common.util.Assertions.checkState;
import static androidx.media3.extractor.AacUtil.AAC_LC_AUDIO_SAMPLE_COUNT;
import static androidx.media3.transformer.ExportException.ERROR_CODE_MUXING_APPEND;
import static androidx.media3.transformer.ExportResult.OPTIMIZATION_ABANDONED_KEYFRAME_PLACEMENT_OPTIMAL_FOR_TRIM;
import static androidx.media3.transformer.ExportResult.OPTIMIZATION_ABANDONED_OTHER;
import static androidx.media3.transformer.ExportResult.OPTIMIZATION_ABANDONED_TRIM_AND_TRANSCODING_TRANSFORMATION_REQUESTED;
import static androidx.media3.transformer.ExportResult.OPTIMIZATION_FAILED_EXTRACTION_FAILED;
import static androidx.media3.transformer.ExportResult.OPTIMIZATION_FAILED_FORMAT_MISMATCH;
import static androidx.media3.transformer.TransformerUtil.maybeSetMuxerWrapperAdditionalRotationDegrees;
import static androidx.media3.transformer.TransformerUtil.shouldTranscodeAudio;
import static androidx.media3.transformer.TransformerUtil.shouldTranscodeVideo;
import static androidx.media3.transformer.TransmuxTranscodeHelper.buildUponCompositionForTrimOptimization;
import static java.lang.Math.round;
import static java.lang.annotation.ElementType.TYPE_USE;

import android.content.Context;
import android.os.Looper;
import androidx.annotation.IntDef;
import androidx.annotation.Nullable;
import androidx.annotation.VisibleForTesting;
import androidx.media3.common.C;
import androidx.media3.common.DebugViewProvider;
import androidx.media3.common.Effect;
import androidx.media3.common.Format;
import androidx.media3.common.MediaItem;
import androidx.media3.common.MediaLibraryInfo;
import androidx.media3.common.MimeTypes;
import androidx.media3.common.VideoFrameProcessor;
import androidx.media3.common.audio.AudioProcessor;
import androidx.media3.common.audio.AudioProcessor.AudioFormat;
import androidx.media3.common.audio.ChannelMixingAudioProcessor;
import androidx.media3.common.audio.SonicAudioProcessor;
import androidx.media3.common.util.Clock;
import androidx.media3.common.util.HandlerWrapper;
import androidx.media3.common.util.ListenerSet;
import androidx.media3.common.util.UnstableApi;
import androidx.media3.common.util.Util;
import androidx.media3.effect.DebugTraceUtil;
import androidx.media3.effect.DefaultVideoFrameProcessor;
import androidx.media3.effect.Presentation;
import androidx.media3.exoplayer.source.DefaultMediaSourceFactory;
import com.google.common.collect.ImmutableList;
import com.google.common.util.concurrent.FutureCallback;
import com.google.common.util.concurrent.Futures;
import com.google.common.util.concurrent.ListenableFuture;
import com.google.errorprone.annotations.CanIgnoreReturnValue;
import com.google.errorprone.annotations.InlineMe;
import java.io.File;
import java.io.IOException;
import java.lang.annotation.Documented;
import java.lang.annotation.Retention;
import java.lang.annotation.RetentionPolicy;
import java.lang.annotation.Target;
import java.util.List;
import org.checkerframework.checker.nullness.qual.MonotonicNonNull;

/**
 * A transformer to export media inputs.
 *
 * <p>The same Transformer instance can be used to export multiple inputs (sequentially, not
 * concurrently).
 *
 * <p>Transformer instances must be accessed from a single application thread. For the vast majority
 * of cases this should be the application's main thread. The thread on which a Transformer instance
 * must be accessed can be explicitly specified by passing a {@link Looper} when creating the
 * transformer. If no Looper is specified, then the Looper of the thread that the {@link
 * Transformer.Builder} is created on is used, or if that thread does not have a Looper, the Looper
 * of the application's main thread is used. In all cases the Looper of the thread from which the
 * transformer must be accessed can be queried using {@link #getApplicationLooper()}.
 */
@UnstableApi
public final class Transformer {

  static {
    MediaLibraryInfo.registerModule("media3.transformer");
  }

  /** A builder for {@link Transformer} instances. */
  public static final class Builder {

    // Mandatory field.
    private final Context context;

    // Optional fields.
    private @MonotonicNonNull String audioMimeType;
    private @MonotonicNonNull String videoMimeType;
    private @MonotonicNonNull TransformationRequest transformationRequest;
    private ImmutableList<AudioProcessor> audioProcessors;
    private ImmutableList<Effect> videoEffects;
    private boolean removeAudio;
    private boolean removeVideo;
    private boolean flattenForSlowMotion;
    private boolean trimOptimizationEnabled;
    private boolean fileStartsOnVideoFrameEnabled;
    private long maxDelayBetweenMuxerSamplesMs;
    private ListenerSet<Transformer.Listener> listeners;
    private AssetLoader.@MonotonicNonNull Factory assetLoaderFactory;
    private AudioMixer.Factory audioMixerFactory;
    private VideoFrameProcessor.Factory videoFrameProcessorFactory;
    private Codec.EncoderFactory encoderFactory;
    private Muxer.Factory muxerFactory;
    private Looper looper;
    private DebugViewProvider debugViewProvider;
    private Clock clock;

    /**
     * Creates a builder with default values.
     *
     * @param context The {@link Context}.
     */
    public Builder(Context context) {
      this.context = context.getApplicationContext();
      maxDelayBetweenMuxerSamplesMs = DEFAULT_MAX_DELAY_BETWEEN_MUXER_SAMPLES_MS;
      audioProcessors = ImmutableList.of();
      videoEffects = ImmutableList.of();
      audioMixerFactory = new DefaultAudioMixer.Factory();
      videoFrameProcessorFactory = new DefaultVideoFrameProcessor.Factory.Builder().build();
      encoderFactory = new DefaultEncoderFactory.Builder(this.context).build();
      muxerFactory = new DefaultMuxer.Factory();
      looper = Util.getCurrentOrMainLooper();
      debugViewProvider = DebugViewProvider.NONE;
      clock = Clock.DEFAULT;
      listeners = new ListenerSet<>(looper, clock, (listener, flags) -> {});
    }

    /** Creates a builder with the values of the provided {@link Transformer}. */
    private Builder(Transformer transformer) {
      this.context = transformer.context;
      this.audioMimeType = transformer.transformationRequest.audioMimeType;
      this.videoMimeType = transformer.transformationRequest.videoMimeType;
      this.transformationRequest = transformer.transformationRequest;
      this.audioProcessors = transformer.audioProcessors;
      this.videoEffects = transformer.videoEffects;
      this.removeAudio = transformer.removeAudio;
      this.removeVideo = transformer.removeVideo;
      this.trimOptimizationEnabled = transformer.trimOptimizationEnabled;
      this.fileStartsOnVideoFrameEnabled = transformer.fileStartsOnVideoFrameEnabled;
      this.maxDelayBetweenMuxerSamplesMs = transformer.maxDelayBetweenMuxerSamplesMs;
      this.listeners = transformer.listeners;
      this.assetLoaderFactory = transformer.assetLoaderFactory;
      this.audioMixerFactory = transformer.audioMixerFactory;
      this.videoFrameProcessorFactory = transformer.videoFrameProcessorFactory;
      this.encoderFactory = transformer.encoderFactory;
      this.muxerFactory = transformer.muxerFactory;
      this.looper = transformer.looper;
      this.debugViewProvider = transformer.debugViewProvider;
      this.clock = transformer.clock;
    }

    /**
     * Sets the audio {@linkplain MimeTypes MIME type} of the output.
     *
     * <p>If no audio MIME type is passed, the output audio MIME type is the same as the first
     * {@link MediaItem} in the {@link Composition}.
     *
     * <p>Supported MIME types are:
     *
     * <ul>
     *   <li>{@link MimeTypes#AUDIO_AAC}
     *   <li>{@link MimeTypes#AUDIO_AMR_NB}
     *   <li>{@link MimeTypes#AUDIO_AMR_WB}
     * </ul>
     *
     * If the MIME type is not supported, {@link Transformer} will fallback to a supported MIME type
     * and {@link Listener#onFallbackApplied(Composition, TransformationRequest,
     * TransformationRequest)} will be invoked with the fallback value.
     *
     * @param audioMimeType The MIME type of the audio samples in the output.
     * @return This builder.
     * @throws IllegalArgumentException If the audio MIME type passed is not an audio {@linkplain
     *     MimeTypes MIME type}.
     */
    @CanIgnoreReturnValue
    public Builder setAudioMimeType(String audioMimeType) {
      audioMimeType = MimeTypes.normalizeMimeType(audioMimeType);
      checkArgument(MimeTypes.isAudio(audioMimeType), "Not an audio MIME type: " + audioMimeType);
      this.audioMimeType = audioMimeType;
      return this;
    }

    /**
     * Sets the video {@linkplain MimeTypes MIME type} of the output.
     *
     * <p>If no video MIME type is passed, the output video MIME type is the same as the first
     * {@link MediaItem} in the {@link Composition}.
     *
     * <p>Supported MIME types are:
     *
     * <ul>
     *   <li>{@link MimeTypes#VIDEO_H263}
     *   <li>{@link MimeTypes#VIDEO_H264}
     *   <li>{@link MimeTypes#VIDEO_H265} from API level 24
     *   <li>{@link MimeTypes#VIDEO_MP4V}
     * </ul>
     *
     * If the MIME type is not supported, {@link Transformer} will fallback to a supported MIME type
     * and {@link Listener#onFallbackApplied(Composition, TransformationRequest,
     * TransformationRequest)} will be invoked with the fallback value.
     *
     * @param videoMimeType The MIME type of the video samples in the output.
     * @return This builder.
     * @throws IllegalArgumentException If the video MIME type passed is not a video {@linkplain
     *     MimeTypes MIME type}.
     */
    @CanIgnoreReturnValue
    public Builder setVideoMimeType(String videoMimeType) {
      videoMimeType = MimeTypes.normalizeMimeType(videoMimeType);
      checkArgument(MimeTypes.isVideo(videoMimeType), "Not a video MIME type: " + videoMimeType);
      this.videoMimeType = videoMimeType;
      return this;
    }

    /**
     * @deprecated Use {@link #setAudioMimeType(String)}, {@link #setVideoMimeType(String)} and
     *     {@link Composition.Builder#setHdrMode(int)} instead.
     */
    @Deprecated
    @CanIgnoreReturnValue
    public Builder setTransformationRequest(TransformationRequest transformationRequest) {
      // TODO(b/289872787): Make TransformationRequest.Builder package private once this method is
      //  removed.
      this.transformationRequest = transformationRequest;
      return this;
    }

    /**
     * @deprecated Set the {@linkplain AudioProcessor audio processors} in an {@link
     *     EditedMediaItem.Builder#setEffects(Effects)}, and pass it to {@link
     *     #start(EditedMediaItem, String)} instead.
     */
    @CanIgnoreReturnValue
    @Deprecated
    public Builder setAudioProcessors(List<AudioProcessor> audioProcessors) {
      this.audioProcessors = ImmutableList.copyOf(audioProcessors);
      return this;
    }

    /**
     * @deprecated Set the {@linkplain Effect video effects} in an {@link
     *     EditedMediaItem.Builder#setEffects(Effects)}, and pass it to {@link
     *     #start(EditedMediaItem, String)} instead.
     */
    @CanIgnoreReturnValue
    @Deprecated
    public Builder setVideoEffects(List<Effect> effects) {
      this.videoEffects = ImmutableList.copyOf(effects);
      return this;
    }

    /**
     * @deprecated Use {@link EditedMediaItem.Builder#setRemoveAudio(boolean)} to remove the audio
     *     from the {@link EditedMediaItem} passed to {@link #start(EditedMediaItem, String)}
     *     instead.
     */
    @CanIgnoreReturnValue
    @Deprecated
    public Builder setRemoveAudio(boolean removeAudio) {
      this.removeAudio = removeAudio;
      return this;
    }

    /**
     * @deprecated Use {@link EditedMediaItem.Builder#setRemoveVideo(boolean)} to remove the video
     *     from the {@link EditedMediaItem} passed to {@link #start(EditedMediaItem, String)}
     *     instead.
     */
    @CanIgnoreReturnValue
    @Deprecated
    public Builder setRemoveVideo(boolean removeVideo) {
      this.removeVideo = removeVideo;
      return this;
    }

    /**
     * @deprecated Use {@link EditedMediaItem.Builder#setFlattenForSlowMotion(boolean)} to flatten
     *     the {@link EditedMediaItem} passed to {@link #start(EditedMediaItem, String)} instead.
     */
    @CanIgnoreReturnValue
    @Deprecated
    public Builder setFlattenForSlowMotion(boolean flattenForSlowMotion) {
      this.flattenForSlowMotion = flattenForSlowMotion;
      return this;
    }

    /**
     * Sets whether to attempt to optimize trims from the start of the {@link EditedMediaItem} by
     * transcoding as little of the file as possible and transmuxing the rest.
     *
     * <p>This optimization has the following limitations:
     *
     * <ul>
     *   <li>Only supported for single-asset (i.e. only one {@link EditedMediaItem} in the whole
     *       {@link Composition}) exports of mp4 files.
     *   <li>Not guaranteed to work with any effects.
     * </ul>
     *
     * <p>This process relies on the given {@linkplain #setEncoderFactory EncoderFactory} providing
     * the right encoder level and profiles when transcoding, so that the transcoded and transmuxed
     * segments of the file can be stitched together. If the file segments can't be stitched
     * together, Transformer throw away any progress and proceed with unoptimized export instead.
     *
     * <p>The {@link ExportResult#optimizationResult} will indicate whether the optimization was
     * applied.
     *
     * @param enabled Whether to enable trim optimization.
     * @return This builder.
     */
    @CanIgnoreReturnValue
    public Builder experimentalSetTrimOptimizationEnabled(boolean enabled) {
      trimOptimizationEnabled = enabled;
      return this;
    }

    /**
     * Sets whether to ensure that the output file starts on a video frame.
     *
     * <p>Any audio samples that are earlier than the first video frame will be dropped. This can
     * make the output of trimming operations more compatible with player implementations that don't
     * show the first video frame until its presentation timestamp.
     *
     * <p>Ignored when {@linkplain #experimentalSetTrimOptimizationEnabled trim optimization} is
     * set.
     *
     * @param enabled Whether to ensure that the file starts on a video frame.
     * @return This builder.
     */
    @CanIgnoreReturnValue
    public Builder setEnsureFileStartsOnVideoFrameEnabled(boolean enabled) {
      fileStartsOnVideoFrameEnabled = enabled;
      return this;
    }

    /**
     * Sets the maximum delay allowed between output samples regardless of the track type, or {@link
     * C#TIME_UNSET} if there is no maximum. The default value is {@link
     * #DEFAULT_MAX_DELAY_BETWEEN_MUXER_SAMPLES_MS}.
     *
     * <p>The export will be aborted when no sample is written in {@code
     * maxDelayBetweenMuxerSamplesMs}. Note that there is no guarantee that the export will be
     * aborted exactly at that time.
     *
     * @param maxDelayBetweenMuxerSamplesMs The maximum delay allowed (in microseconds).
     * @return This builder.
     */
    @CanIgnoreReturnValue
    public Builder setMaxDelayBetweenMuxerSamplesMs(long maxDelayBetweenMuxerSamplesMs) {
      this.maxDelayBetweenMuxerSamplesMs = maxDelayBetweenMuxerSamplesMs;
      return this;
    }

    /**
     * @deprecated Use {@link #addListener(Listener)}, {@link #removeListener(Listener)} or {@link
     *     #removeAllListeners()} instead.
     */
    @CanIgnoreReturnValue
    @Deprecated
    public Builder setListener(Transformer.Listener listener) {
      this.listeners.clear();
      this.listeners.add(listener);
      return this;
    }

    /**
     * Adds a {@link Transformer.Listener} to listen to the export events.
     *
     * <p>This is equivalent to {@link Transformer#addListener(Listener)}.
     *
     * @param listener A {@link Transformer.Listener}.
     * @return This builder.
     */
    @CanIgnoreReturnValue
    public Builder addListener(Transformer.Listener listener) {
      this.listeners.add(listener);
      return this;
    }

    /**
     * Removes a {@link Transformer.Listener}.
     *
     * <p>This is equivalent to {@link Transformer#removeListener(Listener)}.
     *
     * @param listener A {@link Transformer.Listener}.
     * @return This builder.
     */
    @CanIgnoreReturnValue
    public Builder removeListener(Transformer.Listener listener) {
      this.listeners.remove(listener);
      return this;
    }

    /**
     * Removes all {@linkplain Transformer.Listener listeners}.
     *
     * <p>This is equivalent to {@link Transformer#removeAllListeners()}.
     *
     * @return This builder.
     */
    @CanIgnoreReturnValue
    public Builder removeAllListeners() {
      this.listeners.clear();
      return this;
    }

    /**
     * Sets the {@link AssetLoader.Factory} to be used to retrieve the samples to export.
     *
     * <p>The default value is a {@link DefaultAssetLoaderFactory} built with a {@link
     * DefaultMediaSourceFactory} and a {@link DefaultDecoderFactory}.
     *
     * @param assetLoaderFactory An {@link AssetLoader.Factory}.
     * @return This builder.
     */
    @CanIgnoreReturnValue
    public Builder setAssetLoaderFactory(AssetLoader.Factory assetLoaderFactory) {
      this.assetLoaderFactory = assetLoaderFactory;
      return this;
    }

    /**
     * Sets the {@link AudioMixer.Factory} to be used when {@linkplain AudioMixer audio mixing} is
     * needed.
     *
     * <p>The default value is a {@link DefaultAudioMixer.Factory} with default values.
     *
     * @param audioMixerFactory A {@link AudioMixer.Factory}.
     * @return This builder.
     */
    @CanIgnoreReturnValue
    public Builder setAudioMixerFactory(AudioMixer.Factory audioMixerFactory) {
      this.audioMixerFactory = audioMixerFactory;
      return this;
    }

    /**
     * Sets the {@link VideoFrameProcessor.Factory} to be used to create {@link VideoFrameProcessor}
     * instances.
     *
     * <p>The default value is a {@link DefaultVideoFrameProcessor.Factory} built with default
     * values.
     *
     * <p>If passing in a {@link DefaultVideoFrameProcessor.Factory}, the caller must not {@link
     * DefaultVideoFrameProcessor.Factory.Builder#setTextureOutput set the texture output}.
     *
     * @param videoFrameProcessorFactory A {@link VideoFrameProcessor.Factory}.
     * @return This builder.
     */
    @CanIgnoreReturnValue
    public Builder setVideoFrameProcessorFactory(
        VideoFrameProcessor.Factory videoFrameProcessorFactory) {
      this.videoFrameProcessorFactory = videoFrameProcessorFactory;
      return this;
    }

    /**
     * Sets the {@link Codec.EncoderFactory} that will be used by the transformer.
     *
     * <p>The default value is a {@link DefaultEncoderFactory} instance.
     *
     * @param encoderFactory The {@link Codec.EncoderFactory} instance.
     * @return This builder.
     */
    @CanIgnoreReturnValue
    public Builder setEncoderFactory(Codec.EncoderFactory encoderFactory) {
      this.encoderFactory = encoderFactory;
      return this;
    }

    /**
     * Sets the {@link Muxer.Factory} for muxers that write the media container.
     *
     * <p>The default value is a {@link DefaultMuxer.Factory}.
     *
     * @param muxerFactory A {@link Muxer.Factory}.
     * @return This builder.
     */
    @CanIgnoreReturnValue
    public Builder setMuxerFactory(Muxer.Factory muxerFactory) {
      this.muxerFactory = muxerFactory;
      return this;
    }

    /**
     * Sets the {@link Looper} that must be used for all calls to the transformer and that is used
     * to call listeners on.
     *
     * <p>The default value is the Looper of the thread that this builder was created on, or if that
     * thread does not have a Looper, the Looper of the application's main thread.
     *
     * @param looper A {@link Looper}.
     * @return This builder.
     */
    @CanIgnoreReturnValue
    public Builder setLooper(Looper looper) {
      this.looper = looper;
      this.listeners = listeners.copy(looper, (listener, flags) -> {});
      return this;
    }

    /**
     * Sets a provider for views to show diagnostic information (if available) during export.
     *
     * <p>This is intended for debugging. The default value is {@link DebugViewProvider#NONE}, which
     * doesn't show any debug info.
     *
     * <p>Not all exports will result in debug views being populated.
     *
     * @param debugViewProvider Provider for debug views.
     * @return This builder.
     */
    @CanIgnoreReturnValue
    public Builder setDebugViewProvider(DebugViewProvider debugViewProvider) {
      this.debugViewProvider = debugViewProvider;
      return this;
    }

    /**
     * Sets the {@link Clock} that will be used by the transformer.
     *
     * <p>The default value is {@link Clock#DEFAULT}.
     *
     * @param clock The {@link Clock} instance.
     * @return This builder.
     */
    @CanIgnoreReturnValue
    @VisibleForTesting
    /* package */ Builder setClock(Clock clock) {
      this.clock = clock;
      this.listeners = listeners.copy(looper, clock, (listener, flags) -> {});
      return this;
    }

    /**
     * Builds a {@link Transformer} instance.
     *
     * @throws IllegalStateException If both audio and video have been removed (otherwise the output
     *     would not contain any samples).
     * @throws IllegalStateException If the muxer doesn't support the requested audio/video MIME
     *     type.
     */
    public Transformer build() {
      TransformationRequest.Builder transformationRequestBuilder =
          transformationRequest == null
              ? new TransformationRequest.Builder()
              : transformationRequest.buildUpon();
      if (audioMimeType != null) {
        transformationRequestBuilder.setAudioMimeType(audioMimeType);
      }
      if (videoMimeType != null) {
        transformationRequestBuilder.setVideoMimeType(videoMimeType);
      }
      transformationRequest = transformationRequestBuilder.build();
      if (transformationRequest.audioMimeType != null) {
        checkSampleMimeType(transformationRequest.audioMimeType);
      }
      if (transformationRequest.videoMimeType != null) {
        checkSampleMimeType(transformationRequest.videoMimeType);
      }
      return new Transformer(
          context,
          transformationRequest,
          audioProcessors,
          videoEffects,
          removeAudio,
          removeVideo,
          flattenForSlowMotion,
          trimOptimizationEnabled,
          fileStartsOnVideoFrameEnabled,
          maxDelayBetweenMuxerSamplesMs,
          listeners,
          assetLoaderFactory,
          audioMixerFactory,
          videoFrameProcessorFactory,
          encoderFactory,
          muxerFactory,
          looper,
          debugViewProvider,
          clock);
    }

    private void checkSampleMimeType(String sampleMimeType) {
      checkState(
          muxerFactory
              .getSupportedSampleMimeTypes(MimeTypes.getTrackType(sampleMimeType))
              .contains(sampleMimeType),
          "Unsupported sample MIME type " + sampleMimeType);
    }
  }

  /**
   * A listener for the export events.
   *
   * <p>If the export is not cancelled, either {@link #onError} or {@link #onCompleted} will be
   * called once for each export.
   */
  public interface Listener {

    /**
     * @deprecated Use {@link #onCompleted(Composition, ExportResult)} instead.
     */
    @Deprecated
    default void onTransformationCompleted(MediaItem inputMediaItem) {}

    /**
     * @deprecated Use {@link #onCompleted(Composition, ExportResult)} instead.
     */
    @SuppressWarnings("deprecation") // Using deprecated type in callback
    @Deprecated
    default void onTransformationCompleted(MediaItem inputMediaItem, TransformationResult result) {
      onTransformationCompleted(inputMediaItem);
    }

    /**
     * Called when the export is completed successfully.
     *
     * @param composition The {@link Composition} for which the export is completed.
     * @param exportResult The {@link ExportResult} of the export.
     */
    @SuppressWarnings("deprecation") // Calling deprecated listener method.
    default void onCompleted(Composition composition, ExportResult exportResult) {
      MediaItem mediaItem = composition.sequences.get(0).editedMediaItems.get(0).mediaItem;
      onTransformationCompleted(mediaItem, new TransformationResult.Builder(exportResult).build());
    }

    /**
     * @deprecated Use {@link #onError(Composition, ExportResult, ExportException)} instead.
     */
    @Deprecated
    default void onTransformationError(MediaItem inputMediaItem, Exception exception) {}

    /**
     * @deprecated Use {@link #onError(Composition, ExportResult, ExportException)} instead.
     */
    @SuppressWarnings("deprecation") // Using deprecated type in callback
    @Deprecated
    default void onTransformationError(
        MediaItem inputMediaItem, TransformationException exception) {
      onTransformationError(inputMediaItem, (Exception) exception);
    }

    /**
     * @deprecated Use {@link #onError(Composition, ExportResult, ExportException)} instead.
     */
    @SuppressWarnings("deprecation") // Using deprecated type in callback
    @Deprecated
    default void onTransformationError(
        MediaItem inputMediaItem, TransformationResult result, TransformationException exception) {
      onTransformationError(inputMediaItem, exception);
    }

    /**
     * Called if an exception occurs during the export.
     *
     * <p>The export output file (if any) is not deleted in this case.
     *
     * @param composition The {@link Composition} for which the exception occurs.
     * @param exportResult The {@link ExportResult} of the export.
     * @param exportException The {@link ExportException} describing the exception. This is the same
     *     instance as the {@linkplain ExportResult#exportException exception} in {@code result}.
     */
    @SuppressWarnings("deprecation") // Calling deprecated listener method.
    default void onError(
        Composition composition, ExportResult exportResult, ExportException exportException) {
      MediaItem mediaItem = composition.sequences.get(0).editedMediaItems.get(0).mediaItem;
      onTransformationError(
          mediaItem,
          new TransformationResult.Builder(exportResult).build(),
          new TransformationException(exportException));
    }

    /**
     * @deprecated Use {@link #onFallbackApplied(Composition, TransformationRequest,
     *     TransformationRequest)} instead.
     */
    @Deprecated
    default void onFallbackApplied(
        MediaItem inputMediaItem,
        TransformationRequest originalTransformationRequest,
        TransformationRequest fallbackTransformationRequest) {}

    /**
     * Called when falling back to an alternative {@link TransformationRequest} or changing the
     * video frames' resolution is necessary to comply with muxer or device constraints.
     *
     * @param composition The {@link Composition} for which the export is requested.
     * @param originalTransformationRequest The unsupported {@link TransformationRequest} used when
     *     building {@link Transformer}.
     * @param fallbackTransformationRequest The alternative {@link TransformationRequest}, with
     *     supported {@link TransformationRequest#audioMimeType}, {@link
     *     TransformationRequest#videoMimeType}, {@link TransformationRequest#outputHeight}, and
     *     {@link TransformationRequest#hdrMode} values set.
     */
    @SuppressWarnings("deprecation") // Calling deprecated listener method.
    default void onFallbackApplied(
        Composition composition,
        TransformationRequest originalTransformationRequest,
        TransformationRequest fallbackTransformationRequest) {
      MediaItem mediaItem = composition.sequences.get(0).editedMediaItems.get(0).mediaItem;
      onFallbackApplied(mediaItem, originalTransformationRequest, fallbackTransformationRequest);
    }
  }

  /**
   * Progress state. One of {@link #PROGRESS_STATE_NOT_STARTED}, {@link
   * #PROGRESS_STATE_WAITING_FOR_AVAILABILITY}, {@link #PROGRESS_STATE_AVAILABLE} or {@link
   * #PROGRESS_STATE_UNAVAILABLE}.
   */
  @Documented
  @Retention(RetentionPolicy.SOURCE)
  @Target(TYPE_USE)
  @IntDef({
    PROGRESS_STATE_NOT_STARTED,
    PROGRESS_STATE_WAITING_FOR_AVAILABILITY,
    PROGRESS_STATE_AVAILABLE,
    PROGRESS_STATE_UNAVAILABLE
  })
  public @interface ProgressState {}

  /** Indicates that the corresponding operation hasn't been started. */
  public static final int PROGRESS_STATE_NOT_STARTED = 0;

  /**
   * @deprecated Use {@link #PROGRESS_STATE_NOT_STARTED} instead.
   */
  @Deprecated public static final int PROGRESS_STATE_NO_TRANSFORMATION = PROGRESS_STATE_NOT_STARTED;

  /** Indicates that the progress is currently unavailable, but might become available. */
  public static final int PROGRESS_STATE_WAITING_FOR_AVAILABILITY = 1;

  /** Indicates that the progress is available. */
  public static final int PROGRESS_STATE_AVAILABLE = 2;

  /** Indicates that the progress is permanently unavailable. */
  public static final int PROGRESS_STATE_UNAVAILABLE = 3;

  /**
   * The default value for the {@linkplain Builder#setMaxDelayBetweenMuxerSamplesMs maximum delay
   * between output samples}.
   */
  public static final long DEFAULT_MAX_DELAY_BETWEEN_MUXER_SAMPLES_MS = 10_000;

  @Documented
  @Retention(RetentionPolicy.SOURCE)
  @Target(TYPE_USE)
  @IntDef({
    TRANSFORMER_STATE_PROCESS_FULL_INPUT,
    TRANSFORMER_STATE_REMUX_PROCESSED_VIDEO,
    TRANSFORMER_STATE_PROCESS_REMAINING_VIDEO,
    TRANSFORMER_STATE_PROCESS_AUDIO,
    TRANSFORMER_STATE_COPY_OUTPUT,
    TRANSFORMER_STATE_PROCESS_MEDIA_START,
    TRANSFORMER_STATE_REMUX_REMAINING_MEDIA
  })
  private @interface TransformerState {}

  /** The default Transformer state. */
  private static final int TRANSFORMER_STATE_PROCESS_FULL_INPUT = 0;

  /**
   * The first state of a {@link #resume(Composition composition, String outputFilePath, String
   * oldFilePath)} export.
   *
   * <p>In this state, the paused export file's encoded video track is muxed into a video-only file,
   * stored at {@code oldFilePath}.
   *
   * <p>The video-only file is kept open to allow the {@link
   * #TRANSFORMER_STATE_PROCESS_REMAINING_VIDEO} to continue writing to the same file & video track.
   *
   * <p>A successful operation in this state moves the Transformer to the {@link
   * #TRANSFORMER_STATE_PROCESS_REMAINING_VIDEO} state.
   */
  private static final int TRANSFORMER_STATE_REMUX_PROCESSED_VIDEO = 1;

  /**
   * The second state of a {@link #resume(Composition composition, String outputFilePath, String
   * oldFilePath)} export.
   *
   * <p>In this state, the remaining {@link Composition} video data is processed and muxed into the
   * same video-only file, stored at {@code oldFilePath}.
   *
   * <p>A successful operation in this state moves the Transformer to the {@link
   * #TRANSFORMER_STATE_PROCESS_AUDIO} state.
   */
  private static final int TRANSFORMER_STATE_PROCESS_REMAINING_VIDEO = 2;

  /**
   * The third state of a {@link #resume(Composition composition, String outputFilePath, String
   * oldFilePath)} resumed export.
   *
   * <p>In this state, the entire {@link Composition} audio is processed and muxed. This same
   * operation also transmuxes the video-only file produced by {@link
   * #TRANSFORMER_STATE_PROCESS_REMAINING_VIDEO}, interleaving of the audio and video tracks. The
   * output is stored at {@code oldFilePath}.
   *
   * <p>A successful operation in this state moves the Transformer to the {@link
   * #TRANSFORMER_STATE_COPY_OUTPUT} state.
   */
  private static final int TRANSFORMER_STATE_PROCESS_AUDIO = 3;

  /**
   * The final state of a {@link #resume(Composition composition, String outputFilePath, String
   * oldFilePath)} export.
   *
   * <p>In this state, the successful exported file (stored at {@code oldFilePath}) is copied to the
   * {@code outputFilePath}.
   */
  private static final int TRANSFORMER_STATE_COPY_OUTPUT = 4;

  private static final int TRANSFORMER_STATE_PROCESS_MEDIA_START = 5;
  private static final int TRANSFORMER_STATE_REMUX_REMAINING_MEDIA = 6;
  private final Context context;
  private final TransformationRequest transformationRequest;
  private final ImmutableList<AudioProcessor> audioProcessors;
  private final ImmutableList<Effect> videoEffects;
  private final boolean removeAudio;
  private final boolean removeVideo;
  private final boolean flattenForSlowMotion;
  private final boolean trimOptimizationEnabled;
  private final boolean fileStartsOnVideoFrameEnabled;
  private final long maxDelayBetweenMuxerSamplesMs;

  private final ListenerSet<Transformer.Listener> listeners;
  @Nullable private final AssetLoader.Factory assetLoaderFactory;
  private final AudioMixer.Factory audioMixerFactory;
  private final VideoFrameProcessor.Factory videoFrameProcessorFactory;
  private final Codec.EncoderFactory encoderFactory;
  private final Muxer.Factory muxerFactory;
  private final Looper looper;
  private final DebugViewProvider debugViewProvider;
  private final Clock clock;
  private final HandlerWrapper applicationHandler;
  private final ComponentListener componentListener;
  private final ExportResult.Builder exportResultBuilder;

  @Nullable private TransformerInternal transformerInternal;
  @Nullable private MuxerWrapper remuxingMuxerWrapper;
  private @MonotonicNonNull Composition composition;
  private @MonotonicNonNull String outputFilePath;
  private @MonotonicNonNull String oldFilePath;
  private @TransformerState int transformerState;
  private TransmuxTranscodeHelper.@MonotonicNonNull ResumeMetadata resumeMetadata;
  private @MonotonicNonNull ListenableFuture<TransmuxTranscodeHelper.ResumeMetadata>
      getResumeMetadataFuture;
  private @MonotonicNonNull ListenableFuture<Void> copyOutputFuture;
  @Nullable private Mp4Info mediaItemInfo;

  private Transformer(
      Context context,
      TransformationRequest transformationRequest,
      ImmutableList<AudioProcessor> audioProcessors,
      ImmutableList<Effect> videoEffects,
      boolean removeAudio,
      boolean removeVideo,
      boolean flattenForSlowMotion,
      boolean trimOptimizationEnabled,
      boolean fileStartsOnVideoFrameEnabled,
      long maxDelayBetweenMuxerSamplesMs,
      ListenerSet<Listener> listeners,
      @Nullable AssetLoader.Factory assetLoaderFactory,
      AudioMixer.Factory audioMixerFactory,
      VideoFrameProcessor.Factory videoFrameProcessorFactory,
      Codec.EncoderFactory encoderFactory,
      Muxer.Factory muxerFactory,
      Looper looper,
      DebugViewProvider debugViewProvider,
      Clock clock) {
    checkState(!removeAudio || !removeVideo, "Audio and video cannot both be removed.");
    this.context = context;
    this.transformationRequest = transformationRequest;
    this.audioProcessors = audioProcessors;
    this.videoEffects = videoEffects;
    this.removeAudio = removeAudio;
    this.removeVideo = removeVideo;
    this.flattenForSlowMotion = flattenForSlowMotion;
    this.trimOptimizationEnabled = trimOptimizationEnabled;
    this.fileStartsOnVideoFrameEnabled = fileStartsOnVideoFrameEnabled;
    this.maxDelayBetweenMuxerSamplesMs = maxDelayBetweenMuxerSamplesMs;
    this.listeners = listeners;
    this.assetLoaderFactory = assetLoaderFactory;
    this.audioMixerFactory = audioMixerFactory;
    this.videoFrameProcessorFactory = videoFrameProcessorFactory;
    this.encoderFactory = encoderFactory;
    this.muxerFactory = muxerFactory;
    this.looper = looper;
    this.debugViewProvider = debugViewProvider;
    this.clock = clock;
    transformerState = TRANSFORMER_STATE_PROCESS_FULL_INPUT;
    applicationHandler = clock.createHandler(looper, /* callback= */ null);
    componentListener = new ComponentListener();
    exportResultBuilder = new ExportResult.Builder();
  }

  /** Returns a {@link Transformer.Builder} initialized with the values of this instance. */
  public Builder buildUpon() {
    return new Builder(this);
  }

  /**
   * @deprecated Use {@link #addListener(Listener)}, {@link #removeListener(Listener)} or {@link
   *     #removeAllListeners()} instead.
   */
  @Deprecated
  public void setListener(Transformer.Listener listener) {
    verifyApplicationThread();
    this.listeners.clear();
    this.listeners.add(listener);
  }

  /**
   * Adds a {@link Transformer.Listener} to listen to the export events.
   *
   * @param listener A {@link Transformer.Listener}.
   * @throws IllegalStateException If this method is called from the wrong thread.
   */
  public void addListener(Transformer.Listener listener) {
    verifyApplicationThread();
    this.listeners.add(listener);
  }

  /**
   * Removes a {@link Transformer.Listener}.
   *
   * @param listener A {@link Transformer.Listener}.
   * @throws IllegalStateException If this method is called from the wrong thread.
   */
  public void removeListener(Transformer.Listener listener) {
    verifyApplicationThread();
    this.listeners.remove(listener);
  }

  /**
   * Removes all {@linkplain Transformer.Listener listeners}.
   *
   * @throws IllegalStateException If this method is called from the wrong thread.
   */
  public void removeAllListeners() {
    verifyApplicationThread();
    this.listeners.clear();
  }

  /**
   * Starts an asynchronous operation to export the given {@link Composition}.
   *
   * <p>The first {@link EditedMediaItem} in the first {@link EditedMediaItemSequence} that has a
   * given {@linkplain C.TrackType track} will determine the output format for that track, unless
   * the format is set when {@linkplain Builder#build building} the {@code Transformer}. For
   * example, consider the following composition
   *
   * <pre>
   *   Composition {
   *     EditedMediaItemSequence {
   *       [ImageMediaItem, VideoMediaItem]
   *     },
   *     EditedMediaItemSequence {
   *       [AudioMediaItem]
   *     },
   *   }
   * </pre>
   *
   * The video format will be determined by the {@code ImageMediaItem} in the first {@link
   * EditedMediaItemSequence}, while the audio format will be determined by the {@code
   * AudioMediaItem} in the second {@code EditedMediaItemSequence}.
   *
   * <p>This method is under development. A {@link Composition} must meet the following conditions:
   *
   * <ul>
   *   <li>The video composition {@link Presentation} effect is applied after input streams are
   *       composited. Other composition effects are ignored.
   * </ul>
   *
   * <p>{@linkplain EditedMediaItemSequence Sequences} within the {@link Composition} must meet the
   * following conditions:
   *
   * <ul>
   *   <li>A sequence cannot contain both HDR and SDR video input.
   *   <li>If an {@link EditedMediaItem} in a sequence contains data of a given {@linkplain
   *       C.TrackType track}, so must all items in that sequence.
   *       <ul>
   *         <li>For audio, this condition can be removed by setting an experimental {@link
   *             Composition.Builder#experimentalSetForceAudioTrack(boolean) flag}.
   *       </ul>
   *   <li>All sequences containing audio data must output audio with the same {@linkplain
   *       AudioFormat properties}. This can be done by adding {@linkplain EditedMediaItem#effects
   *       item specific effects}, such as {@link SonicAudioProcessor} and {@link
   *       ChannelMixingAudioProcessor}.
   * </ul>
   *
   * <p>The export state is notified through the {@linkplain Builder#addListener(Listener)
   * listener}.
   *
   * <p>Concurrent exports on the same Transformer object are not allowed.
   *
   * <p>If no custom {@link Transformer.Builder#setMuxerFactory(Muxer.Factory) Muxer.Factory} is
   * specified, the output is an MP4 file.
   *
   * <p>The output can contain at most one video track and one audio track. Other track types are
   * ignored. For adaptive bitrate inputs, if no custom {@link
   * Transformer.Builder#setAssetLoaderFactory(AssetLoader.Factory) AssetLoader.Factory} is
   * specified, the highest bitrate video and audio streams are selected.
   *
   * <p>If exporting the video track entails transcoding, the output frames' dimensions will be
   * swapped if the output video's height is larger than the width. This is to improve compatibility
   * among different device encoders.
   *
   * @param composition The {@link Composition} to export.
   * @param path The path to the output file.
   * @throws IllegalStateException If this method is called from the wrong thread.
   * @throws IllegalStateException If an export is already in progress.
   */
  public void start(Composition composition, String path) {
    verifyApplicationThread();
    initialize(composition, path);
    if (!trimOptimizationEnabled || isMultiAsset()) {
      startInternal(
          composition,
          new MuxerWrapper(
              path,
              muxerFactory,
              componentListener,
              MuxerWrapper.MUXER_MODE_DEFAULT,
              /* dropSamplesBeforeFirstVideoSample= */ fileStartsOnVideoFrameEnabled,
              /* appendVideoFormat= */ null,
              maxDelayBetweenMuxerSamplesMs),
          componentListener,
          /* initialTimestampOffsetUs= */ 0,
          /* useDefaultAssetLoaderFactory= */ false);
    } else {
      processMediaBeforeFirstSyncSampleAfterTrimStartTime();
    }
  }

  /**
   * Starts an asynchronous operation to export the given {@link EditedMediaItem}.
   *
   * <p>The export state is notified through the {@linkplain Builder#addListener(Listener)
   * listener}.
   *
   * <p>Concurrent exports on the same Transformer object are not allowed.
   *
   * <p>If no custom {@link Transformer.Builder#setMuxerFactory(Muxer.Factory) Muxer.Factory} is
   * specified, the output is an MP4 file.
   *
   * <p>The output can contain at most one video track and one audio track. Other track types are
   * ignored. For adaptive bitrate inputs, if no custom {@link
   * Transformer.Builder#setAssetLoaderFactory(AssetLoader.Factory) AssetLoader.Factory} is
   * specified, the highest bitrate video and audio streams are selected.
   *
   * <p>If exporting the video track entails transcoding, the output frames' dimensions will be
   * swapped if the output video's height is larger than the width. This is to improve compatibility
   * among different device encoders.
   *
   * @param editedMediaItem The {@link EditedMediaItem} to export.
   * @param path The path to the output file.
   * @throws IllegalStateException If this method is called from the wrong thread.
   * @throws IllegalStateException If an export is already in progress.
   */
  public void start(EditedMediaItem editedMediaItem, String path) {
    start(new Composition.Builder(new EditedMediaItemSequence(editedMediaItem)).build(), path);
  }

  /**
   * Starts an asynchronous operation to export the given {@link MediaItem}.
   *
   * <p>The export state is notified through the {@linkplain Builder#addListener(Listener)
   * listener}.
   *
   * <p>Concurrent exports on the same Transformer object are not allowed.
   *
   * <p>If no custom {@link Transformer.Builder#setMuxerFactory(Muxer.Factory) Muxer.Factory} is
   * specified, the output is an MP4 file.
   *
   * <p>The output can contain at most one video track and one audio track. Other track types are
   * ignored. For adaptive bitrate inputs, if no custom {@link
   * Transformer.Builder#setAssetLoaderFactory(AssetLoader.Factory) AssetLoader.Factory} is
   * specified, the highest bitrate video and audio streams are selected.
   *
   * <p>If exporting the video track entails transcoding, the output frames' dimensions will be
   * swapped if the output video's height is larger than the width. This is to improve compatibility
   * among different device encoders.
   *
   * @param mediaItem The {@link MediaItem} to export.
   * @param path The path to the output file.
   * @throws IllegalArgumentException If the {@link MediaItem} is not supported.
   * @throws IllegalStateException If this method is called from the wrong thread.
   * @throws IllegalStateException If an export is already in progress.
   */
  public void start(MediaItem mediaItem, String path) {
    if (!mediaItem.clippingConfiguration.equals(MediaItem.ClippingConfiguration.UNSET)
        && flattenForSlowMotion) {
      throw new IllegalArgumentException(
          "Clipping is not supported when slow motion flattening is requested");
    }
    EditedMediaItem editedMediaItem =
        new EditedMediaItem.Builder(mediaItem)
            .setRemoveAudio(removeAudio)
            .setRemoveVideo(removeVideo)
            .setFlattenForSlowMotion(flattenForSlowMotion)
            .setEffects(new Effects(audioProcessors, videoEffects))
            .build();
    start(editedMediaItem, path);
  }

  /**
   * @deprecated Use {@link #start(MediaItem, String)} instead.
   */
  @Deprecated
  @InlineMe(replacement = "this.start(mediaItem, path)")
  public void startTransformation(MediaItem mediaItem, String path) {
    start(mediaItem, path);
  }

  /**
   * Returns the {@link Looper} associated with the application thread that's used to access the
   * transformer and on which transformer events are received.
   */
  public Looper getApplicationLooper() {
    return looper;
  }

  /**
   * Returns the current {@link ProgressState} and updates {@code progressHolder} with the current
   * progress if it is {@link #PROGRESS_STATE_AVAILABLE available}.
   *
   * <p>If the export is {@linkplain #resume(Composition, String, String) resumed}, this method
   * returns {@link #PROGRESS_STATE_UNAVAILABLE}.
   *
   * <p>After an export {@linkplain Listener#onCompleted(Composition, ExportResult) completes}, this
   * method returns {@link #PROGRESS_STATE_NOT_STARTED}.
   *
   * @param progressHolder A {@link ProgressHolder}, updated to hold the percentage progress if
   *     {@link #PROGRESS_STATE_AVAILABLE available}.
   * @return The {@link ProgressState}.
   * @throws IllegalStateException If this method is called from the wrong thread.
   */
  public @ProgressState int getProgress(ProgressHolder progressHolder) {
    verifyApplicationThread();
    if (isExportResumed()) {
      // Progress updates are unavailable for resumed exports.
      return PROGRESS_STATE_UNAVAILABLE;
    }

    if (isExportTrimOptimization()) {
      return getTrimOptimizationProgress(progressHolder);
    }

    return transformerInternal == null
        ? PROGRESS_STATE_NOT_STARTED
        : transformerInternal.getProgress(progressHolder);
  }

  private boolean isExportResumed() {
    return transformerState == TRANSFORMER_STATE_REMUX_PROCESSED_VIDEO
        || transformerState == TRANSFORMER_STATE_PROCESS_REMAINING_VIDEO
        || transformerState == TRANSFORMER_STATE_PROCESS_AUDIO
        || transformerState == TRANSFORMER_STATE_COPY_OUTPUT;
  }

  private boolean isExportTrimOptimization() {
    return transformerState == TRANSFORMER_STATE_PROCESS_MEDIA_START
        || transformerState == TRANSFORMER_STATE_REMUX_REMAINING_MEDIA;
  }

  private @ProgressState int getTrimOptimizationProgress(ProgressHolder progressHolder) {
    if (mediaItemInfo == null) {
      return PROGRESS_STATE_WAITING_FOR_AVAILABILITY;
    }
    MediaItem firstMediaItem =
        checkNotNull(composition).sequences.get(0).editedMediaItems.get(0).mediaItem;
    long trimStartTimeUs = firstMediaItem.clippingConfiguration.startPositionUs;
    long transcodeDuration = mediaItemInfo.firstSyncSampleTimestampUsAfterTimeUs - trimStartTimeUs;
    float transcodeWeighting = (float) transcodeDuration / mediaItemInfo.durationUs;

    if (transformerState == TRANSFORMER_STATE_PROCESS_MEDIA_START) {
      if (transformerInternal == null) {
        return PROGRESS_STATE_WAITING_FOR_AVAILABILITY;
      }
      @ProgressState
      int processMediaStartProgressState = transformerInternal.getProgress(progressHolder);
      if (processMediaStartProgressState == PROGRESS_STATE_AVAILABLE) {
        progressHolder.progress = round(progressHolder.progress * transcodeWeighting);
      }
      return processMediaStartProgressState;
    }

    float fullTranscodeProgress = 100 * transcodeWeighting;
    if (transformerInternal == null) {
      // Transformer has not started remuxing the remaining media yet.
      progressHolder.progress = round(fullTranscodeProgress);
      return PROGRESS_STATE_AVAILABLE;
    }
    @ProgressState
    int remuxRemainingMediaProgressState = transformerInternal.getProgress(progressHolder);
    if (remuxRemainingMediaProgressState == PROGRESS_STATE_NOT_STARTED
        || remuxRemainingMediaProgressState == PROGRESS_STATE_WAITING_FOR_AVAILABILITY) {
      progressHolder.progress = round(fullTranscodeProgress);
      return PROGRESS_STATE_AVAILABLE;
    } else if (remuxRemainingMediaProgressState == PROGRESS_STATE_AVAILABLE) {
      progressHolder.progress =
          round(fullTranscodeProgress + (1 - transcodeWeighting) * progressHolder.progress);
    }
    return remuxRemainingMediaProgressState;
  }

  /**
   * Cancels the export that is currently in progress, if any.
   *
   * <p>The export output file (if any) is not deleted.
   *
   * @throws IllegalStateException If this method is called from the wrong thread.
   */
  public void cancel() {
    verifyApplicationThread();
    if (transformerInternal == null) {
      return;
    }
    try {
      transformerInternal.cancel();
    } finally {
      transformerInternal = null;
    }

    if (getResumeMetadataFuture != null && !getResumeMetadataFuture.isDone()) {
      getResumeMetadataFuture.cancel(/* mayInterruptIfRunning= */ false);
    }
    if (copyOutputFuture != null && !copyOutputFuture.isDone()) {
      copyOutputFuture.cancel(/* mayInterruptIfRunning= */ false);
    }
  }

  /**
   * Resumes a previously {@linkplain #cancel() cancelled} export.
   *
   * <p>An export can be resumed only when:
   *
   * <ul>
   *   <li>The {@link Composition} contains a single {@link EditedMediaItemSequence} having
   *       continuous audio and video tracks.
   *   <li>The output is an MP4 file.
   * </ul>
   *
   * <p>Note that export optimizations (such as {@linkplain
   * Builder#experimentalSetTrimOptimizationEnabled trim optimization}) will not be applied upon
   * resumption.
   *
   * @param composition The {@link Composition} to resume export.
   * @param outputFilePath The path to the output file. This must be different from the output path
   *     of the cancelled export.
   * @param oldFilePath The output path of the the cancelled export.
   */
  public void resume(Composition composition, String outputFilePath, String oldFilePath) {
    verifyApplicationThread();
    initialize(composition, outputFilePath);
    this.oldFilePath = oldFilePath;
    remuxProcessedVideo();
  }

  private void initialize(Composition composition, String outputFilePath) {
    this.composition = composition;
    this.outputFilePath = outputFilePath;
    exportResultBuilder.reset();
  }

  private void processFullInput() {
    transformerState = TRANSFORMER_STATE_PROCESS_FULL_INPUT;
    startInternal(
        checkNotNull(composition),
        new MuxerWrapper(
            checkNotNull(outputFilePath),
            muxerFactory,
            componentListener,
            MuxerWrapper.MUXER_MODE_DEFAULT,
            /* dropSamplesBeforeFirstVideoSample= */ false,
            /* appendVideoFormat= */ null,
            maxDelayBetweenMuxerSamplesMs),
        componentListener,
        /* initialTimestampOffsetUs= */ 0,
        /* useDefaultAssetLoaderFactory= */ false);
  }

  private void remuxProcessedVideo() {
    transformerState = TRANSFORMER_STATE_REMUX_PROCESSED_VIDEO;
    getResumeMetadataFuture =
        TransmuxTranscodeHelper.getResumeMetadataAsync(
            context, checkNotNull(oldFilePath), checkNotNull(composition));
    Futures.addCallback(
        getResumeMetadataFuture,
        new FutureCallback<TransmuxTranscodeHelper.ResumeMetadata>() {
          @Override
          public void onSuccess(TransmuxTranscodeHelper.ResumeMetadata resumeMetadata) {
            // If there is no video track to remux or the last sync sample is actually the first
            // sample, then start the normal Export.
            if (resumeMetadata.lastSyncSampleTimestampUs == C.TIME_UNSET
                || resumeMetadata.lastSyncSampleTimestampUs == 0) {
              processFullInput();
              return;
            }

            Transformer.this.resumeMetadata = resumeMetadata;

            remuxingMuxerWrapper =
                new MuxerWrapper(
                    checkNotNull(outputFilePath),
                    muxerFactory,
                    componentListener,
                    MuxerWrapper.MUXER_MODE_MUX_PARTIAL,
                    /* dropSamplesBeforeFirstVideoSample= */ false,
                    /* appendVideoFormat= */ resumeMetadata.videoFormat,
                    maxDelayBetweenMuxerSamplesMs);

            startInternal(
                TransmuxTranscodeHelper.createVideoOnlyComposition(
                    oldFilePath,
                    /* clippingEndPositionUs= */ resumeMetadata.lastSyncSampleTimestampUs),
                checkNotNull(remuxingMuxerWrapper),
                componentListener,
                /* initialTimestampOffsetUs= */ 0,
                /* useDefaultAssetLoaderFactory= */ true);
          }

          @Override
          public void onFailure(Throwable t) {
            // In case of error fallback to normal Export.
            processFullInput();
          }
        },
        applicationHandler::post);
  }

  private void processRemainingVideo() {
    transformerState = TRANSFORMER_STATE_PROCESS_REMAINING_VIDEO;
    Composition videoOnlyComposition =
        TransmuxTranscodeHelper.buildUponComposition(
            checkNotNull(composition),
            /* removeAudio= */ true,
            /* removeVideo= */ false,
            resumeMetadata);

    checkNotNull(remuxingMuxerWrapper);
    remuxingMuxerWrapper.changeToAppendMode();

    startInternal(
        videoOnlyComposition,
        remuxingMuxerWrapper,
        componentListener,
        /* initialTimestampOffsetUs= */ checkNotNull(resumeMetadata).lastSyncSampleTimestampUs,
        /* useDefaultAssetLoaderFactory= */ false);
  }

  private void processAudio() {
    transformerState = TRANSFORMER_STATE_PROCESS_AUDIO;

    MuxerWrapper muxerWrapper =
        new MuxerWrapper(
            checkNotNull(oldFilePath),
            muxerFactory,
            componentListener,
            MuxerWrapper.MUXER_MODE_DEFAULT,
            /* dropSamplesBeforeFirstVideoSample= */ false,
            /* appendVideoFormat= */ null,
            maxDelayBetweenMuxerSamplesMs);

    startInternal(
        TransmuxTranscodeHelper.createAudioTranscodeAndVideoTransmuxComposition(
            checkNotNull(composition), checkNotNull(outputFilePath)),
        muxerWrapper,
        componentListener,
        /* initialTimestampOffsetUs= */ 0,
        /* useDefaultAssetLoaderFactory= */ false);
  }

  // TODO: b/308253384 - Move copy output logic into MuxerWrapper.
  private void copyOutput() {
    transformerState = TRANSFORMER_STATE_COPY_OUTPUT;
    copyOutputFuture =
        TransmuxTranscodeHelper.copyFileAsync(
            new File(checkNotNull(oldFilePath)), new File(checkNotNull(outputFilePath)));

    Futures.addCallback(
        copyOutputFuture,
        new FutureCallback<Void>() {
          @Override
          public void onSuccess(Void result) {
            onExportCompletedWithSuccess();
          }

          @Override
          public void onFailure(Throwable t) {
            onExportCompletedWithError(
                ExportException.createForUnexpected(
                    new IOException("Copy output task failed for the resumed export", t)));
          }
        },
        applicationHandler::post);
  }

  private void processMediaBeforeFirstSyncSampleAfterTrimStartTime() {
    transformerState = TRANSFORMER_STATE_PROCESS_MEDIA_START;
    EditedMediaItem firstEditedMediaItem =
        checkNotNull(composition).sequences.get(0).editedMediaItems.get(0);
    long trimStartTimeUs = firstEditedMediaItem.mediaItem.clippingConfiguration.startPositionUs;
    long trimEndTimeUs = firstEditedMediaItem.mediaItem.clippingConfiguration.endPositionUs;
    ListenableFuture<Mp4Info> getMp4InfoFuture =
        TransmuxTranscodeHelper.getMp4Info(
            context,
            checkNotNull(firstEditedMediaItem.mediaItem.localConfiguration).uri.toString(),
            trimStartTimeUs);
    Futures.addCallback(
        getMp4InfoFuture,
        new FutureCallback<Mp4Info>() {
          @Override
          public void onSuccess(Mp4Info mp4Info) {
            if (mp4Info.firstSyncSampleTimestampUsAfterTimeUs == C.TIME_UNSET) {
              exportResultBuilder.setOptimizationResult(OPTIMIZATION_ABANDONED_OTHER);
              processFullInput();
              return;
            }
            if (mp4Info.firstSyncSampleTimestampUsAfterTimeUs == C.TIME_END_OF_SOURCE
                || (trimEndTimeUs != C.TIME_END_OF_SOURCE
                    && trimEndTimeUs < mp4Info.firstSyncSampleTimestampUsAfterTimeUs)) {
              exportResultBuilder.setOptimizationResult(
                  OPTIMIZATION_ABANDONED_KEYFRAME_PLACEMENT_OPTIMAL_FOR_TRIM);
              processFullInput();
              return;
            }
            long maxEncodedAudioBufferDurationUs = 0;
            if (mp4Info.audioFormat != null && mp4Info.audioFormat.sampleRate != Format.NO_VALUE) {
              // Ensure there is an audio sample to mux between the two clip times to prevent
              // Transformer from hanging because it received an audio track but no audio samples.
              maxEncodedAudioBufferDurationUs =
                  Util.sampleCountToDurationUs(
                      AAC_LC_AUDIO_SAMPLE_COUNT, mp4Info.audioFormat.sampleRate);
            }
            if (mp4Info.firstSyncSampleTimestampUsAfterTimeUs - trimStartTimeUs
                <= maxEncodedAudioBufferDurationUs) {
              Transformer.this.composition =
                  buildUponCompositionForTrimOptimization(
                      composition,
                      mp4Info.firstSyncSampleTimestampUsAfterTimeUs,
                      trimEndTimeUs,
                      mp4Info.durationUs,
                      /* startsAtKeyFrame= */ true,
                      /* clearVideoEffects= */ false);
              exportResultBuilder.setOptimizationResult(
                  OPTIMIZATION_ABANDONED_KEYFRAME_PLACEMENT_OPTIMAL_FOR_TRIM);
              processFullInput();
              return;
            }
            remuxingMuxerWrapper =
                new MuxerWrapper(
                    checkNotNull(outputFilePath),
                    muxerFactory,
                    componentListener,
                    MuxerWrapper.MUXER_MODE_MUX_PARTIAL,
                    /* dropSamplesBeforeFirstVideoSample= */ false,
                    mp4Info.videoFormat,
                    maxDelayBetweenMuxerSamplesMs);
            if (shouldTranscodeVideo(
                    checkNotNull(mp4Info.videoFormat),
                    composition,
                    /* sequenceIndex= */ 0,
                    transformationRequest,
                    encoderFactory,
                    remuxingMuxerWrapper)
                || (mp4Info.audioFormat != null
                    && shouldTranscodeAudio(
                        mp4Info.audioFormat,
                        composition,
                        /* sequenceIndex= */ 0,
                        transformationRequest,
                        encoderFactory,
                        remuxingMuxerWrapper))) {
              remuxingMuxerWrapper = null;
              exportResultBuilder.setOptimizationResult(
                  OPTIMIZATION_ABANDONED_TRIM_AND_TRANSCODING_TRANSFORMATION_REQUESTED);
              processFullInput();
              return;
            }
            Transformer.this.mediaItemInfo = mp4Info;
            maybeSetMuxerWrapperAdditionalRotationDegrees(
                remuxingMuxerWrapper,
                firstEditedMediaItem.effects.videoEffects,
                checkNotNull(mp4Info.videoFormat));
            Composition trancodeComposition =
                buildUponCompositionForTrimOptimization(
                    composition,
                    trimStartTimeUs,
                    mp4Info.firstSyncSampleTimestampUsAfterTimeUs,
                    mp4Info.durationUs,
                    /* startsAtKeyFrame= */ false,
                    /* clearVideoEffects= */ true);
            startInternal(
                trancodeComposition,
                checkNotNull(remuxingMuxerWrapper),
                componentListener,
                /* initialTimestampOffsetUs= */ 0,
                /* useDefaultAssetLoaderFactory= */ false);
          }

          @Override
          public void onFailure(Throwable t) {
            exportResultBuilder.setOptimizationResult(OPTIMIZATION_FAILED_EXTRACTION_FAILED);
            processFullInput();
          }
        },
        applicationHandler::post);
  }

  private void remuxRemainingMedia() {
    transformerState = TRANSFORMER_STATE_REMUX_REMAINING_MEDIA;
    EditedMediaItem firstEditedMediaItem =
        checkNotNull(composition).sequences.get(0).editedMediaItems.get(0);
    Mp4Info mediaItemInfo = checkNotNull(this.mediaItemInfo);
<<<<<<< HEAD
    if (!doesFormatsMatch(mediaItemInfo, firstEditedMediaItem)) {
      remuxingMuxerWrapper = null;
      transformerInternal = null;
      exportResultBuilder.setOptimizationResult(OPTIMIZATION_FAILED_FORMAT_MISMATCH);
      processFullInput();
      return;
    }
=======
>>>>>>> 24e1796c
    long trimStartTimeUs = firstEditedMediaItem.mediaItem.clippingConfiguration.startPositionUs;
    long trimEndTimeUs = firstEditedMediaItem.mediaItem.clippingConfiguration.endPositionUs;
    Composition transmuxComposition =
        buildUponCompositionForTrimOptimization(
            composition,
            mediaItemInfo.firstSyncSampleTimestampUsAfterTimeUs,
            trimEndTimeUs,
            mediaItemInfo.durationUs,
            /* startsAtKeyFrame= */ true,
            /* clearVideoEffects= */ true);
    checkNotNull(remuxingMuxerWrapper);
    remuxingMuxerWrapper.changeToAppendMode();
    startInternal(
        transmuxComposition,
        remuxingMuxerWrapper,
        componentListener,
        /* initialTimestampOffsetUs= */ mediaItemInfo.firstSyncSampleTimestampUsAfterTimeUs
<<<<<<< HEAD
            - trimStartTimeUs);
  }

  private boolean doesFormatsMatch(Mp4Info mediaItemInfo, EditedMediaItem firstMediaItem) {
    boolean videoFormatMatches =
        checkNotNull(remuxingMuxerWrapper)
            .getTrackFormat(C.TRACK_TYPE_VIDEO)
            .initializationDataEquals(checkNotNull(mediaItemInfo.videoFormat));
    boolean audioFormatMatches =
        mediaItemInfo.audioFormat == null
            || firstMediaItem.removeAudio
            || mediaItemInfo.audioFormat.initializationDataEquals(
                checkNotNull(remuxingMuxerWrapper).getTrackFormat(C.TRACK_TYPE_AUDIO));
    return videoFormatMatches && audioFormatMatches;
=======
            - trimStartTimeUs,
        /* useDefaultAssetLoaderFactory= */ false);
>>>>>>> 24e1796c
  }

  private boolean isMultiAsset() {
    return checkNotNull(composition).sequences.size() > 1
        || composition.sequences.get(0).editedMediaItems.size() > 1;
  }

  private void verifyApplicationThread() {
    if (Looper.myLooper() != looper) {
      throw new IllegalStateException("Transformer is accessed on the wrong thread.");
    }
  }

  private void startInternal(
      Composition composition,
      MuxerWrapper muxerWrapper,
      ComponentListener componentListener,
      long initialTimestampOffsetUs,
      boolean useDefaultAssetLoaderFactory) {
    checkState(transformerInternal == null, "There is already an export in progress.");
    TransformationRequest transformationRequest = this.transformationRequest;
    if (composition.hdrMode != Composition.HDR_MODE_KEEP_HDR) {
      transformationRequest =
          transformationRequest.buildUpon().setHdrMode(composition.hdrMode).build();
    }
    FallbackListener fallbackListener =
        new FallbackListener(composition, listeners, applicationHandler, transformationRequest);
    AssetLoader.Factory assetLoaderFactory = this.assetLoaderFactory;
    if (useDefaultAssetLoaderFactory || assetLoaderFactory == null) {
      assetLoaderFactory =
          new DefaultAssetLoaderFactory(context, new DefaultDecoderFactory(context), clock);
    }
    DebugTraceUtil.reset();
    transformerInternal =
        new TransformerInternal(
            context,
            composition,
            transformationRequest,
            assetLoaderFactory,
            audioMixerFactory,
            videoFrameProcessorFactory,
            encoderFactory,
            muxerWrapper,
            componentListener,
            fallbackListener,
            applicationHandler,
            debugViewProvider,
            clock,
            initialTimestampOffsetUs);
    transformerInternal.start();
  }

  private void onExportCompletedWithSuccess() {
    listeners.queueEvent(
        /* eventFlag= */ C.INDEX_UNSET,
        listener -> listener.onCompleted(checkNotNull(composition), exportResultBuilder.build()));
    listeners.flushEvents();
    transformerState = TRANSFORMER_STATE_PROCESS_FULL_INPUT;
  }

  private void onExportCompletedWithError(ExportException exception) {
    listeners.queueEvent(
        /* eventFlag= */ C.INDEX_UNSET,
        listener ->
            listener.onError(checkNotNull(composition), exportResultBuilder.build(), exception));
    listeners.flushEvents();
    transformerState = TRANSFORMER_STATE_PROCESS_FULL_INPUT;
  }

  private final class ComponentListener
      implements TransformerInternal.Listener, MuxerWrapper.Listener {

    // TransformerInternal.Listener implementation

    @Override
    public void onCompleted(
        ImmutableList<ExportResult.ProcessedInput> processedInputs,
        @Nullable String audioEncoderName,
        @Nullable String videoEncoderName) {
      exportResultBuilder.addProcessedInputs(processedInputs);

      // When an export is resumed, the audio and video encoder name (if any) can comes from
      // different intermittent exports, so set encoder names only when they are available.
      if (audioEncoderName != null) {
        exportResultBuilder.setAudioEncoderName(audioEncoderName);
      }
      if (videoEncoderName != null) {
        exportResultBuilder.setVideoEncoderName(videoEncoderName);
      }

      // TODO(b/213341814): Add event flags for Transformer events.
      transformerInternal = null;
      if (transformerState == TRANSFORMER_STATE_REMUX_PROCESSED_VIDEO) {
        processRemainingVideo();
      } else if (transformerState == TRANSFORMER_STATE_PROCESS_REMAINING_VIDEO) {
        remuxingMuxerWrapper = null;
        processAudio();
      } else if (transformerState == TRANSFORMER_STATE_PROCESS_AUDIO) {
        copyOutput();
      } else if (transformerState == TRANSFORMER_STATE_PROCESS_MEDIA_START) {
        remuxRemainingMedia();
      } else if (transformerState == TRANSFORMER_STATE_REMUX_REMAINING_MEDIA) {
        mediaItemInfo = null;
        exportResultBuilder.setOptimizationResult(ExportResult.OPTIMIZATION_SUCCEEDED);
        onExportCompletedWithSuccess();
      } else {
        onExportCompletedWithSuccess();
      }
    }

    @Override
    @SuppressWarnings("UngroupedOverloads") // Grouped by interface.
    public void onError(
        ImmutableList<ExportResult.ProcessedInput> processedInputs,
        @Nullable String audioEncoderName,
        @Nullable String videoEncoderName,
        ExportException exportException) {
      if (exportException.errorCode == ERROR_CODE_MUXING_APPEND
          && (isExportTrimOptimization() || isExportResumed())) {
        remuxingMuxerWrapper = null;
        transformerInternal = null;
        exportResultBuilder.reset();
        exportResultBuilder.setOptimizationResult(OPTIMIZATION_FAILED_FORMAT_MISMATCH);
        processFullInput();
        return;
      }

      exportResultBuilder.addProcessedInputs(processedInputs);

      // When an export is resumed, the audio and video encoder name (if any) can comes from
      // different intermittent exports, so set encoder names only when they are available.
      if (audioEncoderName != null) {
        exportResultBuilder.setAudioEncoderName(audioEncoderName);
      }
      if (videoEncoderName != null) {
        exportResultBuilder.setVideoEncoderName(videoEncoderName);
      }

      exportResultBuilder.setExportException(exportException);
      transformerInternal = null;
      onExportCompletedWithError(exportException);
    }

    // MuxerWrapper.Listener implementation

    @Override
    public void onTrackEnded(
        @C.TrackType int trackType, Format format, int averageBitrate, int sampleCount) {
      if (trackType == C.TRACK_TYPE_AUDIO) {
        exportResultBuilder
            .setAudioMimeType(format.sampleMimeType)
            .setAverageAudioBitrate(averageBitrate);
        if (format.channelCount != Format.NO_VALUE) {
          exportResultBuilder.setChannelCount(format.channelCount);
        }
        if (format.sampleRate != Format.NO_VALUE) {
          exportResultBuilder.setSampleRate(format.sampleRate);
        }
      } else if (trackType == C.TRACK_TYPE_VIDEO) {
        exportResultBuilder
            .setVideoMimeType(format.sampleMimeType)
            .setAverageVideoBitrate(averageBitrate)
            .setColorInfo(format.colorInfo)
            .setVideoFrameCount(sampleCount);
        if (format.height != Format.NO_VALUE) {
          exportResultBuilder.setHeight(format.height);
        }
        if (format.width != Format.NO_VALUE) {
          exportResultBuilder.setWidth(format.width);
        }
      }
    }

    @Override
    public void onEnded(long durationMs, long fileSizeBytes) {
      exportResultBuilder.setDurationMs(durationMs).setFileSizeBytes(fileSizeBytes);
      checkNotNull(transformerInternal).endWithCompletion();
    }

    @Override
    @SuppressWarnings("UngroupedOverloads") // Grouped by interface.
    public void onError(ExportException exportException) {
      checkNotNull(transformerInternal).endWithException(exportException);
    }
  }
}<|MERGE_RESOLUTION|>--- conflicted
+++ resolved
@@ -1529,16 +1529,6 @@
     EditedMediaItem firstEditedMediaItem =
         checkNotNull(composition).sequences.get(0).editedMediaItems.get(0);
     Mp4Info mediaItemInfo = checkNotNull(this.mediaItemInfo);
-<<<<<<< HEAD
-    if (!doesFormatsMatch(mediaItemInfo, firstEditedMediaItem)) {
-      remuxingMuxerWrapper = null;
-      transformerInternal = null;
-      exportResultBuilder.setOptimizationResult(OPTIMIZATION_FAILED_FORMAT_MISMATCH);
-      processFullInput();
-      return;
-    }
-=======
->>>>>>> 24e1796c
     long trimStartTimeUs = firstEditedMediaItem.mediaItem.clippingConfiguration.startPositionUs;
     long trimEndTimeUs = firstEditedMediaItem.mediaItem.clippingConfiguration.endPositionUs;
     Composition transmuxComposition =
@@ -1556,25 +1546,8 @@
         remuxingMuxerWrapper,
         componentListener,
         /* initialTimestampOffsetUs= */ mediaItemInfo.firstSyncSampleTimestampUsAfterTimeUs
-<<<<<<< HEAD
-            - trimStartTimeUs);
-  }
-
-  private boolean doesFormatsMatch(Mp4Info mediaItemInfo, EditedMediaItem firstMediaItem) {
-    boolean videoFormatMatches =
-        checkNotNull(remuxingMuxerWrapper)
-            .getTrackFormat(C.TRACK_TYPE_VIDEO)
-            .initializationDataEquals(checkNotNull(mediaItemInfo.videoFormat));
-    boolean audioFormatMatches =
-        mediaItemInfo.audioFormat == null
-            || firstMediaItem.removeAudio
-            || mediaItemInfo.audioFormat.initializationDataEquals(
-                checkNotNull(remuxingMuxerWrapper).getTrackFormat(C.TRACK_TYPE_AUDIO));
-    return videoFormatMatches && audioFormatMatches;
-=======
             - trimStartTimeUs,
         /* useDefaultAssetLoaderFactory= */ false);
->>>>>>> 24e1796c
   }
 
   private boolean isMultiAsset() {
