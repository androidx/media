--- conflicted
+++ resolved
@@ -90,13 +90,9 @@
             new DefaultMuxer.Factory(),
             new NoOpMuxerListenerImpl(),
             MUXER_MODE_DEFAULT,
-<<<<<<< HEAD
-            /* dropSamplesBeforeFirstVideoSample= */ false);
-=======
             /* dropSamplesBeforeFirstVideoSample= */ false,
             /* appendVideoFormat= */ null,
             Transformer.DEFAULT_MAX_DELAY_BETWEEN_MUXER_SAMPLES_MS);
->>>>>>> 24e1796c
     muxerWrapper.setAdditionalRotationDegrees(90);
     muxerWrapper.setTrackCount(1);
     muxerWrapper.setAdditionalRotationDegrees(180);
@@ -113,13 +109,9 @@
             new DefaultMuxer.Factory(),
             new NoOpMuxerListenerImpl(),
             MUXER_MODE_DEFAULT,
-<<<<<<< HEAD
-            /* dropSamplesBeforeFirstVideoSample= */ false);
-=======
             /* dropSamplesBeforeFirstVideoSample= */ false,
             /* appendVideoFormat= */ null,
             Transformer.DEFAULT_MAX_DELAY_BETWEEN_MUXER_SAMPLES_MS);
->>>>>>> 24e1796c
     muxerWrapper.setAdditionalRotationDegrees(90);
     muxerWrapper.setTrackCount(1);
     muxerWrapper.setAdditionalRotationDegrees(180);
