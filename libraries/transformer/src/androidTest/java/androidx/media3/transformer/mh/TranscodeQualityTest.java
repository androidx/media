--- conflicted
+++ resolved
@@ -61,13 +61,7 @@
         context,
         testId,
         /* inputFormat= */ AndroidTestUtil.MP4_ASSET_WITH_INCREASING_TIMESTAMPS_FORMAT,
-<<<<<<< HEAD
-        /* outputFormat= */ AndroidTestUtil.MP4_ASSET_WITH_INCREASING_TIMESTAMPS_FORMAT)) {
-      return;
-    }
-=======
         /* outputFormat= */ AndroidTestUtil.MP4_ASSET_WITH_INCREASING_TIMESTAMPS_FORMAT);
->>>>>>> 47964ff6
     // Skip on specific pre-API 34 devices where calculating SSIM fails.
     assumeFalse(
         (Util.SDK_INT < 33 && (Util.MODEL.equals("SM-F711U1") || Util.MODEL.equals("SM-F926U1")))
