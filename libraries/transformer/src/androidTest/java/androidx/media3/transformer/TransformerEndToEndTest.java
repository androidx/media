--- conflicted
+++ resolved
@@ -25,11 +25,8 @@
 import static androidx.media3.transformer.AndroidTestUtil.MP4_ASSET_WITH_INCREASING_TIMESTAMPS_320W_240H_15S_FORMAT;
 import static androidx.media3.transformer.AndroidTestUtil.MP4_ASSET_WITH_INCREASING_TIMESTAMPS_320W_240H_15S_URI_STRING;
 import static androidx.media3.transformer.AndroidTestUtil.MP4_ASSET_WITH_INCREASING_TIMESTAMPS_URI_STRING;
-<<<<<<< HEAD
-=======
 import static androidx.media3.transformer.AndroidTestUtil.MP4_TRIM_OPTIMIZATION_180_URI_STRING;
 import static androidx.media3.transformer.AndroidTestUtil.MP4_TRIM_OPTIMIZATION_270_URI_STRING;
->>>>>>> 24e1796c
 import static androidx.media3.transformer.AndroidTestUtil.MP4_TRIM_OPTIMIZATION_URI_STRING;
 import static androidx.media3.transformer.AndroidTestUtil.PNG_ASSET_URI_STRING;
 import static androidx.media3.transformer.AndroidTestUtil.assumeFormatsSupported;
@@ -81,10 +78,7 @@
 import androidx.media3.effect.Presentation;
 import androidx.media3.effect.RgbFilter;
 import androidx.media3.effect.ScaleAndRotateTransformation;
-<<<<<<< HEAD
-=======
 import androidx.media3.effect.SpeedChangeEffect;
->>>>>>> 24e1796c
 import androidx.media3.effect.TimestampWrapper;
 import androidx.media3.exoplayer.audio.TeeAudioProcessor;
 import androidx.media3.extractor.mp4.Mp4Extractor;
@@ -658,8 +652,6 @@
     MediaItem mediaItem =
         new MediaItem.Builder()
             .setUri(MP4_TRIM_OPTIMIZATION_URI_STRING)
-<<<<<<< HEAD
-=======
             .setClippingConfiguration(
                 new MediaItem.ClippingConfiguration.Builder()
                     .setStartPositionMs(500)
@@ -695,7 +687,6 @@
     MediaItem mediaItem =
         new MediaItem.Builder()
             .setUri(MP4_TRIM_OPTIMIZATION_270_URI_STRING)
->>>>>>> 24e1796c
             .setClippingConfiguration(
                 new MediaItem.ClippingConfiguration.Builder()
                     .setStartPositionMs(500)
@@ -802,45 +793,6 @@
     // is counterclockwise.
     // Manually verified that the video has correct rotation.
     assertThat(format.rotationDegrees).isEqualTo(180);
-  }
-
-  @Test
-  public void
-      clippedMedia_trimOptimizationEnabled_audioRemovedAndRotated_completesWithOptimizationApplied()
-          throws Exception {
-    String testId = "clippedMedia_trimOptimizationEnabled_completesWithOptimizationApplied";
-    if (!isRunningOnEmulator() || Util.SDK_INT != 33) {
-      // The trim optimization is only guaranteed to work on emulator for this (emulator-transcoded)
-      // file.
-      recordTestSkipped(context, testId, /* reason= */ "SDK 33 Emulator only test");
-      assumeTrue(false);
-    }
-    Transformer transformer =
-        new Transformer.Builder(context).experimentalSetTrimOptimizationEnabled(true).build();
-    MediaItem mediaItem =
-        new MediaItem.Builder()
-            .setUri(MP4_TRIM_OPTIMIZATION_URI_STRING)
-            .setClippingConfiguration(
-                new MediaItem.ClippingConfiguration.Builder()
-                    .setStartPositionMs(500)
-                    .setEndPositionMs(2500)
-                    .build())
-            .build();
-    Effects effects =
-        new Effects(
-            /* audioProcessors= */ ImmutableList.of(),
-            ImmutableList.of(
-                new ScaleAndRotateTransformation.Builder().setRotationDegrees(90).build()));
-    EditedMediaItem editedMediaItem =
-        new EditedMediaItem.Builder(mediaItem).setRemoveAudio(true).setEffects(effects).build();
-
-    ExportTestResult result =
-        new TransformerAndroidTestRunner.Builder(context, transformer)
-            .build()
-            .run(testId, editedMediaItem);
-
-    assertThat(result.exportResult.optimizationResult).isEqualTo(OPTIMIZATION_SUCCEEDED);
-    assertThat(result.exportResult.durationMs).isAtMost(2000);
   }
 
   @Test
