--- conflicted
+++ resolved
@@ -20,10 +20,6 @@
     colorInfo:
       lumaBitdepth = 8
       chromaBitdepth = 8
-<<<<<<< HEAD
-    roleFlags = [main]
-=======
->>>>>>> f6fe90f3
     metadata = entries=[TSSE: description=null: values=[Lavf58.42.100], Mp4Timestamp: creation time=0, modification time=0, timescale=1000]
     initializationData:
       data = length 32, hash 1F3D6E87
