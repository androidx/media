/*
 * Copyright 2021 The Android Open Source Project
 *
 * Licensed under the Apache License, Version 2.0 (the "License");
 * you may not use this file except in compliance with the License.
 * You may obtain a copy of the License at
 *
 *      http://www.apache.org/licenses/LICENSE-2.0
 *
 * Unless required by applicable law or agreed to in writing, software
 * distributed under the License is distributed on an "AS IS" BASIS,
 * WITHOUT WARRANTIES OR CONDITIONS OF ANY KIND, either express or implied.
 * See the License for the specific language governing permissions and
 * limitations under the License.
 */
package androidx.media3.common;

import static com.google.common.truth.Truth.assertThat;

import android.os.Bundle;
import androidx.media3.common.Player.PositionInfo;
import androidx.test.ext.junit.runners.AndroidJUnit4;
import org.junit.Test;
import org.junit.runner.RunWith;

/** Unit tests for {@link Player.PositionInfo}. */
@RunWith(AndroidJUnit4.class)
public class PositionInfoTest {

  @Test
  public void roundTripViaBundle_ofPositionInfoWithoutObjectFields_yieldsEqualInstance() {
    PositionInfo positionInfo =
        new PositionInfo(
            /* windowUid= */ null,
            /* mediaItemIndex= */ 23,
            new MediaItem.Builder().setMediaId("1234").build(),
            /* periodUid= */ null,
            /* periodIndex= */ 11,
            /* positionMs= */ 8787L,
            /* contentPositionMs= */ 12L,
            /* adGroupIndex= */ 2,
            /* adIndexInAdGroup= */ 444);

    assertThat(PositionInfo.fromBundle(positionInfo.toBundle())).isEqualTo(positionInfo);
  }

  @Test
  public void roundTripViaBundle_ofPositionInfoWithWindowUid_yieldsNullWindowUid() {
    PositionInfo positionInfo =
        new PositionInfo(
            /* windowUid= */ new Object(),
            /* mediaItemIndex= */ 23,
            MediaItem.fromUri("https://exoplayer.dev"),
            /* periodUid= */ null,
            /* periodIndex= */ 11,
            /* positionMs= */ 8787L,
            /* contentPositionMs= */ 12L,
            /* adGroupIndex= */ 2,
            /* adIndexInAdGroup= */ 444);

    PositionInfo positionInfoFromBundle = PositionInfo.fromBundle(positionInfo.toBundle());
    assertThat(positionInfoFromBundle.windowUid).isNull();
  }

  @Test
  public void roundTripViaBundle_ofPositionInfoWithPeriodUid_yieldsNullPeriodUid() {
    PositionInfo positionInfo =
        new PositionInfo(
            /* windowUid= */ null,
            /* mediaItemIndex= */ 23,
            MediaItem.fromUri("https://exoplayer.dev"),
            /* periodUid= */ new Object(),
            /* periodIndex= */ 11,
            /* positionMs= */ 8787L,
            /* contentPositionMs= */ 12L,
            /* adGroupIndex= */ 2,
            /* adIndexInAdGroup= */ 444);

    PositionInfo positionInfoFromBundle = PositionInfo.fromBundle(positionInfo.toBundle());
    assertThat(positionInfoFromBundle.periodUid).isNull();
  }

  @Test
  public void roundTripViaBundle_withDefaultValues_yieldsEqualInstance() {
    PositionInfo defaultPositionInfo =
        new PositionInfo(
            /* windowUid= */ null,
            /* mediaItemIndex= */ 0,
            /* mediaItem= */ null,
            /* periodUid= */ null,
            /* periodIndex= */ 0,
            /* positionMs= */ 0,
            /* contentPositionMs= */ 0,
            /* adGroupIndex= */ C.INDEX_UNSET,
            /* adIndexInAdGroup= */ C.INDEX_UNSET);

<<<<<<< HEAD
    PositionInfo roundTripValue = PositionInfo.fromBundle(defaultPositionInfo.toBundle());
=======
    PositionInfo roundTripValue = PositionInfo.CREATOR.fromBundle(defaultPositionInfo.toBundle());
>>>>>>> f6fe90f3

    assertThat(roundTripValue).isEqualTo(defaultPositionInfo);
  }

  @Test
  public void toBundle_withDefaultValues_omitsAllData() {
    PositionInfo defaultPositionInfo =
        new PositionInfo(
            /* windowUid= */ null,
            /* mediaItemIndex= */ 0,
            /* mediaItem= */ null,
            /* periodUid= */ null,
            /* periodIndex= */ 0,
            /* positionMs= */ 0,
            /* contentPositionMs= */ 0,
            /* adGroupIndex= */ C.INDEX_UNSET,
            /* adIndexInAdGroup= */ C.INDEX_UNSET);

    Bundle bundle =
        defaultPositionInfo.toBundle(/* controllerInterfaceVersion= */ Integer.MAX_VALUE);

    assertThat(bundle.isEmpty()).isTrue();
  }

  @Test
  public void toBundle_withDefaultValuesForControllerInterfaceBefore3_includesDefaultValues() {
    // Controller before version 3 uses invalid default values for indices and the Bundle should
    // always include them to avoid using the default values in the controller code.
    PositionInfo defaultPositionInfo =
        new PositionInfo(
            /* windowUid= */ null,
            /* mediaItemIndex= */ 0,
            /* mediaItem= */ null,
            /* periodUid= */ null,
            /* periodIndex= */ 0,
            /* positionMs= */ 0,
            /* contentPositionMs= */ 0,
            /* adGroupIndex= */ C.INDEX_UNSET,
            /* adIndexInAdGroup= */ C.INDEX_UNSET);

    Bundle bundle = defaultPositionInfo.toBundle(/* controllerInterfaceVersion= */ 2);

    assertThat(bundle.keySet())
        .containsAtLeast(
            PositionInfo.FIELD_MEDIA_ITEM_INDEX,
            PositionInfo.FIELD_CONTENT_POSITION_MS,
            PositionInfo.FIELD_PERIOD_INDEX,
            PositionInfo.FIELD_POSITION_MS);
  }
}<|MERGE_RESOLUTION|>--- conflicted
+++ resolved
@@ -41,7 +41,7 @@
             /* adGroupIndex= */ 2,
             /* adIndexInAdGroup= */ 444);
 
-    assertThat(PositionInfo.fromBundle(positionInfo.toBundle())).isEqualTo(positionInfo);
+    assertThat(PositionInfo.CREATOR.fromBundle(positionInfo.toBundle())).isEqualTo(positionInfo);
   }
 
   @Test
@@ -58,7 +58,7 @@
             /* adGroupIndex= */ 2,
             /* adIndexInAdGroup= */ 444);
 
-    PositionInfo positionInfoFromBundle = PositionInfo.fromBundle(positionInfo.toBundle());
+    PositionInfo positionInfoFromBundle = PositionInfo.CREATOR.fromBundle(positionInfo.toBundle());
     assertThat(positionInfoFromBundle.windowUid).isNull();
   }
 
@@ -76,7 +76,7 @@
             /* adGroupIndex= */ 2,
             /* adIndexInAdGroup= */ 444);
 
-    PositionInfo positionInfoFromBundle = PositionInfo.fromBundle(positionInfo.toBundle());
+    PositionInfo positionInfoFromBundle = PositionInfo.CREATOR.fromBundle(positionInfo.toBundle());
     assertThat(positionInfoFromBundle.periodUid).isNull();
   }
 
@@ -94,11 +94,7 @@
             /* adGroupIndex= */ C.INDEX_UNSET,
             /* adIndexInAdGroup= */ C.INDEX_UNSET);
 
-<<<<<<< HEAD
-    PositionInfo roundTripValue = PositionInfo.fromBundle(defaultPositionInfo.toBundle());
-=======
     PositionInfo roundTripValue = PositionInfo.CREATOR.fromBundle(defaultPositionInfo.toBundle());
->>>>>>> f6fe90f3
 
     assertThat(roundTripValue).isEqualTo(defaultPositionInfo);
   }
