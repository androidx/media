--- conflicted
+++ resolved
@@ -42,7 +42,7 @@
   @Test
   public void roundTripViaBundle_ofParameters_yieldsEqualInstance() {
     Format formatToBundle = createTestFormat();
-    Format formatFromBundle = Format.fromBundle(formatToBundle.toBundle());
+    Format formatFromBundle = Format.CREATOR.fromBundle(formatToBundle.toBundle());
 
     assertThat(formatFromBundle).isEqualTo(formatToBundle);
   }
@@ -53,7 +53,7 @@
 
     Bundle bundleWithMetadataExcluded = format.toBundle(/* excludeMetadata= */ true);
 
-    Format formatWithMetadataExcluded = Format.fromBundle(bundleWithMetadataExcluded);
+    Format formatWithMetadataExcluded = Format.CREATOR.fromBundle(bundleWithMetadataExcluded);
     assertThat(formatWithMetadataExcluded).isEqualTo(format.buildUpon().setMetadata(null).build());
   }
 
@@ -74,16 +74,6 @@
     Metadata metadata = new Metadata(new FakeMetadataEntry("id1"), new FakeMetadataEntry("id2"));
 
     ColorInfo colorInfo =
-<<<<<<< HEAD
-        new ColorInfo.Builder()
-            .setColorSpace(C.COLOR_SPACE_BT709)
-            .setColorRange(C.COLOR_RANGE_LIMITED)
-            .setColorTransfer(C.COLOR_TRANSFER_SDR)
-            .setHdrStaticInfo(new byte[] {1, 2, 3, 4, 5, 6, 7})
-            .setLumaBitdepth(9)
-            .setChromaBitdepth(11)
-            .build();
-=======
         new ColorInfo(
             C.COLOR_SPACE_BT709,
             C.COLOR_RANGE_LIMITED,
@@ -91,7 +81,6 @@
             new byte[] {1, 2, 3, 4, 5, 6, 7},
             /* lumaBitdepth */ 9,
             /* chromaBitdepth */ 11);
->>>>>>> f6fe90f3
 
     return new Format.Builder()
         .setId("id")
