--- conflicted
+++ resolved
@@ -2267,14 +2267,9 @@
     /**
      * Optional extras {@link Bundle}.
      *
-<<<<<<< HEAD
-     * <p>Given the complexities of checking the equality of two {@link Bundle}s, the contents of
-     * these extras are not considered in the {@link #equals(Object)} or {@link #hashCode()}.
-=======
      * <p>Given the complexities of checking the equality of two {@link Bundle} instances, the
      * contents of these extras are not considered in the {@link #equals(Object)} or {@link
      * #hashCode()} implementation.
->>>>>>> 24e1796c
      */
     @Nullable public final Bundle extras;
 
