--- conflicted
+++ resolved
@@ -59,7 +59,7 @@
  *       thread} unless indicated otherwise. Callbacks in registered listeners are called on the
  *       same thread.
  *   <li>The available functionality can be limited. Player instances provide a set of {@link
- *       #getAvailableCommands() availabe commands} to signal feature support and users of the
+ *       #getAvailableCommands() available commands} to signal feature support and users of the
  *       interface must only call methods if the corresponding {@link Command} is available.
  *   <li>Users can register {@link Player.Listener} callbacks that get informed about state changes.
  *   <li>Player instances need to update the visible state immediately after each method call, even
@@ -469,21 +469,13 @@
       return toBundle(Integer.MAX_VALUE);
     }
 
-<<<<<<< HEAD
-    /** Object that can restore {@link PositionInfo} from a {@link Bundle}. */
-    @UnstableApi public static final Creator<PositionInfo> CREATOR = PositionInfo::fromBundle;
-
-    private static PositionInfo fromBundle(Bundle bundle) {
-=======
     /** Restores a {@code PositionInfo} from a {@link Bundle}. */
     @UnstableApi
     public static PositionInfo fromBundle(Bundle bundle) {
->>>>>>> 76088cd6
       int mediaItemIndex = bundle.getInt(FIELD_MEDIA_ITEM_INDEX, /* defaultValue= */ 0);
       @Nullable Bundle mediaItemBundle = bundle.getBundle(FIELD_MEDIA_ITEM);
       @Nullable
-      MediaItem mediaItem =
-          mediaItemBundle == null ? null : MediaItem.CREATOR.fromBundle(mediaItemBundle);
+      MediaItem mediaItem = mediaItemBundle == null ? null : MediaItem.fromBundle(mediaItemBundle);
       int periodIndex = bundle.getInt(FIELD_PERIOD_INDEX, /* defaultValue= */ 0);
       long positionMs = bundle.getLong(FIELD_POSITION_MS, /* defaultValue= */ 0);
       long contentPositionMs = bundle.getLong(FIELD_CONTENT_POSITION_MS, /* defaultValue= */ 0);
@@ -751,16 +743,9 @@
       return bundle;
     }
 
-<<<<<<< HEAD
-    /** Object that can restore {@link Commands} from a {@link Bundle}. */
-    @UnstableApi public static final Creator<Commands> CREATOR = Commands::fromBundle;
-
-    private static Commands fromBundle(Bundle bundle) {
-=======
     /** Restores a {@code Commands} from a {@link Bundle}. */
     @UnstableApi
     public static Commands fromBundle(Bundle bundle) {
->>>>>>> 76088cd6
       @Nullable ArrayList<Integer> commands = bundle.getIntegerArrayList(FIELD_COMMANDS);
       if (commands == null) {
         return Commands.EMPTY;
@@ -1388,7 +1373,8 @@
     DISCONTINUITY_REASON_SEEK_ADJUSTMENT,
     DISCONTINUITY_REASON_SKIP,
     DISCONTINUITY_REASON_REMOVE,
-    DISCONTINUITY_REASON_INTERNAL
+    DISCONTINUITY_REASON_INTERNAL,
+    DISCONTINUITY_REASON_SILENCE_SKIP
   })
   @interface DiscontinuityReason {}
 
@@ -1419,6 +1405,9 @@
 
   /** Discontinuity introduced internally (e.g. by the source). */
   int DISCONTINUITY_REASON_INTERNAL = 5;
+
+  /** Discontinuity introduced by a skipped silence. */
+  int DISCONTINUITY_REASON_SILENCE_SKIP = 6;
 
   /**
    * Reasons for timeline changes. One of {@link #TIMELINE_CHANGE_REASON_PLAYLIST_CHANGED} or {@link
@@ -2162,6 +2151,9 @@
    * Clears the playlist, adds the specified {@linkplain MediaItem media items} and resets the
    * position to the default position.
    *
+   * <p>To replace a span of media items (possibly seamlessly) without clearing the playlist, use
+   * {@link #replaceMediaItems}.
+   *
    * <p>This method must only be called if {@link #COMMAND_CHANGE_MEDIA_ITEMS} is {@linkplain
    * #getAvailableCommands() available}.
    *
@@ -2171,6 +2163,9 @@
 
   /**
    * Clears the playlist and adds the specified {@linkplain MediaItem media items}.
+   *
+   * <p>To replace a span of media items (possibly seamlessly) without clearing the playlist, use
+   * {@link #replaceMediaItems}.
    *
    * <p>This method must only be called if {@link #COMMAND_CHANGE_MEDIA_ITEMS} is {@linkplain
    * #getAvailableCommands() available}.
@@ -2184,6 +2179,9 @@
 
   /**
    * Clears the playlist and adds the specified {@linkplain MediaItem media items}.
+   *
+   * <p>To replace a span of media items (possibly seamlessly) without clearing the playlist, use
+   * {@link #replaceMediaItems}.
    *
    * <p>This method must only be called if {@link #COMMAND_CHANGE_MEDIA_ITEMS} is {@linkplain
    * #getAvailableCommands() available}.
@@ -2204,6 +2202,9 @@
    * Clears the playlist, adds the specified {@link MediaItem} and resets the position to the
    * default position.
    *
+   * <p>To replace a media item (possibly seamlessly) without clearing the playlist, use {@link
+   * #replaceMediaItem}.
+   *
    * <p>This method must only be called if {@link #COMMAND_SET_MEDIA_ITEM} is {@linkplain
    * #getAvailableCommands() available}.
    *
@@ -2213,6 +2214,9 @@
 
   /**
    * Clears the playlist and adds the specified {@link MediaItem}.
+   *
+   * <p>To replace a media item (possibly seamlessly) without clearing the playlist, use {@link
+   * #replaceMediaItem}.
    *
    * <p>This method must only be called if {@link #COMMAND_SET_MEDIA_ITEM} is {@linkplain
    * #getAvailableCommands() available}.
@@ -2225,6 +2229,9 @@
 
   /**
    * Clears the playlist and adds the specified {@link MediaItem}.
+   *
+   * <p>To replace a media item (possibly seamlessly) without clearing the playlist, use {@link
+   * #replaceMediaItem}.
    *
    * <p>This method must only be called if {@link #COMMAND_SET_MEDIA_ITEM} is {@linkplain
    * #getAvailableCommands() available}.
@@ -2312,6 +2319,10 @@
   /**
    * Replaces the media item at the given index of the playlist.
    *
+   * <p>Implementations of this method may attempt to seamlessly continue playback if the currently
+   * playing media item is replaced with a compatible one (e.g. same URL, only metadata has
+   * changed).
+   *
    * <p>This method must only be called if {@link #COMMAND_CHANGE_MEDIA_ITEMS} is {@linkplain
    * #getAvailableCommands() available}.
    *
@@ -2323,6 +2334,10 @@
 
   /**
    * Replaces the media items at the given range of the playlist.
+   *
+   * <p>Implementations of this method may attempt to seamlessly continue playback if the currently
+   * playing media item is replaced with a compatible one (e.g. same URL, only metadata has
+   * changed).
    *
    * <p>This method must only be called if {@link #COMMAND_CHANGE_MEDIA_ITEMS} is {@linkplain
    * #getAvailableCommands() available}.
@@ -2840,6 +2855,7 @@
    */
   TrackSelectionParameters getTrackSelectionParameters();
 
+  // LINT.IfChange(set_track_selection_parameters)
   /**
    * Sets the parameters constraining the track selection.
    *
@@ -3305,6 +3321,12 @@
    * Sets the {@link TextureView} onto which video will be rendered. The player will track the
    * lifecycle of the surface automatically.
    *
+   * <p>Consider using {@link SurfaceView} via {@link #setVideoSurfaceView} instead of {@link
+   * TextureView}. {@link SurfaceView} generally causes lower battery consumption, and has better
+   * handling for HDR and secure content. See <a
+   * href="https://developer.android.com/guide/topics/media/ui/playerview#surfacetype">Choosing a
+   * surface type</a> for more information.
+   *
    * <p>The thread that calls the {@link TextureView.SurfaceTextureListener} methods must be the
    * thread associated with {@link #getApplicationLooper()}.
    *
