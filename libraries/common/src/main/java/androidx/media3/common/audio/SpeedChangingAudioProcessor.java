--- conflicted
+++ resolved
@@ -77,14 +77,11 @@
   }
 
   @Override
-<<<<<<< HEAD
-=======
   public long getDurationAfterProcessorApplied(long durationUs) {
     return SpeedProviderUtil.getDurationAfterSpeedProviderApplied(speedProvider, durationUs);
   }
 
   @Override
->>>>>>> 24e1796c
   public AudioFormat onConfigure(AudioFormat inputAudioFormat)
       throws UnhandledAudioFormatException {
     return sonicAudioProcessor.configure(inputAudioFormat);
