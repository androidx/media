--- conflicted
+++ resolved
@@ -27,21 +27,13 @@
   /** A tag to use when logging library information. */
   public static final String TAG = "AndroidXMedia3";
 
-  /** The version of the library expressed as a string, for example "1.2.3" or "1.2.3-beta01". */
+  /** The version of the library expressed as a string, for example "1.2.3" or "1.2.0-beta01". */
   // Intentionally hardcoded. Do not derive from other constants (e.g. VERSION_INT) or vice versa.
-<<<<<<< HEAD
-  public static final String VERSION = "1.2.0";
-
-  /** The version of the library expressed as {@code TAG + "/" + VERSION}. */
-  // Intentionally hardcoded. Do not derive from other constants (e.g. VERSION) or vice versa.
-  public static final String VERSION_SLASHY = "AndroidXMedia3/1.2.0";
-=======
   public static final String VERSION = "1.3.0-beta01";
 
   /** The version of the library expressed as {@code TAG + "/" + VERSION}. */
   // Intentionally hardcoded. Do not derive from other constants (e.g. VERSION) or vice versa.
   public static final String VERSION_SLASHY = "AndroidXMedia3/1.3.0-beta01";
->>>>>>> e12345c2
 
   /**
    * The version of the library expressed as an integer, for example 1002003300.
@@ -50,16 +42,12 @@
    * single digit represents the cycle of this version: alpha (0), beta (1), rc (2) or stable (3).
    * Finally two digits are used for the cycle number (always 00 for stable releases).
    *
-   * <p>For example "1.2.3-alpha05" has the corresponding integer version 1002003005
-   * (001-002-003-0-05), and "123.45.6" has the corresponding integer version 123045006300
+   * <p>For example "1.2.0-rc05" has the corresponding integer version 1002000205
+   * (001-002-000-2-05), and "123.45.6" has the corresponding integer version 123045006300
    * (123-045-006-3-00).
    */
   // Intentionally hardcoded. Do not derive from other constants (e.g. VERSION) or vice versa.
-<<<<<<< HEAD
-  public static final int VERSION_INT = 1_002_000_3_00;
-=======
   public static final int VERSION_INT = 1_003_000_1_01;
->>>>>>> e12345c2
 
   /** Whether the library was compiled with {@link Assertions} checks enabled. */
   public static final boolean ASSERTIONS_ENABLED = true;
