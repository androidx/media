--- conflicted
+++ resolved
@@ -349,37 +349,7 @@
   // Lazily initialized hashcode.
   private int hashCode;
 
-  /**
-   * Constructs the ColorInfo.
-   *
-   * @param colorSpace The color space of the video.
-   * @param colorRange The color range of the video.
-   * @param colorTransfer The color transfer characteristics of the video.
-   * @param hdrStaticInfo HdrStaticInfo as defined in CTA-861.3, or null if none specified.
-   * @deprecated Use {@link Builder}.
-   */
-  @Deprecated
-  public ColorInfo(
-      @C.ColorSpace int colorSpace,
-      @C.ColorRange int colorRange,
-      @C.ColorTransfer int colorTransfer,
-      @Nullable byte[] hdrStaticInfo) {
-    this(colorSpace, colorRange, colorTransfer, hdrStaticInfo, Format.NO_VALUE, Format.NO_VALUE);
-  }
-
-  /**
-   * Constructs the ColorInfo.
-   *
-   * @param colorSpace The color space of the video.
-   * @param colorRange The color range of the video.
-   * @param colorTransfer The color transfer characteristics of the video.
-   * @param hdrStaticInfo HdrStaticInfo as defined in CTA-861.3, or null if none specified.
-   * @param lumaBitdepth The bit depth of the luma samples of the video.
-   * @param chromaBitdepth The bit depth of the chroma samples of the video.
-   * @deprecated Use {@link Builder}.
-   */
-  @Deprecated
-  public ColorInfo(
+  private ColorInfo(
       @C.ColorSpace int colorSpace,
       @C.ColorRange int colorRange,
       @C.ColorTransfer int colorTransfer,
@@ -573,17 +543,6 @@
     return bundle;
   }
 
-<<<<<<< HEAD
-  public static final Creator<ColorInfo> CREATOR =
-      bundle ->
-          new ColorInfo(
-              bundle.getInt(FIELD_COLOR_SPACE, Format.NO_VALUE),
-              bundle.getInt(FIELD_COLOR_RANGE, Format.NO_VALUE),
-              bundle.getInt(FIELD_COLOR_TRANSFER, Format.NO_VALUE),
-              bundle.getByteArray(FIELD_HDR_STATIC_INFO),
-              bundle.getInt(FIELD_LUMA_BITDEPTH, Format.NO_VALUE),
-              bundle.getInt(FIELD_CHROMA_BITDEPTH, Format.NO_VALUE));
-=======
   /** Restores a {@code ColorInfo} from a {@link Bundle}. */
   public static ColorInfo fromBundle(Bundle bundle) {
     return new ColorInfo(
@@ -594,5 +553,4 @@
         bundle.getInt(FIELD_LUMA_BITDEPTH, Format.NO_VALUE),
         bundle.getInt(FIELD_CHROMA_BITDEPTH, Format.NO_VALUE));
   }
->>>>>>> 76088cd6
 }