name: Bug Report
description: Report a bug in the Media3 library
labels: ["bug", "needs triage"]
body:
  - type: markdown
    attributes:
      value: |
        We can only process bug reports that are actionable. Unclear bug reports or reports with insufficient information may not get attention.

        Before filing a bug:
        -------------------------

        - Search existing issues, including issues that are closed: https://github.com/androidx/media/issues?q=is%3Aissue
        - For ExoPlayer-related bugs, please also check for existing issues on the ExoPlayer tracker: https://github.com/google/ExoPlayer/issues?q=is%3Aissue
  - type: dropdown
    attributes:
      label: Version
      description: What version of Media3 (or ExoPlayer) are you using?
      options:
<<<<<<< HEAD
        - Media3 1.2.0
        - Media3 1.1.1
        - Media3 1.1.0
        - Media3 1.0.2
        - Media3 1.0.1
        - Media3 1.0.0
        - Media3 1.0.0-rc02
        - Media3 1.0.0-rc01
        - Media3 1.0.0-beta03
        - Media3 1.0.0-beta02
        - Media3 1.0.0-beta01
        - Media3 1.0.0-alpha03
        - Media3 1.0.0-alpha02
        - Media3 1.0.0-alpha01
        - Media3 `main` branch
        - Media3 pre-release (alpha, beta or RC not in this list)
        - ExoPlayer 2.19.1
        - ExoPlayer 2.19.0
        - ExoPlayer 2.18.7
        - ExoPlayer 2.18.6
        - ExoPlayer 2.18.5
=======
        - Media3 main branch
        - Media3 pre-release (alpha, beta or RC not in this list)
        - Media3 1.2.1
        - Media3 1.2.0
        - Media3 1.1.1 / ExoPlayer 2.19.1
        - Media3 1.1.0 / ExoPlayer 2.19.0
        - Media3 1.0.2 / ExoPlayer 2.18.7
        - Media3 1.0.1 / ExoPlayer 2.18.6
        - Media3 1.0.0 / ExoPlayer 2.18.5
>>>>>>> e12345c2
        - ExoPlayer 2.18.4
        - ExoPlayer 2.18.3
        - ExoPlayer 2.18.2
        - ExoPlayer 2.18.1
        - ExoPlayer 2.18.0
        - ExoPlayer 2.17.1
        - ExoPlayer 2.17.0
        - ExoPlayer 2.16.1
        - ExoPlayer 2.16.0
        - ExoPlayer 2.15.1
        - ExoPlayer 2.15.0
        - ExoPlayer 2.14.2
        - ExoPlayer 2.14.1
        - ExoPlayer 2.14.0
        - ExoPlayer `dev-v2` branch
        - Older (unsupported)
    validations:
      required: true
  - type: textarea
    attributes:
      label: More version details
      description: >
        Required if you selected `main` or `dev-v2` (please provide an exact commit SHA),
        or 'pre-release' or 'older' (please provide the version).
  - type: textarea
    attributes:
      label: Devices that reproduce the issue
      placeholder: |
        Example:
        * Pixel 4 running Android 12
        * Samsung S21 running Android 11
    validations:
      required: true
  - type: textarea
    attributes:
      label: Devices that do not reproduce the issue
      placeholder: |
        Example:
        * Pixel 3 running Android Pie
  - type: dropdown
    attributes:
      label: Reproducible in the demo app?
      description: Please try and reproduce the issue in the [Media3 demo app](https://github.com/androidx/media/tree/release/demos/main).
      options:
        - "Yes"
        - "No"
        - Not tested
    validations:
      required: true
  - type: textarea
    attributes:
      label: Reproduction steps
      description: Clear and complete steps we can use to reproduce the problem
      placeholder: |
        Example:
        1. Play the attached media in the demo app
        2. Seek forward 10s
    validations:
      required: true
  - type: textarea
    attributes:
      label: Expected result
      placeholder: |
        Example:
        The media plays successfully
    validations:
      required: true
  - type: textarea
    attributes:
      label: Actual result
      placeholder: |
        Example:
        Playback crashes with the following stack trace:
        ...
    validations:
      required: true
  - type: textarea
    attributes:
      label: Media
      description: |
        Media we can use to reproduce the problem. Either:
        * Attach a file here
        * Include a media URL
        * Refer to a piece of media from the demo app (e.g. `Misc > Dizzy (MP4)`)
        * If you don't want to post media publicly please email the info to android-media-github@google.com with subject 'Issue #\<issuenumber\>' after filing this issue, and note that you will do this here.
        * If you are certain the issue does not depend on the media being played, enter "Not applicable" here.

        For DRM-protected media please also include the scheme and license server URL.
    validations:
      required: true
  - type: checkboxes
    attributes:
      label: Bug Report
      description: |
        After filing this issue please run `adb bugreport` shortly after reproducing the problem (ideally in the [demo app](https://github.com/androidx/media/tree/release/demos/main)) to capture a zip file, and email this to android-media-github@google.com with subject 'Issue #\<issuenumber\>'.

        **Note:** Logcat output is **not** the same as a full bug report, and is often missing information that's useful for diagnosing issues. Please ensure you're sending a full bug report zip file.
      options:
        - label: You will email the zip file produced by `adb bugreport` to android-media-github@google.com after filing this issue.<|MERGE_RESOLUTION|>--- conflicted
+++ resolved
@@ -17,29 +17,6 @@
       label: Version
       description: What version of Media3 (or ExoPlayer) are you using?
       options:
-<<<<<<< HEAD
-        - Media3 1.2.0
-        - Media3 1.1.1
-        - Media3 1.1.0
-        - Media3 1.0.2
-        - Media3 1.0.1
-        - Media3 1.0.0
-        - Media3 1.0.0-rc02
-        - Media3 1.0.0-rc01
-        - Media3 1.0.0-beta03
-        - Media3 1.0.0-beta02
-        - Media3 1.0.0-beta01
-        - Media3 1.0.0-alpha03
-        - Media3 1.0.0-alpha02
-        - Media3 1.0.0-alpha01
-        - Media3 `main` branch
-        - Media3 pre-release (alpha, beta or RC not in this list)
-        - ExoPlayer 2.19.1
-        - ExoPlayer 2.19.0
-        - ExoPlayer 2.18.7
-        - ExoPlayer 2.18.6
-        - ExoPlayer 2.18.5
-=======
         - Media3 main branch
         - Media3 pre-release (alpha, beta or RC not in this list)
         - Media3 1.2.1
@@ -49,7 +26,6 @@
         - Media3 1.0.2 / ExoPlayer 2.18.7
         - Media3 1.0.1 / ExoPlayer 2.18.6
         - Media3 1.0.0 / ExoPlayer 2.18.5
->>>>>>> e12345c2
         - ExoPlayer 2.18.4
         - ExoPlayer 2.18.3
         - ExoPlayer 2.18.2
@@ -64,7 +40,7 @@
         - ExoPlayer 2.14.2
         - ExoPlayer 2.14.1
         - ExoPlayer 2.14.0
-        - ExoPlayer `dev-v2` branch
+        - ExoPlayer dev-v2 branch
         - Older (unsupported)
     validations:
       required: true
