--- conflicted
+++ resolved
@@ -23,13 +23,10 @@
 
 gradle.ext.androidxMediaEnableMidiModule = true
 
-<<<<<<< HEAD
-=======
 // All library modules should be configured in core_settings.gradle. Below are
 // modules that no app should depend on.
 
 // Demo apps
->>>>>>> 47964ff6
 include modulePrefix + 'demo'
 project(modulePrefix + 'demo').projectDir = new File(rootDir, 'demos/main')
 include modulePrefix + 'demo-cast'
