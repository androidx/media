--- conflicted
+++ resolved
@@ -356,10 +356,6 @@
   }
 
   /** Downloads a Widevine offline license in a background thread. */
-<<<<<<< HEAD
-  @RequiresApi(18)
-=======
->>>>>>> 47964ff6
   private static final class WidevineOfflineLicenseFetchTask {
 
     private final Format format;
