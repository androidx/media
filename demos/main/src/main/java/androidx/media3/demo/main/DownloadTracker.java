/*
 * Copyright (C) 2017 The Android Open Source Project
 *
 * Licensed under the Apache License, Version 2.0 (the "License");
 * you may not use this file except in compliance with the License.
 * You may obtain a copy of the License at
 *
 *      http://www.apache.org/licenses/LICENSE-2.0
 *
 * Unless required by applicable law or agreed to in writing, software
 * distributed under the License is distributed on an "AS IS" BASIS,
 * WITHOUT WARRANTIES OR CONDITIONS OF ANY KIND, either express or implied.
 * See the License for the specific language governing permissions and
 * limitations under the License.
 */
package androidx.media3.demo.main;

import static com.google.common.base.Preconditions.checkNotNull;
import static com.google.common.base.Preconditions.checkState;

import android.content.Context;
import android.content.DialogInterface;
import android.net.Uri;
import android.os.Handler;
import android.os.Looper;
import android.widget.Toast;
import androidx.annotation.Nullable;
import androidx.annotation.OptIn;
import androidx.fragment.app.FragmentManager;
import androidx.media3.common.C;
import androidx.media3.common.DrmInitData;
import androidx.media3.common.Format;
import androidx.media3.common.MediaItem;
import androidx.media3.common.TrackGroup;
import androidx.media3.common.TrackSelectionParameters;
import androidx.media3.common.Tracks;
import androidx.media3.common.util.Log;
import androidx.media3.common.util.Util;
import androidx.media3.datasource.DataSource;
import androidx.media3.exoplayer.RenderersFactory;
import androidx.media3.exoplayer.drm.DrmSession;
import androidx.media3.exoplayer.drm.DrmSessionEventListener;
import androidx.media3.exoplayer.drm.OfflineLicenseHelper;
import androidx.media3.exoplayer.offline.Download;
import androidx.media3.exoplayer.offline.DownloadCursor;
import androidx.media3.exoplayer.offline.DownloadHelper;
import androidx.media3.exoplayer.offline.DownloadHelper.LiveContentUnsupportedException;
import androidx.media3.exoplayer.offline.DownloadIndex;
import androidx.media3.exoplayer.offline.DownloadManager;
import androidx.media3.exoplayer.offline.DownloadRequest;
import androidx.media3.exoplayer.offline.DownloadService;
import androidx.media3.exoplayer.source.TrackGroupArray;
import androidx.media3.exoplayer.trackselection.MappingTrackSelector.MappedTrackInfo;
import java.io.IOException;
import java.util.HashMap;
import java.util.UUID;
import java.util.concurrent.CopyOnWriteArraySet;
import java.util.concurrent.ExecutorService;
import java.util.concurrent.Executors;
import java.util.concurrent.Future;

/** Tracks media that has been downloaded. */
@OptIn(markerClass = androidx.media3.common.util.UnstableApi.class)
public class DownloadTracker {

  /** Listens for changes in the tracked downloads. */
  public interface Listener {

    /** Called when the tracked downloads changed. */
    void onDownloadsChanged();
  }

  private static final String TAG = "DownloadTracker";

  private final Context context;
  private final DataSource.Factory dataSourceFactory;
  private final CopyOnWriteArraySet<Listener> listeners;
  private final HashMap<Uri, Download> downloads;
  private final DownloadIndex downloadIndex;

  @Nullable private StartDownloadDialogHelper startDownloadDialogHelper;

  public DownloadTracker(
      Context context, DataSource.Factory dataSourceFactory, DownloadManager downloadManager) {
    this.context = context.getApplicationContext();
    this.dataSourceFactory = dataSourceFactory;
    listeners = new CopyOnWriteArraySet<>();
    downloads = new HashMap<>();
    downloadIndex = downloadManager.getDownloadIndex();
    downloadManager.addListener(new DownloadManagerListener());
    loadDownloads();
  }

  public void addListener(Listener listener) {
    listeners.add(checkNotNull(listener));
  }

  public void removeListener(Listener listener) {
    listeners.remove(listener);
  }

  public boolean isDownloaded(MediaItem mediaItem) {
    @Nullable Download download = downloads.get(checkNotNull(mediaItem.localConfiguration).uri);
    return download != null && download.state != Download.STATE_FAILED;
  }

  @Nullable
  public DownloadRequest getDownloadRequest(Uri uri) {
    @Nullable Download download = downloads.get(uri);
    return download != null && download.state != Download.STATE_FAILED ? download.request : null;
  }

  public void toggleDownload(
      FragmentManager fragmentManager, MediaItem mediaItem, RenderersFactory renderersFactory) {
    @Nullable Download download = downloads.get(checkNotNull(mediaItem.localConfiguration).uri);
    if (download != null && download.state != Download.STATE_FAILED) {
      DownloadService.sendRemoveDownload(
          context, DemoDownloadService.class, download.request.id, /* foreground= */ false);
    } else {
      if (startDownloadDialogHelper != null) {
        startDownloadDialogHelper.release();
      }
      startDownloadDialogHelper =
          new StartDownloadDialogHelper(
              fragmentManager,
              DownloadHelper.forMediaItem(context, mediaItem, renderersFactory, dataSourceFactory),
              mediaItem);
    }
  }

  private void loadDownloads() {
    try (DownloadCursor loadedDownloads = downloadIndex.getDownloads()) {
      while (loadedDownloads.moveToNext()) {
        Download download = loadedDownloads.getDownload();
        downloads.put(download.request.uri, download);
      }
    } catch (IOException e) {
      Log.w(TAG, "Failed to query downloads", e);
    }
  }

  private class DownloadManagerListener implements DownloadManager.Listener {

    @Override
    public void onDownloadChanged(
        DownloadManager downloadManager, Download download, @Nullable Exception finalException) {
      downloads.put(download.request.uri, download);
      for (Listener listener : listeners) {
        listener.onDownloadsChanged();
      }
    }

    @Override
    public void onDownloadRemoved(DownloadManager downloadManager, Download download) {
      downloads.remove(download.request.uri);
      for (Listener listener : listeners) {
        listener.onDownloadsChanged();
      }
    }
  }

  private final class StartDownloadDialogHelper
      implements DownloadHelper.Callback,
          TrackSelectionDialog.TrackSelectionListener,
          DialogInterface.OnDismissListener {

    private final FragmentManager fragmentManager;
    private final DownloadHelper downloadHelper;
    private final MediaItem mediaItem;

    private TrackSelectionDialog trackSelectionDialog;
    private WidevineOfflineLicenseFetchTask widevineOfflineLicenseFetchTask;
    @Nullable private byte[] keySetId;

    public StartDownloadDialogHelper(
        FragmentManager fragmentManager, DownloadHelper downloadHelper, MediaItem mediaItem) {
      this.fragmentManager = fragmentManager;
      this.downloadHelper = downloadHelper;
      this.mediaItem = mediaItem;
      downloadHelper.prepare(this);
    }

    public void release() {
      downloadHelper.release();
      if (trackSelectionDialog != null) {
        trackSelectionDialog.dismiss();
      }
      if (widevineOfflineLicenseFetchTask != null) {
        widevineOfflineLicenseFetchTask.cancel();
      }
    }

    // DownloadHelper.Callback implementation.

    @Override
    public void onPrepared(DownloadHelper helper) {
      @Nullable Format format = getFirstFormatWithDrmInitData(helper);
      if (format == null) {
        onDownloadPrepared(helper);
        return;
      }

      // The content is DRM protected. We need to acquire an offline license.

      // TODO(internal b/163107948): Support cases where DrmInitData are not in the manifest.
      if (!hasNonNullWidevineSchemaData(format.drmInitData)) {
        Toast.makeText(context, R.string.download_start_error_offline_license, Toast.LENGTH_LONG)
            .show();
        Log.e(
            TAG,
            "Downloading content where DRM scheme data is not located in the manifest is not"
                + " supported");
        return;
      }
      widevineOfflineLicenseFetchTask =
          new WidevineOfflineLicenseFetchTask(
              format,
              mediaItem.localConfiguration.drmConfiguration,
              dataSourceFactory,
              /* dialogHelper= */ this,
              helper);
      widevineOfflineLicenseFetchTask.execute();
    }

    @Override
    public void onPrepareError(DownloadHelper helper, IOException e) {
      boolean isLiveContent = e instanceof LiveContentUnsupportedException;
      int toastStringId =
          isLiveContent ? R.string.download_live_unsupported : R.string.download_start_error;
      String logMessage =
          isLiveContent ? "Downloading live content unsupported" : "Failed to start download";
      Toast.makeText(context, toastStringId, Toast.LENGTH_LONG).show();
      Log.e(TAG, logMessage, e);
    }

    // TrackSelectionListener implementation.

    @Override
    public void onTracksSelected(TrackSelectionParameters trackSelectionParameters) {
      for (int periodIndex = 0; periodIndex < downloadHelper.getPeriodCount(); periodIndex++) {
        downloadHelper.clearTrackSelections(periodIndex);
        downloadHelper.addTrackSelection(periodIndex, trackSelectionParameters);
      }
      DownloadRequest downloadRequest = buildDownloadRequest();
      if (downloadRequest.streamKeys.isEmpty()) {
        // All tracks were deselected in the dialog. Don't start the download.
        return;
      }
      startDownload(downloadRequest);
    }

    // DialogInterface.OnDismissListener implementation.

    @Override
    public void onDismiss(DialogInterface dialogInterface) {
      trackSelectionDialog = null;
      downloadHelper.release();
    }

    // Internal methods.

    /**
     * Returns the first {@link Format} with a non-null {@link Format#drmInitData} found in the
     * content's tracks, or null if none is found.
     */
    @Nullable
    private Format getFirstFormatWithDrmInitData(DownloadHelper helper) {
      for (int periodIndex = 0; periodIndex < helper.getPeriodCount(); periodIndex++) {
        MappedTrackInfo mappedTrackInfo = helper.getMappedTrackInfo(periodIndex);
        for (int rendererIndex = 0;
            rendererIndex < mappedTrackInfo.getRendererCount();
            rendererIndex++) {
          TrackGroupArray trackGroups = mappedTrackInfo.getTrackGroups(rendererIndex);
          for (int trackGroupIndex = 0; trackGroupIndex < trackGroups.length; trackGroupIndex++) {
            TrackGroup trackGroup = trackGroups.get(trackGroupIndex);
            for (int formatIndex = 0; formatIndex < trackGroup.length; formatIndex++) {
              Format format = trackGroup.getFormat(formatIndex);
              if (format.drmInitData != null) {
                return format;
              }
            }
          }
        }
      }
      return null;
    }

    private void onOfflineLicenseFetched(DownloadHelper helper, byte[] keySetId) {
      this.keySetId = keySetId;
      onDownloadPrepared(helper);
    }

    private void onOfflineLicenseFetchedError(DrmSession.DrmSessionException e) {
      Toast.makeText(context, R.string.download_start_error_offline_license, Toast.LENGTH_LONG)
          .show();
      Log.e(TAG, "Failed to fetch offline DRM license", e);
    }

    private void onDownloadPrepared(DownloadHelper helper) {
      if (helper.getPeriodCount() == 0) {
        Log.d(TAG, "No periods found. Downloading entire stream.");
        startDownload();
        downloadHelper.release();
        return;
      }

      Tracks tracks = downloadHelper.getTracks(/* periodIndex= */ 0);
      if (!TrackSelectionDialog.willHaveContent(tracks)) {
        Log.d(TAG, "No dialog content. Downloading entire stream.");
        startDownload();
        downloadHelper.release();
        return;
      }
      trackSelectionDialog =
          TrackSelectionDialog.createForTracksAndParameters(
              /* titleId= */ R.string.exo_download_description,
              tracks,
              DownloadHelper.getDefaultTrackSelectorParameters(context),
              /* allowAdaptiveSelections= */ false,
              /* allowMultipleOverrides= */ true,
              /* onTracksSelectedListener= */ this,
              /* onDismissListener= */ this);
      trackSelectionDialog.show(fragmentManager, /* tag= */ null);
    }

    /**
     * Returns whether any {@link DrmInitData.SchemeData} that {@linkplain
     * DrmInitData.SchemeData#matches(UUID) matches} {@link C#WIDEVINE_UUID} has non-null {@link
     * DrmInitData.SchemeData#data}.
     */
    private boolean hasNonNullWidevineSchemaData(DrmInitData drmInitData) {
      for (int i = 0; i < drmInitData.schemeDataCount; i++) {
        DrmInitData.SchemeData schemeData = drmInitData.get(i);
        if (schemeData.matches(C.WIDEVINE_UUID) && schemeData.hasData()) {
          return true;
        }
      }
      return false;
    }

    private void startDownload() {
      startDownload(buildDownloadRequest());
    }

    private void startDownload(DownloadRequest downloadRequest) {
      DownloadService.sendAddDownload(
          context, DemoDownloadService.class, downloadRequest, /* foreground= */ false);
    }

    private DownloadRequest buildDownloadRequest() {
      return downloadHelper
          .getDownloadRequest(
              Util.getUtf8Bytes(checkNotNull(mediaItem.mediaMetadata.title.toString())))
          .copyWithKeySetId(keySetId);
    }
  }

  /** Downloads a Widevine offline license in a background thread. */
<<<<<<< HEAD
  @RequiresApi(18)
=======
>>>>>>> 24e1796c
  private static final class WidevineOfflineLicenseFetchTask {

    private final Format format;
    private final MediaItem.DrmConfiguration drmConfiguration;
    private final DataSource.Factory dataSourceFactory;
    private final StartDownloadDialogHelper dialogHelper;
    private final DownloadHelper downloadHelper;
    private final ExecutorService executorService;

    @Nullable Future<?> future;
    @Nullable private byte[] keySetId;
    @Nullable private DrmSession.DrmSessionException drmSessionException;

    public WidevineOfflineLicenseFetchTask(
        Format format,
        MediaItem.DrmConfiguration drmConfiguration,
        DataSource.Factory dataSourceFactory,
        StartDownloadDialogHelper dialogHelper,
        DownloadHelper downloadHelper) {
<<<<<<< HEAD
=======
      checkState(drmConfiguration.scheme.equals(C.WIDEVINE_UUID));
>>>>>>> 24e1796c
      this.executorService = Executors.newSingleThreadExecutor();
      this.format = format;
      this.drmConfiguration = drmConfiguration;
      this.dataSourceFactory = dataSourceFactory;
      this.dialogHelper = dialogHelper;
      this.downloadHelper = downloadHelper;
    }

    public void cancel() {
      if (future != null) {
        future.cancel(/* mayInterruptIfRunning= */ false);
      }
    }

    public void execute() {
      future =
          executorService.submit(
              () -> {
                OfflineLicenseHelper offlineLicenseHelper =
                    OfflineLicenseHelper.newWidevineInstance(
                        drmConfiguration.licenseUri.toString(),
                        drmConfiguration.forceDefaultLicenseUri,
                        dataSourceFactory,
                        drmConfiguration.licenseRequestHeaders,
                        new DrmSessionEventListener.EventDispatcher());
                try {
                  keySetId = offlineLicenseHelper.downloadLicense(format);
                } catch (DrmSession.DrmSessionException e) {
                  drmSessionException = e;
                } finally {
                  offlineLicenseHelper.release();
                  new Handler(Looper.getMainLooper())
                      .post(
                          () -> {
                            if (drmSessionException != null) {
                              dialogHelper.onOfflineLicenseFetchedError(drmSessionException);
                            } else {
                              dialogHelper.onOfflineLicenseFetched(
                                  downloadHelper, checkNotNull(keySetId));
                            }
                          });
                }
              });
    }
  }
}<|MERGE_RESOLUTION|>--- conflicted
+++ resolved
@@ -356,10 +356,6 @@
   }
 
   /** Downloads a Widevine offline license in a background thread. */
-<<<<<<< HEAD
-  @RequiresApi(18)
-=======
->>>>>>> 24e1796c
   private static final class WidevineOfflineLicenseFetchTask {
 
     private final Format format;
@@ -379,10 +375,7 @@
         DataSource.Factory dataSourceFactory,
         StartDownloadDialogHelper dialogHelper,
         DownloadHelper downloadHelper) {
-<<<<<<< HEAD
-=======
       checkState(drmConfiguration.scheme.equals(C.WIDEVINE_UUID));
->>>>>>> 24e1796c
       this.executorService = Executors.newSingleThreadExecutor();
       this.format = format;
       this.drmConfiguration = drmConfiguration;
