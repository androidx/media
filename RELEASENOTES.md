# Release notes

<<<<<<< HEAD
=======
### Unreleased changes

*   Common Library:
*   ExoPlayer:
*   Transformer:
*   Track Selection:
*   Extractors:
*   Audio:
*   Video:
*   Text:
*   Metadata:
*   Image:
*   DRM:
*   Effect:
*   Muxers:
*   IMA extension:
*   Session:
*   UI:
    *   Add video track selection functionality to settings pop-up menu in
        `PlayerControlView`
        ([#972](https://github.com/androidx/media/pull/972)).
*   Downloads:
*   OkHttp Extension:
*   Cronet Extension:
*   RTMP Extension:
*   HLS Extension:
*   DASH Extension:
*   Smooth Streaming Extension:
*   RTSP Extension:
*   Decoder Extensions (FFmpeg, VP9, AV1, MIDI, etc.):
*   Leanback extension:
*   Cast Extension:
*   Test Utilities:
*   Remove deprecated symbols:
*   Demo app:

## 1.3

### 1.3.0-beta01 (2024-02-07)

This release includes the following changes since the
[1.3.0-alpha01 release](#130-alpha01-2024-01-15):

*   Common Library:
    *   Populate both `artworkUri` and `artworkData` in
        `MediaMetadata.Builder.populate(MediaMetadata)` when at least one of
        them is non-null ([#964](https://github.com/androidx/media/issues/964)).
*   ExoPlayer:
    *   Prevent subclassing `CompositeSequenceableLoader`. This component was
        [previously made extensible](https://github.com/androidx/media/commit/0de57cbfae7165dd3bb829e323d089cd312b4b1b)
        but was never subclassed within the library. Customizations can be done
        by wrapping an instance using the
        [decorator pattern](https://en.wikipedia.org/wiki/Decorator_pattern) and
        implementing a custom `CompositeSequenceableLoaderFactory`.
    *   Fix issue where repeating the same time causes metadata from this item
        to be cleared ([#1007](https://github.com/androidx/media/issues/1007)).
    *   Rename `experimentalSetSubtitleParserFactory` methods on
        `BundledChunkExtractor.Factory` and `DefaultHlsExtractorFactory` to
        `setSubtitleParserFactory` and disallow passing `null`. Use the new
        `experimentalParseSubtitlesDuringExtraction(boolean)` methods to control
        parsing behaviour.
    *   Add support for customising the `SubtitleParser.Factory` used during
        extraction. This can be achieved with
        `MediaSource.Factory.setSubtitleParserFactory()`.
*   Extractors:
    *   MP3: Use constant bitrate (CBR) seeking for files with an `Info` header
        (the CBR equivalent of the `Xing` header). Previously we used the seek
        table from the `Info` header, but this results in less precise seeking
        than if we ignore it and assume the file is CBR.
    *   MPEG2-TS: Add DTS, DTS-LBR and DTS:X Profile2 support
        ([#275](https://github.com/androidx/media/pull/275)).
    *   Extract audio types from TS descriptors and map them to role flags,
        allowing users to make better-informed audio track selections
        ([#973](https://github.com/androidx/media/pull/973)).
*   Image:
    *   Add support for DASH thumbnails. Grid images are cropped and individual
        thumbnails are provided to `ImageOutput` close to their presentation
        times.
*   Session:
    *   Disable double-click detection for TV apps
        ([#962](https://github.com/androidx/media/issues/962)).

### 1.3.0-alpha01 (2024-01-15)

This release includes the following changes since the
[1.2.1 release](#121-2024-01-09):

*   Common Library:
    *   Implement support for `android.resource://package/[type/]name` raw
        resource URIs where `package` is different to the package of the current
        application. This has always been documented to work, but wasn't
        correctly implemented until now.
    *   Normalize MIME types set by app code or read from media to be fully
        lower-case.
    *   Define ads with a full `MediaItem` instead of a single `Uri` in
        `AdPlaybackState`.
    *   Increase `minSdk` to 19 (Android KitKat). This is
        [aligned with all other AndroidX libraries](https://android-developers.googleblog.com/2023/10/androidx-minsdkversion-19.html),
        and is required for us to upgrade to the latest versions of our AndroidX
        dependencies.
*   ExoPlayer:
    *   Add `PreloadMediaSource` and `PreloadMediaPeriod` that allows apps to
        preload a content media source at a specific start position before
        playback. `PreloadMediaSource` takes care of preparing the content media
        source to receive the `Timeline`, preparing and caching the period at
        the given start position, selecting tracks and loading media data for
        the period. Apps control the preload progress by implementing
        `PreloadMediaSource.PreloadControl` and set the preloaded source to the
        player for playback.
    *   Add `ExoPlayer.setImageOutput` that allows apps to set
        `ImageRenderer.ImageOutput`.
    *   `DefaultRenderersFactory` now provides an `ImageRenderer` to the player
        by default with null `ImageOutput` and `ImageDecoder.Factory.DEFAULT`.
    *   Emit `Player.Listener.onPositionDiscontinuity` event when silence is
        skipped ([#765](https://github.com/androidx/media/issues/765)).
    *   Add experimental support for parsing subtitles during extraction. You
        can enable this using
        `MediaSource.Factory.experimentalParseSubtitlesDuringExtraction()`.
    *   Support adaptive media sources with `PreloadMediaSource`.
    *   Implement `HttpEngineDataSource`, an `HttpDataSource` using the
        [HttpEngine](https://developer.android.com/reference/android/net/http/HttpEngine)
        API.
*   Transformer:
    *   Add support for flattening H.265/HEVC SEF slow motion videos.
    *   Increase transmuxing speed, especially for 'remove video' edits.
    *   Add API to ensure that the output file starts on a video frame. This can
        make the output of trimming operations more compatible with player
        implementations that don't show the first video frame until its
        presentation timestamp
        ([#829](https://github.com/androidx/media/issues/829)).
*   Track Selection:
    *   Add `DefaultTrackSelector.selectImageTrack` to enable image track
        selection.
    *   Add `TrackSelectionParameters.isPrioritizeImageOverVideoEnabled` to
        determine whether to select an image track if both an image track and a
        video track are available. The default value is `false` which means
        selecting a video track is prioritized.
*   Extractors:
    *   Add additional AV1C parsing to MP4 extractor to retrieve
        `ColorInfo.colorSpace`, `ColorInfo.colorTransfer`, and
        `ColorInfo.colorRange` values
        ([#692](https://github.com/androidx/media/pull/692)).
*   Video:
    *   Change the `MediaCodecVideoRenderer` constructor that takes a
        `VideoFrameProcessor.Factory` argument and replace it with a constructor
        that takes a `VideoSinkProvider` argument. Apps that want to inject a
        custom `VideoFrameProcessor.Factory` can instantiate a
        `CompositingVideoSinkProvider` that uses the custom
        `VideoFrameProcessor.Factory` and pass the video sink provider to
        `MediaCodecVideoRenderer`.
*   Text:
    *   Fix serialization of bitmap cues to resolve `Tried to marshall a Parcel
        that contained Binder objects` error when using
        `DefaultExtractorsFactory.setTextTrackTranscodingEnabled`
        ([#836](https://github.com/androidx/media/issues/836)).
    *   CEA-708: Ignore `rowLock` value. The CEA-708-E S-2023 spec states that
        `rowLock` and `columnLock` should both be assumed to be true, regardless
        of the values present in the stream (`columnLock` support is not
        implemented, so it's effectively assumed to always be false).
*   DRM:
    *   Play 'clear lead' unencrypted samples in DRM content immediately by
        default, even if the keys for the later encrypted samples aren't ready
        yet. This may lead to mid-playback stalls if the keys still aren't ready
        when the playback position reaches the encrypted samples (but previously
        playback wouldn't have started at all by this point). This behavior can
        be disabled with
        [`MediaItem.DrmConfiguration.Builder.setPlayClearContentWithoutKey`](https://developer.android.com/reference/androidx/media3/common/MediaItem.DrmConfiguration.Builder#setPlayClearContentWithoutKey\(boolean\))
        or
        [`DefaultDrmSessionManager.Builder.setPlayClearSamplesWithoutKeys`](https://developer.android.com/reference/androidx/media3/exoplayer/drm/DefaultDrmSessionManager.Builder#setPlayClearSamplesWithoutKeys\(boolean\)).
*   IMA extension:
    *   Fix issue where DASH and HLS ads without the appropriate file extension
        can't be played.
*   HLS Extension:
    *   Reduce `HlsMediaPeriod` to package-private visibility. This type
        shouldn't be directly depended on from outside the HLS package.
*   Decoder Extensions (FFmpeg, VP9, AV1, MIDI, etc.):
    *   MIDI decoder: Ignore SysEx event messages
        ([#710](https://github.com/androidx/media/pull/710)).
*   Test Utilities:
    *   Don't pause playback in `TestPlayerRunHelper.playUntilPosition`. The
        test keeps the playback in a playing state, but suspends progress until
        the test is able to add assertions and further actions.
*   Demo app:
    *   Add a shortform demo module to demo the usage of `PreloadMediaSource`
        with the short-form content use case.

>>>>>>> e12345c2
## 1.2

### 1.2.0 (2023-11-15)

This release includes the following changes since the
[1.1.1 release](#111-2023-08-14):

*   Common Library:
    *   Add a `@Nullable Throwable` parameter to the methods in the `Log.Logger`
        interface. The `message` parameter to these methods no longer contains
        any information about the `Throwable` passed to the `Log.{d,i,w,e}()`
        methods, so implementations will need to manually append this
        information if desired (possibly using
        `Logger.appendThrowableString(String, Throwable)`).
    *   Fix Kotlin compatibility issue where nullable generic type parameters
        and nullable array element types are not detected as nullable. Examples
        are `TrackSelectorResult` and `SimpleDecoder` method parameters
        ([#6792](https://github.com/google/ExoPlayer/issues/6792)).
    *   Change default UI and notification behavior in
        `Util.shouldShowPlayButton` to show a "play" button while playback is
        temporarily suppressed (e.g. due to transient audio focus loss). The
        legacy behavior can be maintained by using
        `PlayerView.setShowPlayButtonIfPlaybackIsSuppressed(false)` or
        `MediaSession.Builder.setShowPlayButtonIfPlaybackIsSuppressed(false)`
        ([#11213](https://github.com/google/ExoPlayer/issues/11213)).
    *   Upgrade `androidx.annotation:annotation-experimental` to `1.3.1` to fix
        https://issuetracker.google.com/251172715.
    *   Move `ExoPlayer.setAudioAttributes` to the `Player` interface.
*   ExoPlayer:
    *   Fix seeking issues in AC4 streams caused by not identifying decode-only
        samples correctly
        ([#11000](https://github.com/google/ExoPlayer/issues/11000)).
    *   Add suppression of playback on unsuitable audio output devices (e.g. the
        built-in speaker on Wear OS devices) when this feature is enabled via
        `ExoPlayer.Builder.setSuppressPlaybackOnUnsuitableOutput`. The playback
        suppression reason will be updated as
        `Player.PLAYBACK_SUPPRESSION_REASON_UNSUITABLE_AUDIO_OUTPUT` if playback
        is attempted when no suitable audio outputs are available, or if all
        suitable outputs are disconnected during playback. The suppression
        reason will be removed when a suitable output is connected.
    *   Add `MediaSource.canUpdateMediaItem` and `MediaSource.updateMediaItem`
        to accept `MediaItem` updates after creation via
        `Player.replaceMediaItem(s)`.
    *   Allow `MediaItem` updates for all `MediaSource` classes provided by the
        library via `Player.replaceMediaItem(s)`
        ([#33](https://github.com/androidx/media/issues/33),
        [#9978](https://github.com/google/ExoPlayer/issues/9978)).
    *   Rename `MimeTypes.TEXT_EXOPLAYER_CUES` to
        `MimeTypes.APPLICATION_MEDIA3_CUES`.
    *   Add `PngExtractor` that sends and reads a whole PNG file into the
        `TrackOutput` as one sample.
    *   Enhance `SequenceableLoader.continueLoading(long)` method in the
        `SequenceableLoader` interface to
        `SequenceableLoader.continueLoading(LoadingInfo loadingInfo)`.
        `LoadingInfo` contains additional parameters, including `playbackSpeed`
        and `lastRebufferRealtimeMs` in addition to the existing
        `playbackPositionUs`.
    *   Enhance `ChunkSource.getNextChunk(long, long, List, ChunkHolder)` method
        in the `ChunkSource` interface to `ChunkSource.getNextChunk(LoadingInfo,
        long, List, ChunkHolder)`.
    *   Add additional fields to Common Media Client Data (CMCD) logging: buffer
        starvation (`bs`), deadline (`dl`), playback rate (`pr`) and startup
        (`su`) ([#8699](https://github.com/google/ExoPlayer/issues/8699)).
    *   Add luma and chroma bitdepth to `ColorInfo`
        ([#491](https://github.com/androidx/media/pull/491)).
    *   Add additional fields to Common Media Client Data (CMCD) logging: next
        object request (`nor`) and next range request (`nrr`)
        ([#8699](https://github.com/google/ExoPlayer/issues/8699)).
    *   Add functionality to transmit Common Media Client Data (CMCD) data using
        query parameters ([#553](https://github.com/androidx/media/issues/553)).
    *   Fix `ConcurrentModificationException` in `ExperimentalBandwidthMeter`
        ([#612](https://github.com/androidx/media/issues/612)).
    *   Add `MediaPeriodId` parameter to
        `CompositeMediaSource.getMediaTimeForChildMediaTime`.
    *   Support `ClippingMediaSource` (and other sources with period/window time
        offsets) in `ConcatenatingMediaSource2`
        ([#11226](https://github.com/google/ExoPlayer/issues/11226)).
    *   Change `BaseRenderer.onStreamChanged()` to also receive a
        `MediaPeriodId` argument.
*   Transformer:
    *   Parse EXIF rotation data for image inputs.
    *   Remove `TransformationRequest.HdrMode` annotation type and its
        associated constants. Use `Composition.HdrMode` and its associated
        constants instead.
    *   Simplify the `OverlaySettings` to fix rotation issues.
    *   Changed `frameRate` and `durationUs` parameters of
        `SampleConsumer.queueInputBitmap` to `TimestampIterator`.
*   Track Selection:
    *   Add `DefaultTrackSelector.Parameters.allowAudioNonSeamlessAdaptiveness`
        to explicitly allow or disallow non-seamless adaptation. The default
        stays at its current behavior of `true`.
*   Extractors:
    *   MPEG-TS: Ensure the last frame is rendered by passing the last access
        unit of a stream to the sample queue
        ([#7909](https://github.com/google/ExoPlayer/issues/7909)).
    *   Fix typo when determining `rotationDegrees`. Changed
        `projectionPosePitch` to `projectionPoseRoll`
        ([#461](https://github.com/androidx/media/pull/461)).
    *   Remove the assumption that `Extractor` instances can be directly
        inspected with `instanceof`. If you want runtime access to the
        implementation details of an `Extractor` you must first call
        `Extractor.getUnderlyingInstance`.
    *   Add `BmpExtractor`.
    *   Add `WebpExtractor`.
    *   Add `HeifExtractor`.
    *   Add
        [QuickTime classic](https://developer.apple.com/standards/qtff-2001.pdf)
        support to `Mp4Extractor`.
*   Audio:
    *   Add support for 24/32-bit big-endian PCM in MP4 and Matroska, and parse
        PCM encoding for `lpcm` in MP4.
    *   Add support for extracting Vorbis audio in MP4.
    *   Add `AudioSink.getFormatOffloadSupport(Format)` that retrieves level of
        offload support the sink can provide for the format through a
        `DefaultAudioOffloadSupportProvider`. It returns the new
        `AudioOffloadSupport` that contains `isFormatSupported`,
        `isGaplessSupported`, and `isSpeedChangeSupported`.
    *   Add `AudioSink.setOffloadMode()` through which the offload configuration
        on the audio sink is configured. Default is
        `AudioSink.OFFLOAD_MODE_DISABLED`.
    *   Offload can be enabled through `setAudioOffloadPreference` in
        `TrackSelectionParameters`. If the set preference is to enable, the
        device supports offload for the format, and the track selection is a
        single audio track, then audio offload will be enabled.
    *   If `audioOffloadModePreference` is set to
        `AUDIO_OFFLOAD_MODE_PREFERENCE_REQUIRED`, then the
        `DefaultTrackSelector` will only select an audio track and only if that
        track's format is supported in offload. If no audio track is supported
        in offload, then no track will be selected.
    *   Disabling gapless support for offload when pre-API level 33 due to
        playback position issue after track transition.
    *   Remove parameter `enableOffload` from
        `DefaultRenderersFactory.buildAudioSink` method signature.
    *   Remove method `DefaultAudioSink.Builder.setOffloadMode`.
    *   Remove intdef value
        `DefaultAudioSink.OffloadMode.OFFLOAD_MODE_ENABLED_GAPLESS_DISABLED`.
    *   Add support for Opus gapless metadata during offload playback.
    *   Allow renderer recovery by disabling offload if failed at first write
        ([#627](https://github.com/androidx/media/issues/627)).
    *   Enable Offload Scheduling by default for audio-only offloaded playback.
    *   Delete `ExoPlayer.experimentalSetOffloadSchedulingEnabled` and
        `AudioOffloadListener.onExperimentalOffloadSchedulingEnabledChanged`.
    *   Renamed `onExperimentalSleepingForOffloadChanged` as
        `onSleepingForOffloadChanged` and `onExperimentalOffloadedPlayback` as
        `onOffloadedPlayback`.
    *   Move audio offload mode related `TrackSelectionParameters` interfaces
        and definitions to an inner `AudioOffloadPreferences` class.
    *   Add `onAudioTrackInitialized` and `onAudioTrackReleased` callbacks to
        `AnalyticsListener`, `AudioRendererEventListener` and
        `AudioSink.Listener`.
    *   Fix DTS Express audio buffer underflow issue
        ([#650](https://github.com/androidx/media/pull/650)).
    *   Fix bug where the capabilities check for E-AC3-JOC throws an
        `IllegalArgumentException`
        ([#677](https://github.com/androidx/media/issues/677)).
*   Video:
    *   Allow `MediaCodecVideoRenderer` to use a custom
        `VideoFrameProcessor.Factory`.
    *   Fix bug where the first frame couldn't be rendered if the audio stream
        starts with negative timestamps
        ([#291](https://github.com/androidx/media/issues/291)).
*   Text:
    *   Remove `ExoplayerCuesDecoder`. Text tracks with `sampleMimeType =
        application/x-media3-cues` are now directly handled by `TextRenderer`
        without needing a `SubtitleDecoder` instance.
*   Metadata:
    *   `MetadataDecoder.decode` will no longer be called for "decode-only"
        samples as the implementation must return null anyway.
*   Effect:
    *   Add `VideoFrameProcessor.queueInputBitmap(Bitmap, Iterator<Long>)`
        queuing bitmap input by timestamp.
    *   Change `VideoFrameProcessor.registerInputStream()` to be non-blocking.
        Apps must implement
        `VideoFrameProcessor.Listener#onInputStreamRegistered()`.
    *   Changed `frameRate` and `durationUs` parameters of
        `VideoFrameProcessor.queueInputBitmap` to `TimestampIterator`.
*   IMA extension:
    *   Fix bug where a multi-period DASH live stream that is not the first item
        in a playlist can throw an exception
        ([#571](https://github.com/androidx/media/issues/571)).
    *   Release StreamManager before calling `AdsLoader.destroy()`
    *   Bump IMA SDK version to 3.31.0.
*   Session:
    *   Set the notifications foreground service behavior to
        `FOREGROUND_SERVICE_IMMEDIATE` in `DefaultMediaNotificationProvider`
        ([#167](https://github.com/androidx/media/issues/167)).
    *   Use only
        `android.media.session.MediaSession.setMediaButtonBroadcastReceiver()`
        above API 31 to avoid problems with deprecated API on Samsung devices
        ([#167](https://github.com/androidx/media/issues/167)).
    *   Use the media notification controller as proxy to set available commands
        and custom layout used to populate the notification and the platform
        session.
    *   Convert media button events that are received by
        `MediaSessionService.onStartCommand()` within Media3 instead of routing
        them to the platform session and back to Media3. With this, the caller
        controller is always the media notification controller and apps can
        easily recognize calls coming from the notification in the same way on
        all supported API levels.
    *   Fix bug where `MediaController.getCurrentPosition()` is not advancing
        when connected to a legacy `MediaSessionCompat`.
    *   Add `MediaLibrarySession.getSubscribedControllers(mediaId)` for
        convenience.
    *   Override `MediaLibrarySession.Callback.onSubscribe()` to assert the
        availability of the parent ID for which the controller subscribes. If
        successful, the subscription is accepted and `notifyChildrenChanged()`
        is called immediately to inform the browser
        ([#561](https://github.com/androidx/media/issues/561)).
    *   Add session demo module for Automotive OS and enable session demo for
        Android Auto.
    *   Do not set the queue of the framework session when
        `COMMAND_GET_TIMELINE` is not available for the media notification
        controller. With Android Auto as the client controller reading from the
        framework session, this has the effect that the `queue` button in the UI
        of Android Auto is not displayed
        ([#339](https://github.com/androidx/media/issues/339)).
    *   Use `DataSourceBitmapLoader` by default instead of `SimpleBitmapLoader`
        ([#271](https://github.com/androidx/media/issues/271),
        [#327](https://github.com/androidx/media/issues/327)).
    *   Add `MediaSession.Callback.onMediaButtonEvent(Intent)` that allows apps
        to override the default media button event handling.
*   UI:
    *   Add a `Player.Listener` implementation for Wear OS devices that handles
        playback suppression due to
        `Player.PLAYBACK_SUPPRESSION_REASON_UNSUITABLE_AUDIO_OUTPUT` by
        launching a system dialog to allow a user to connect a suitable audio
        output (e.g. bluetooth headphones). The listener will auto-resume
        playback if a suitable device is connected within a configurable timeout
        (default is 5 minutes).
*   Downloads:
    *   Declare "data sync" foreground service type for `DownloadService` for
        Android 14 compatibility. When using this service, the app also needs to
        add `dataSync` as `foregroundServiceType` in the manifest and add the
        `FOREGROUND_SERVICE_DATA_SYNC` permission
        ([#11239](https://github.com/google/ExoPlayer/issues/11239)).
*   HLS Extension:
    *   Refresh the HLS live playlist with an interval calculated from the last
        load start time rather than the last load completed time
        ([#663](https://github.com/androidx/media/issues/663)).
*   DASH Extension:
    *   Allow multiple of the same DASH identifier in segment template url.
    *   Add experimental support for parsing subtitles during extraction. This
        has better support for merging overlapping subtitles, including
        resolving flickering when transitioning between subtitle segments. You
        can enable this using
        `DashMediaSource.Factory.experimentalParseSubtitlesDuringExtraction()`
        ([#288](https://github.com/androidx/media/issues/288)).
*   RTSP Extension:
    *   Fix a race condition that could lead to `IndexOutOfBoundsException` when
        falling back to TCP, or playback hanging in some situations.
    *   Check state in RTSP setup when returning loading state of
        `RtspMediaPeriod`
        ([#577](https://github.com/androidx/media/issues/577)).
    *   Ignore custom Rtsp request methods in Options response public header
        ([#613](https://github.com/androidx/media/issues/613)).
    *   Use RTSP Setup Response timeout value in time interval of sending
        keep-alive RTSP Options requests
        ([#662](https://github.com/androidx/media/issues/662)).
*   Decoder Extensions (FFmpeg, VP9, AV1, MIDI, etc.):
    *   Release the MIDI decoder module, which provides support for playback of
        standard MIDI files using the Jsyn library to synthesize audio.
    *   Add `DecoderOutputBuffer.shouldBeSkipped` to directly mark output
        buffers that don't need to be presented. This is preferred over
        `C.BUFFER_FLAG_DECODE_ONLY` that will be deprecated.
    *   Add `Decoder.setOutputStartTimeUs` and
        `SimpleDecoder.isAtLeastOutputStartTimeUs` to allow decoders to drop
        decode-only samples before the start time. This should be preferred to
        `Buffer.isDecodeOnly` that will be deprecated.
    *   Fix bug publishing MIDI decoder artifact to Maven repository. The
        artifact is renamed to `media3-exoplayer-midi`
        ([#734](https://github.com/androidx/media/issues/734)).
*   Leanback extension:
    *   Fix bug where disabling a surface can cause an `ArithmeticException` in
        Leanback code ([#617](https://github.com/androidx/media/issues/617)).
*   Test Utilities:
    *   Make `TestExoPlayerBuilder` and `FakeClock` compatible with Espresso UI
        tests and Compose UI tests. This fixes a bug where playback advances
        non-deterministically during Espresso or Compose view interactions.
*   Remove deprecated symbols:
    *   Remove
        `TransformationRequest.Builder.setEnableRequestSdrToneMapping(boolean)`
        and
        `TransformationRequest.Builder.experimental_setEnableHdrEditing(boolean)`.
        Use `Composition.Builder.setHdrMode(int)` and pass the `Composition` to
        `Transformer.start(Composition, String)` instead.
    *   Remove deprecated `DownloadNotificationHelper.buildProgressNotification`
        method, use a non deprecated method that takes a `notMetRequirements`
        parameter instead.

### 1.2.0-rc01 (2023-11-01)

Use the 1.2.0 [stable version](#120-2023-11-15).

### 1.2.0-beta01 (2023-10-18)

Use the 1.2.0 [stable version](#120-2023-11-15).

### 1.2.0-alpha02 (2023-09-29)

Use the 1.2.0 [stable version](#120-2023-11-15).

### 1.2.0-alpha01 (2023-08-17)

Use the 1.2.0 [stable version](#120-2023-11-15).

## 1.1

### 1.1.1 (2023-08-14)

This release corresponds to the
[ExoPlayer 2.19.1 release](https://github.com/google/ExoPlayer/releases/tag/r2.19.1).

This release includes the following changes since the
[1.1.0 release](#110-2023-07-05):

*   Common Library:
    *   Remove accidentally added `multidex` dependency from all modules
        ([#499](https://github.com/androidx/media/issues/499)).
*   ExoPlayer:
    *   Fix issue in `PlaybackStatsListener` where spurious `PlaybackStats` are
        created after the playlist is cleared.
    *   Add additional fields to Common Media Client Data (CMCD) logging:
        streaming format (sf), stream type (st), version (v), top birate (tb),
        object duration (d), measured throughput (mtp) and object type (ot)
        ([#8699](https://github.com/google/ExoPlayer/issues/8699)).
*   Audio:
    *   Fix a bug where `Player.getState()` never transitioned to `STATE_ENDED`
        when playing very short files
        ([#538](https://github.com/androidx/media/issues/538)).
*   Audio Offload:
    *   Prepend Ogg ID Header and Comment Header Pages to bitstream for
        offloaded Opus playback in accordance with RFC 7845.
*   Video:
    *   H.265/HEVC: Fix parsing SPS short and long term reference picture info.
*   Text:
    *   CEA-608: Change cue truncation logic to only consider visible text.
        Previously indent and tab offset were included when limiting the cue
        length to 32 characters (which was technically correct by the spec)
        ([#11019](https://github.com/google/ExoPlayer/issues/11019)).
*   IMA extension:
    *   Bump IMA SDK version to 3.30.3.
*   Session:
    *   Add custom layout to the state of the controller and provide a getter to
        access it. When the custom layout changes,
        `MediaController.Listener.onCustomLayoutChanged` is called. Apps that
        want to send different custom layouts to different Media3 controller can
        do this in `MediaSession.Callback.onConnect` by using an
        `AcceptedResultBuilder` to make sure the custom layout is available to
        the controller when connection completes.
    *   Fix cases where `MediaLibraryServiceLegacyStub` sent an error to a
        `Result` that didn't support this which produced an
        `UnsupportedOperationException`
        ([#78](https://github.com/androidx/media/issues/78)).
    *   Fix the way `PlayerWrapper` creates a `VolumeProviderCompat` by
        determining `volumeControlType` through both legacy commands
        (`COMMAND_ADJUST_DEVICE_VOLUME` and `COMMAND_SET_DEVICE_VOLUME`) and new
        commands (`COMMAND_ADJUST_DEVICE_VOLUME_WITH_FLAGS` and
        `COMMAND_SET_DEVICE_VOLUME_WITH_FLAGS`)
        ([#554](https://github.com/androidx/media/issues/554)).

### 1.1.0 (2023-07-05)

This release corresponds to the
[ExoPlayer 2.19.0 release](https://github.com/google/ExoPlayer/releases/tag/r2.19.0).

This release contains the following changes since the
[1.0.2 release](#102-2023-05-18):

*   Common Library:
    *   Add suppression reason for unsuitable audio route and play when ready
        change reason for suppressed too long.
        ([#15](https://github.com/androidx/media/issues/15)).
    *   Add commands to Player:
        *   `COMMAND_GET_METADATA`
        *   `COMMAND_SET_PLAYLIST_METADATA`
        *   `COMMAND_SET_DEVICE_VOLUME_WITH_FLAGS`
        *   `COMMAND_ADJUST_DEVICE_VOLUME_WITH_FLAGS`
    *   Add overloaded methods to Player which allow users to specify volume
        flags:
        *   `void setDeviceVolume(int, int)`
        *   `void increaseDeviceVolume(int)`
        *   `void decreaseDeviceVolume(int)`
        *   `void setDeviceMuted(boolean, int)`
    *   Add `Builder` for `DeviceInfo` and deprecate existing constructor.
    *   Add `DeviceInfo.routingControllerId` to specify the routing controller
        ID for remote playbacks.
    *   Add `Player.replaceMediaItem(s)` as a shortcut to adding and removing
        items at the same position
        ([#8046](https://github.com/google/ExoPlayer/issues/8046)).
*   ExoPlayer:
    *   Allow ExoPlayer to have control of device volume methods only if
        explicitly opted in. Use
        `ExoPlayer.Builder.setDeviceVolumeControlEnabled` to have access to:
        *   `getDeviceVolume()`
        *   `isDeviceMuted()`
        *   `setDeviceVolume(int)` and `setDeviceVolume(int, int)`
        *   `increaseDeviceVolume(int)` and `increaseDeviceVolume(int, int)`
        *   `decreaseDeviceVolume(int)` and `decreaseDeviceVolume(int, int)`
    *   Add `FilteringMediaSource` that allows to filter available track types
        from a `MediaSource`.
    *   Add support for including Common Media Client Data (CMCD) in the
        outgoing requests of adaptive streaming formats DASH, HLS, and
        SmoothStreaming. The following fields, `br`, `bl`, `cid`, `rtp`, and
        `sid`, have been incorporated
        ([#8699](https://github.com/google/ExoPlayer/issues/8699)). API
        structure and API methods:
        *   CMCD logging is disabled by default, use
            `MediaSource.Factory.setCmcdConfigurationFactory(CmcdConfiguration.Factory
            cmcdConfigurationFactory)` to enable it.
        *   All keys are enabled by default, override
            `CmcdConfiguration.RequestConfig.isKeyAllowed(String key)` to filter
            out which keys are logged.
        *   Override `CmcdConfiguration.RequestConfig.getCustomData()` to enable
            custom key logging.
    *   Add additional action to manifest of main demo to make it easier to
        start the demo app with a custom `*.exolist.json` file
        ([#439](https://github.com/androidx/media/pull/439)).
    *   Add `ExoPlayer.setVideoEffects()` for using `Effect` during video
        playback.
    *   Update `SampleQueue` to store `sourceId` as a `long` rather than an
        `int`. This changes the signatures of public methods
        `SampleQueue.sourceId` and `SampleQueue.peekSourceId`.
    *   Add parameters to `LoadControl` methods `shouldStartPlayback` and
        `onTracksSelected` that allow associating these methods with the
        relevant `MediaPeriod`.
    *   Change signature of
        `ServerSideAdInsertionMediaSource.setAdPlaybackStates(Map<Object,
        AdPlaybackState>)` by adding a timeline parameter that contains the
        periods with the UIDs used as keys in the map. This is required to avoid
        concurrency issues with multi-period live streams.
    *   Deprecate `EventDispatcher.withParameters(int windowIndex, @Nullable
        MediaPeriodId mediaPeriodId, long mediaTimeOffsetMs)` and
        `BaseMediaSource.createEventDispatcher(..., long mediaTimeOffsetMs)`.
        The variant of the methods without the `mediaTimeOffsetUs` can be called
        instead. Note that even for the deprecated variants, the offset is not
        anymore added to `startTimeUs` and `endTimeUs` of the `MediaLoadData`
        objects that are dispatched by the dispatcher.
    *   Rename `ExoTrackSelection.blacklist` to `excludeTrack` and
        `isBlacklisted` to `isTrackExcluded`.
    *   Fix inconsistent behavior between `ExoPlayer.setMediaItem(s)` and
        `addMediaItem(s)` when called on an empty playlist.
*   Transformer:
    *   Remove `Transformer.Builder.setMediaSourceFactory(MediaSource.Factory)`.
        Use `ExoPlayerAssetLoader.Factory(MediaSource.Factory)` and
        `Transformer.Builder.setAssetLoaderFactory(AssetLoader.Factory)`
        instead.
    *   Remove `Transformer.startTransformation(MediaItem,
        ParcelFileDescriptor)`.
    *   Fix a bug where transformation could get stuck (leading to muxer
        timeout) if the end of the video stream was signaled at the moment when
        an input frame was pending processing.
    *   Query codecs via `MediaCodecList` instead of using
        `findDecoder/EncoderForFormat` utilities, to expand support.
    *   Remove B-frame configuration in `DefaultEncoderFactory` because it
        doesn't work on some devices.
*   Track selection:
    *   Add
        `DefaultTrackSelector.Parameters.allowInvalidateSelectionsForRendererCapabilitiesChange`
        which is disabled by default. When enabled, the `DefaultTrackSelector`
        will trigger a new track selection when the renderer capabilities
        changed.
*   Extractors:
    *   Ogg: Fix bug when seeking in files with a long duration
        ([#391](https://github.com/androidx/media/issues/391)).
    *   FMP4: Fix issue where `TimestampAdjuster` initializes a wrong timestamp
        offset with metadata sample time from emsg atom
        ([#356](https://github.com/androidx/media/issues/356)).
*   Audio:
    *   Fix bug where some playbacks fail when tunneling is enabled and
        `AudioProcessors` are active, e.g. for gapless trimming
        ([#10847](https://github.com/google/ExoPlayer/issues/10847)).
    *   Encapsulate Opus frames in Ogg packets in direct playbacks (offload).
    *   Extrapolate current position during sleep with offload scheduling.
    *   Add `Renderer.release()` and `AudioSink.release()` for releasing the
        resources at the end of player's lifecycle.
    *   Listen to audio capabilities changes in `DefaultAudioSink`. Add a
        required parameter `context` in the constructor of `DefaultAudioSink`,
        with which the `DefaultAudioSink` will register as the listener to the
        `AudioCapabilitiesReceiver` and update its `audioCapabilities` property
        when informed with a capabilities change.
    *   Propagate audio capabilities changes via a new event
        `onAudioCapabilitiesChanged` in `AudioSink.Listener` interface, and a
        new interface `RendererCapabilities.Listener` which triggers
        `onRendererCapabilitiesChanged` events.
    *   Add `ChannelMixingAudioProcessor` for applying scaling/mixing to audio
        channels.
    *   Add new int value `DISCARD_REASON_AUDIO_BYPASS_POSSIBLE` to
        `DecoderDiscardReasons` to discard audio decoder when bypass mode is
        possible after audio capabilities change.
    *   Add direct playback support for DTS Express and DTS:X
        ([#335](https://github.com/androidx/media/pull/335)).
*   Video:
    *   Make `MediaCodecVideoRenderer` report a `VideoSize` with a width and
        height of 0 when the renderer is disabled.
        `Player.Listener.onVideoSizeChanged` is called accordingly when
        `Player.getVideoSize()` changes. With this change, ExoPlayer's video
        size with `MediaCodecVideoRenderer` has a width and height of 0 when
        `Player.getCurrentTracks` does not support video, or the size of the
        supported video track is not yet determined.
*   DRM:
    *   Reduce the visibility of several internal-only methods on
        `DefaultDrmSession` that aren't expected to be called from outside the
        DRM package:
        *   `void onMediaDrmEvent(int)`
        *   `void provision()`
        *   `void onProvisionCompleted()`
        *   `onProvisionError(Exception, boolean)`
*   Muxer:
    *   Add a new muxer library which can be used to create an MP4 container
        file.
*   IMA extension:
    *   Enable multi-period live DASH streams for DAI. Please note that the
        current implementation does not yet support seeking in live streams
        ([#10912](https://github.com/google/ExoPlayer/issues/10912)).
    *   Fix a bug where a new ad group is inserted in live streams because the
        calculated content position in consecutive timelines varies slightly.
*   Session:
    *   Add helper method `MediaSession.getControllerForCurrentRequest` to
        obtain information about the controller that is currently calling
        a`Player` method.
    *   Add `androidx.media3.session.MediaButtonReceiver` to enable apps to
        implement playback resumption with media button events sent by, for
        example, a Bluetooth headset
        ([#167](https://github.com/androidx/media/issues/167)).
    *   Add default implementation to `MediaSession.Callback.onAddMediaItems` to
        allow requested `MediaItems` to be passed onto `Player` if they have
        `LocalConfiguration` (e.g. URI)
        ([#282](https://github.com/androidx/media/issues/282)).
    *   Add "seek to previous" and "seek to next" command buttons on compact
        media notification view by default for Android 12 and below
        ([#410](https://github.com/androidx/media/issues/410)).
*   UI:
    *   Add Util methods `shouldShowPlayButton` and
        `handlePlayPauseButtonAction` to write custom UI elements with a
        play/pause button.
*   RTSP Extension:
    *   For MPEG4-LATM, use default profile-level-id value if absent in Describe
        Response SDP message
        ([#302](https://github.com/androidx/media/issues/302)).
    *   Use base Uri for relative path resolution from the RTSP session if
        present in DESCRIBE response header
        ([#11160](https://github.com/google/ExoPlayer/issues/11160)).
*   DASH Extension:
    *   Remove the media time offset from `MediaLoadData.startTimeMs` and
        `MediaLoadData.endTimeMs` for multi period DASH streams.
    *   Fix a bug where re-preparing a multi-period live Dash media source
        produced a `IndexOutOfBoundsException`
        ([#10838](https://github.com/google/ExoPlayer/issues/10838)).
*   HLS Extension:
    *   Add
        `HlsMediaSource.Factory.setTimestampAdjusterInitializationTimeoutMs(long)`
        to set a timeout for the loading thread to wait for the
        `TimestampAdjuster` to initialize. If the initialization doesn't
        complete before the timeout, a `PlaybackException` is thrown to avoid
        the playback endless stalling. The timeout is set to zero by default
        ([#323](https://github.com/androidx/media/issues//323)).
*   Test Utilities:
    *   Check for URI scheme case insensitivity in `DataSourceContractTest`.
*   Remove deprecated symbols:
    *   Remove `DefaultAudioSink` constructors, use `DefaultAudioSink.Builder`
        instead.
    *   Remove `HlsMasterPlaylist`, use `HlsMultivariantPlaylist` instead.
    *   Remove `Player.stop(boolean)`. Use `Player.stop()` and
        `Player.clearMediaItems()` (if `reset` is `true`) instead.
    *   Remove two deprecated `SimpleCache` constructors, use a non-deprecated
        constructor that takes a `DatabaseProvider` instead for better
        performance.
    *   Remove `DefaultBandwidthMeter` constructor, use
        `DefaultBandwidthMeter.Builder` instead.
    *   Remove `DefaultDrmSessionManager` constructors, use
        `DefaultDrmSessionManager.Builder` instead.
    *   Remove two deprecated `HttpDataSource.InvalidResponseCodeException`
        constructors, use a non-deprecated constructor that accepts additional
        fields(`cause`, `responseBody`) to enhance error logging.
    *   Remove `DownloadHelper.forProgressive`, `DownloadHelper.forHls`,
        `DownloadHelper.forDash`, and `DownloadHelper.forSmoothStreaming`, use
        `DownloadHelper.forMediaItem` instead.
    *   Remove deprecated `DownloadService` constructor, use a non deprecated
        constructor that includes the option to provide a
        `channelDescriptionResourceId` parameter.
    *   Remove deprecated String constants for Charsets (`ASCII_NAME`,
        `UTF8_NAME`, `ISO88591_NAME`, `UTF16_NAME` and `UTF16LE_NAME`), use
        Kotlin Charsets from the `kotlin.text` package, the
        `java.nio.charset.StandardCharsets` or the
        `com.google.common.base.Charsets` instead.
    *   Remove deprecated `WorkManagerScheduler` constructor, use a non
        deprecated constructor that includes the option to provide a `Context`
        parameter instead.
    *   Remove the deprecated methods `createVideoSampleFormat`,
        `createAudioSampleFormat`, `createContainerFormat`, and
        `createSampleFormat`, which were used to instantiate the `Format` class.
        Instead use `Format.Builder` for creating instances of `Format`.
    *   Remove the deprecated methods `copyWithMaxInputSize`,
        `copyWithSubsampleOffsetUs`, `copyWithLabel`,
        `copyWithManifestFormatInfo`, `copyWithGaplessInfo`,
        `copyWithFrameRate`, `copyWithDrmInitData`, `copyWithMetadata`,
        `copyWithBitrate` and `copyWithVideoSize`, use `Format.buildUpon()` and
        setter methods instead.
    *   Remove deprecated `ExoPlayer.retry()`, use `prepare()` instead.
    *   Remove deprecated zero-arg `DefaultTrackSelector` constructor, use
        `DefaultTrackSelector(Context)` instead.
    *   Remove deprecated `OfflineLicenseHelper` constructor, use
        `OfflineLicenseHelper(DefaultDrmSessionManager,
        DrmSessionEventListener.EventDispatcher)` instead.
    *   Remove deprecated `DownloadManager` constructor, use the constructor
        that takes an `Executor` instead.
    *   Remove deprecated `Cue` constructors, use `Cue.Builder` instead.
    *   Remove deprecated `OfflineLicenseHelper` constructor, use
        `OfflineLicenseHelper(DefaultDrmSessionManager,
        DrmSessionEventListener.EventDispatcher)` instead.
    *   Remove four deprecated `AnalyticsListener` methods:
        *   `onDecoderEnabled`, use `onAudioEnabled` and/or `onVideoEnabled`
            instead.
        *   `onDecoderInitialized`, use `onAudioDecoderInitialized` and/or
            `onVideoDecoderInitialized` instead.
        *   `onDecoderInputFormatChanged`, use `onAudioInputFormatChanged`
            and/or `onVideoInputFormatChanged` instead.
        *   `onDecoderDisabled`, use `onAudioDisabled` and/or `onVideoDisabled`
            instead.
    *   Remove the deprecated `Player.Listener.onSeekProcessed` and
        `AnalyticsListener.onSeekProcessed`, use `onPositionDiscontinuity` with
        `DISCONTINUITY_REASON_SEEK` instead.
    *   Remove `ExoPlayer.setHandleWakeLock(boolean)`, use `setWakeMode(int)`
        instead.
    *   Remove deprecated
        `DefaultLoadControl.Builder.createDefaultLoadControl()`, use `build()`
        instead.
    *   Remove deprecated `MediaItem.PlaybackProperties`, use
        `MediaItem.LocalConfiguration` instead. Deprecated field
        `MediaItem.playbackProperties` is now of type
        `MediaItem.LocalConfiguration`.

### 1.1.0-rc01 (2023-06-21)

Use the 1.1.0 [stable version](#110-2023-07-05).

### 1.1.0-beta01 (2023-06-07)

Use the 1.1.0 [stable version](#110-2023-07-05).

### 1.1.0-alpha01 (2023-05-10)

Use the 1.1.0 [stable version](#110-2023-07-05).

## 1.0

### 1.0.2 (2023-05-18)

This release corresponds to the
[ExoPlayer 2.18.7 release](https://github.com/google/ExoPlayer/releases/tag/r2.18.7).

This release contains the following changes since the
[1.0.1 release](#101-2023-04-18):

*   Core library:
    *   Add `Buffer.isLastSample()` that denotes if `Buffer` contains flag
        `C.BUFFER_FLAG_LAST_SAMPLE`.
    *   Fix issue where last frame may not be rendered if the last sample with
        frames is dequeued without reading the 'end of stream' sample.
        ([#11079](https://github.com/google/ExoPlayer/issues/11079)).
*   Extractors:
    *   Fix parsing of H.265 SPS in MPEG-TS files by re-using the parsing logic
        already used by RTSP and MP4 extractors
        ([#303](https://github.com/androidx/media/issues/303)).
*   Text:
    *   SSA: Add support for UTF-16 files if they start with a byte order mark
        ([#319](https://github.com/androidx/media/issues/319)).
*   Session:
    *   Fix issue where `MediaController` doesn't update its available commands
        when connected to a legacy `MediaSessionCompat` that updates its
        actions.
    *   Fix bug that prevented the `MediaLibraryService` from returning null for
        a call from System UI to `Callback.onGetLibraryRoot` with
        `params.isRecent == true` on API 30
        ([#355](https://github.com/androidx/media/issues/355)).
    *   Fix memory leak of `MediaSessionService` or `MediaLibraryService`
        ([#346](https://github.com/androidx/media/issues/346)).
    *   Fix bug where a combined `Timeline` and position update in a
        `MediaSession` may cause a `MediaController` to throw an
        `IllegalStateException`.

### 1.0.1 (2023-04-18)

This release corresponds to the
[ExoPlayer 2.18.6 release](https://github.com/google/ExoPlayer/releases/tag/r2.18.6).

*   Core library:
    *   Reset target live stream override when seeking to default position
        ([#11051](https://github.com/google/ExoPlayer/pull/11051)).
    *   Fix bug where empty sample streams in the media could cause playback to
        be stuck.
*   Session:
    *   Fix bug where multiple identical queue items published by a legacy
        `MediaSessionCompat` result in an exception in `MediaController`
        ([#290](https://github.com/androidx/media/issues/290)).
    *   Add missing forwarding of `MediaSession.broadcastCustomCommand` to the
        legacy `MediaControllerCompat.Callback.onSessionEvent`
        ([#293](https://github.com/androidx/media/issues/293)).
    *   Fix bug where calling `MediaSession.setPlayer` doesn't update the
        available commands.
    *   Fix issue that `TrackSelectionOverride` instances sent from a
        `MediaController` are ignored if they reference a group with
        `Format.metadata`
        ([#296](https://github.com/androidx/media/issues/296)).
    *   Fix issue where `Player.COMMAND_GET_CURRENT_MEDIA_ITEM` needs to be
        available to access metadata via the legacy `MediaSessionCompat`.
    *   Fix issue where `MediaSession` instances on a background thread cause
        crashes when used in `MediaSessionService`
        ([#318](https://github.com/androidx/media/issues/318)).
    *   Fix issue where a media button receiver was declared by the library
        without the app having intended this
        ([#314](https://github.com/androidx/media/issues/314)).
*   DASH:
    *   Fix handling of empty segment timelines
        ([#11014](https://github.com/google/ExoPlayer/issues/11014)).
*   RTSP:
    *   Retry with TCP if RTSP Setup with UDP fails with RTSP Error 461
        UnsupportedTransport
        ([#11069](https://github.com/google/ExoPlayer/issues/11069)).

### 1.0.0 (2023-03-22)

This release corresponds to the
[ExoPlayer 2.18.5 release](https://github.com/google/ExoPlayer/releases/tag/r2.18.5).

There are no changes since 1.0.0-rc02.

### 1.0.0-rc02 (2023-03-02)

This release corresponds to the
[ExoPlayer 2.18.4 release](https://github.com/google/ExoPlayer/releases/tag/r2.18.4).

*   Core library:
    *   Fix network type detection on API 33
        ([#10970](https://github.com/google/ExoPlayer/issues/10970)).
    *   Fix `NullPointerException` when calling `ExoPlayer.isTunnelingEnabled`
        ([#10977](https://github.com/google/ExoPlayer/issues/10977)).
*   Downloads:
    *   Make the maximum difference of the start time of two segments to be
        merged configurable in `SegmentDownloader` and subclasses
        ([#248](https://github.com/androidx/media/pull/248)).
*   Audio:
    *   Fix broken gapless MP3 playback on Samsung devices
        ([#8594](https://github.com/google/ExoPlayer/issues/8594)).
    *   Fix bug where playback speeds set immediately after disabling audio may
        be overridden by a previous speed change
        ([#10882](https://github.com/google/ExoPlayer/issues/10882)).
*   Video:
    *   Map HEVC HDR10 format to `HEVCProfileMain10HDR10` instead of
        `HEVCProfileMain10`.
    *   Add workaround for a device issue on Chromecast with Google TV and
        Lenovo M10 FHD Plus that causes 60fps AVC streams to be marked as
        unsupported
        ([#10898](https://github.com/google/ExoPlayer/issues/10898)).
    *   Fix frame release performance issues when playing media with a frame
        rate far higher than the screen refresh rate.
*   Cast:
    *   Fix transient `STATE_IDLE` when transitioning between media items
        ([#245](https://github.com/androidx/media/issues/245)).
*   RTSP:
    *   Catch the IllegalArgumentException thrown in parsing of invalid RTSP
        Describe response messages
        ([#10971](https://github.com/google/ExoPlayer/issues/10971)).
*   Session:
    *   Fix a bug where notification play/pause button doesn't update with
        player state ([#192](https://github.com/androidx/media/issues/192)).
*   IMA extension:
    *   Fix a bug which prevented DAI streams without any ads from starting
        because the first (and in the case without ads the only) `LOADED` event
        wasn't received.

### 1.0.0-rc01 (2023-02-16)

This release corresponds to the
[ExoPlayer 2.18.3 release](https://github.com/google/ExoPlayer/releases/tag/r2.18.3).

*   Core library:
    *   Tweak the renderer's decoder ordering logic to uphold the
        `MediaCodecSelector`'s preferences, even if a decoder reports it may not
        be able to play the media performantly. For example with default
        selector, hardware decoder with only functional support will be
        preferred over software decoder that fully supports the format
        ([#10604](https://github.com/google/ExoPlayer/issues/10604)).
    *   Add `ExoPlayer.Builder.setPlaybackLooper` that sets a pre-existing
        playback thread for a new ExoPlayer instance.
    *   Allow download manager helpers to be cleared
        ([#10776](https://github.com/google/ExoPlayer/issues/10776)).
    *   Add parameter to `BasePlayer.seekTo` to also indicate the command used
        for seeking.
    *   Use theme when loading drawables on API 21+
        ([#220](https://github.com/androidx/media/issues/220)).
    *   Add `ConcatenatingMediaSource2` that allows combining multiple media
        items into a single window
        ([#247](https://github.com/androidx/media/issues/247)).
*   Extractors:
    *   Throw a `ParserException` instead of a `NullPointerException` if the
        sample table (stbl) is missing a required sample description (stsd) when
        parsing trak atoms.
    *   Correctly skip samples when seeking directly to a sync frame in fMP4
        ([#10941](https://github.com/google/ExoPlayer/issues/10941)).
*   Audio:
    *   Use the compressed audio format bitrate to calculate the min buffer size
        for `AudioTrack` in direct playbacks (passthrough).
*   Text:
    *   Fix `TextRenderer` passing an invalid (negative) index to
        `Subtitle.getEventTime` if a subtitle file contains no cues.
    *   SubRip: Add support for UTF-16 files if they start with a byte order
        mark.
*   Metadata:
    *   Parse multiple null-separated values from ID3 frames, as permitted by
        ID3 v2.4.
    *   Add `MediaMetadata.mediaType` to denote the type of content or the type
        of folder described by the metadata.
    *   Add `MediaMetadata.isBrowsable` as a replacement for
        `MediaMetadata.folderType`. The folder type will be deprecated in the
        next release.
*   DASH:
    *   Add full parsing for image adaptation sets, including tile counts
        ([#3752](https://github.com/google/ExoPlayer/issues/3752)).
*   UI:
    *   Fix the deprecated
        `PlayerView.setControllerVisibilityListener(PlayerControlView.VisibilityListener)`
        to ensure visibility changes are passed to the registered listener
        ([#229](https://github.com/androidx/media/issues/229)).
    *   Fix the ordering of the center player controls in `PlayerView` when
        using a right-to-left (RTL) layout
        ([#227](https://github.com/androidx/media/issues/227)).
*   Session:
    *   Add abstract `SimpleBasePlayer` to help implement the `Player` interface
        for custom players.
    *   Add helper method to convert platform session token to Media3
        `SessionToken` ([#171](https://github.com/androidx/media/issues/171)).
    *   Use `onMediaMetadataChanged` to trigger updates of the platform media
        session ([#219](https://github.com/androidx/media/issues/219)).
    *   Add the media session as an argument of `getMediaButtons()` of the
        `DefaultMediaNotificationProvider` and use immutable lists for clarity
        ([#216](https://github.com/androidx/media/issues/216)).
    *   Add `onSetMediaItems` callback listener to provide means to modify/set
        `MediaItem` list, starting index and position by session before setting
        onto Player ([#156](https://github.com/androidx/media/issues/156)).
    *   Avoid double tap detection for non-Bluetooth media button events
        ([#233](https://github.com/androidx/media/issues/233)).
    *   Make `QueueTimeline` more robust in case of a shady legacy session state
        ([#241](https://github.com/androidx/media/issues/241)).
*   Cast extension:
    *   Bump Cast SDK version to 21.2.0.
*   IMA extension:
    *   Map `PLAYER_STATE_LOADING` to `STATE_BUFFERING`
        ([#245](\(https://github.com/androidx/media/issues/245\)).
*   IMA extension
    *   Remove player listener of the `ImaServerSideAdInsertionMediaSource` on
        the application thread to avoid threading issues.
    *   Add a property `focusSkipButtonWhenAvailable` to the
        `ImaServerSideAdInsertionMediaSource.AdsLoader.Builder` to request
        focusing the skip button on TV devices and set it to true by default.
    *   Add a method `focusSkipButton()` to the
        `ImaServerSideAdInsertionMediaSource.AdsLoader` to programmatically
        request to focus the skip button.
    *   Fix a bug which prevented playback from starting for a DAI stream
        without any ads.
    *   Bump IMA SDK version to 3.29.0.
*   Demo app:
    *   Request notification permission for download notifications at runtime
        ([#10884](https://github.com/google/ExoPlayer/issues/10884)).

### 1.0.0-beta03 (2022-11-22)

This release corresponds to the
[ExoPlayer 2.18.2 release](https://github.com/google/ExoPlayer/releases/tag/r2.18.2).

*   Core library:
    *   Add `ExoPlayer.isTunnelingEnabled` to check if tunneling is enabled for
        the currently selected tracks
        ([#2518](https://github.com/google/ExoPlayer/issues/2518)).
    *   Add `WrappingMediaSource` to simplify wrapping a single `MediaSource`
        ([#7279](https://github.com/google/ExoPlayer/issues/7279)).
    *   Discard back buffer before playback gets stuck due to insufficient
        available memory.
    *   Close the Tracing "doSomeWork" block when offload is enabled.
    *   Fix session tracking problem with fast seeks in `PlaybackStatsListener`
        ([#180](https://github.com/androidx/media/issues/180)).
    *   Send missing `onMediaItemTransition` callback when calling `seekToNext`
        or `seekToPrevious` in a single-item playlist
        ([#10667](https://github.com/google/ExoPlayer/issues/10667)).
    *   Add `Player.getSurfaceSize` that returns the size of the surface on
        which the video is rendered.
    *   Fix bug where removing listeners during the player release can cause an
        `IllegalStateException`
        ([#10758](https://github.com/google/ExoPlayer/issues/10758)).
*   Build:
    *   Enforce minimum `compileSdkVersion` to avoid compilation errors
        ([#10684](https://github.com/google/ExoPlayer/issues/10684)).
    *   Avoid publishing block when included in another gradle build.
*   Track selection:
    *   Prefer other tracks to Dolby Vision if display does not support it.
        ([#8944](https://github.com/google/ExoPlayer/issues/8944)).
*   Downloads:
    *   Fix potential infinite loop in `ProgressiveDownloader` caused by
        simultaneous download and playback with the same `PriorityTaskManager`
        ([#10570](https://github.com/google/ExoPlayer/pull/10570)).
    *   Make download notification appear immediately
        ([#183](https://github.com/androidx/media/pull/183)).
    *   Limit parallel download removals to 1 to avoid excessive thread creation
        ([#10458](https://github.com/google/ExoPlayer/issues/10458)).
*   Video:
    *   Try alternative decoder for Dolby Vision if display does not support it.
        ([#9794](https://github.com/google/ExoPlayer/issues/9794)).
*   Audio:
    *   Use `SingleThreadExecutor` for releasing `AudioTrack` instances to avoid
        OutOfMemory errors when releasing multiple players at the same time
        ([#10057](https://github.com/google/ExoPlayer/issues/10057)).
    *   Adds `AudioOffloadListener.onExperimentalOffloadedPlayback` for the
        AudioTrack offload state.
        ([#134](https://github.com/androidx/media/issues/134)).
    *   Make `AudioTrackBufferSizeProvider` a public interface.
    *   Add `ExoPlayer.setPreferredAudioDevice` to set the preferred audio
        output device ([#135](https://github.com/androidx/media/issues/135)).
    *   Rename `androidx.media3.exoplayer.audio.AudioProcessor` to
        `androidx.media3.common.audio.AudioProcessor`.
    *   Map 8-channel and 12-channel audio to the 7.1 and 7.1.4 channel masks
        respectively on all Android versions
        ([#10701](https://github.com/google/ExoPlayer/issues/10701)).
*   Metadata:
    *   `MetadataRenderer` can now be configured to render metadata as soon as
        they are available. Create an instance with
        `MetadataRenderer(MetadataOutput, Looper, MetadataDecoderFactory,
        boolean)` to specify whether the renderer will output metadata early or
        in sync with the player position.
*   DRM:
    *   Work around a bug in the Android 13 ClearKey implementation that returns
        a non-empty but invalid license URL.
    *   Fix `setMediaDrmSession failed: session not opened` error when switching
        between DRM schemes in a playlist (e.g. Widevine to ClearKey).
*   Text:
    *   CEA-608: Ensure service switch commands on field 2 are handled correctly
        ([#10666](https://github.com/google/ExoPlayer/issues/10666)).
*   DASH:
    *   Parse `EventStream.presentationTimeOffset` from manifests
        ([#10460](https://github.com/google/ExoPlayer/issues/10460)).
*   UI:
    *   Use current overrides of the player as preset in
        `TrackSelectionDialogBuilder`
        ([#10429](https://github.com/google/ExoPlayer/issues/10429)).
*   Session:
    *   Ensure commands are always executed in the correct order even if some
        require asynchronous resolution
        ([#85](https://github.com/androidx/media/issues/85)).
    *   Add `DefaultMediaNotificationProvider.Builder` to build
        `DefaultMediaNotificationProvider` instances. The builder can configure
        the notification ID, the notification channel ID and the notification
        channel name used by the provider. Also, add method
        `DefaultMediaNotificationProvider.setSmallIcon(int)` to set the
        notifications small icon.
        ([#104](https://github.com/androidx/media/issues/104)).
    *   Ensure commands sent before `MediaController.release()` are not dropped
        ([#99](https://github.com/androidx/media/issues/99)).
    *   `SimpleBitmapLoader` can load bitmap from `file://` URIs
        ([#108](https://github.com/androidx/media/issues/108)).
    *   Fix assertion that prevents `MediaController` to seek over an ad in a
        period ([#122](https://github.com/androidx/media/issues/122)).
    *   When playback ends, the `MediaSessionService` is stopped from the
        foreground and a notification is shown to restart playback of the last
        played media item
        ([#112](https://github.com/androidx/media/issues/112)).
    *   Don't start a foreground service with a pending intent for pause
        ([#167](https://github.com/androidx/media/issues/167)).
    *   Manually hide the 'badge' associated with the notification created by
        `DefaultNotificationProvider` on API 26 and API 27 (the badge is
        automatically hidden on API 28+)
        ([#131](https://github.com/androidx/media/issues/131)).
    *   Fix bug where a second binder connection from a legacy MediaSession to a
        Media3 MediaController causes IllegalStateExceptions
        ([#49](https://github.com/androidx/media/issues/49)).
*   RTSP:
    *   Add H263 fragmented packet handling
        ([#119](https://github.com/androidx/media/pull/119)).
    *   Add support for MP4A-LATM
        ([#162](https://github.com/androidx/media/pull/162)).
*   IMA:
    *   Add timeout for loading ad information to handle cases where the IMA SDK
        gets stuck loading an ad
        ([#10510](https://github.com/google/ExoPlayer/issues/10510)).
    *   Prevent skipping mid-roll ads when seeking to the end of the content
        ([#10685](https://github.com/google/ExoPlayer/issues/10685)).
    *   Correctly calculate window duration for live streams with server-side
        inserted ads, for example IMA DAI
        ([#10764](https://github.com/google/ExoPlayer/issues/10764)).
*   FFmpeg extension:
    *   Add newly required flags to link FFmpeg libraries with NDK 23.1.7779620
        and above ([#9933](https://github.com/google/ExoPlayer/issues/9933)).
*   AV1 extension:
    *   Update CMake version to avoid incompatibilities with the latest Android
        Studio releases
        ([#9933](https://github.com/google/ExoPlayer/issues/9933)).
*   Cast extension:
    *   Implement `getDeviceInfo()` to be able to identify `CastPlayer` when
        controlling playback with a `MediaController`
        ([#142](https://github.com/androidx/media/issues/142)).
*   Transformer:
    *   Add muxer watchdog timer to detect when generating an output sample is
        too slow.
*   Remove deprecated symbols:
    *   Remove `Transformer.Builder.setOutputMimeType(String)`. This feature has
        been removed. The MIME type will always be MP4 when the default muxer is
        used.

### 1.0.0-beta02 (2022-07-21)

This release corresponds to the
[ExoPlayer 2.18.1 release](https://github.com/google/ExoPlayer/releases/tag/r2.18.1).

*   Core library:
    *   Ensure that changing the `ShuffleOrder` with `ExoPlayer.setShuffleOrder`
        results in a call to `Player.Listener#onTimelineChanged` with
        `reason=Player.TIMELINE_CHANGE_REASON_PLAYLIST_CHANGED`
        ([#9889](https://github.com/google/ExoPlayer/issues/9889)).
    *   For progressive media, only include selected tracks in buffered position
        ([#10361](https://github.com/google/ExoPlayer/issues/10361)).
    *   Allow custom logger for all ExoPlayer log output
        ([#9752](https://github.com/google/ExoPlayer/issues/9752)).
    *   Fix implementation of `setDataSourceFactory` in
        `DefaultMediaSourceFactory`, which was non-functional in some cases
        ([#116](https://github.com/androidx/media/issues/116)).
*   Extractors:
    *   Fix parsing of H265 short term reference picture sets
        ([#10316](https://github.com/google/ExoPlayer/issues/10316)).
    *   Fix parsing of bitrates from `esds` boxes
        ([#10381](https://github.com/google/ExoPlayer/issues/10381)).
*   DASH:
    *   Parse ClearKey license URL from manifests
        ([#10246](https://github.com/google/ExoPlayer/issues/10246)).
*   UI:
    *   Ensure TalkBack announces the currently active speed option in the
        playback controls menu
        ([#10298](https://github.com/google/ExoPlayer/issues/10298)).
*   RTSP:
    *   Add VP8 fragmented packet handling
        ([#110](https://github.com/androidx/media/pull/110)).
    *   Support frames/fragments in VP9
        ([#115](https://github.com/androidx/media/pull/115)).
*   Leanback extension:
    *   Listen to `playWhenReady` changes in `LeanbackAdapter`
        ([10420](https://github.com/google/ExoPlayer/issues/10420)).
*   Cast:
    *   Use the `MediaItem` that has been passed to the playlist methods as
        `Window.mediaItem` in `CastTimeline`
        ([#25](https://github.com/androidx/media/issues/25),
        [#8212](https://github.com/google/ExoPlayer/issues/8212)).
    *   Support `Player.getMetadata()` and `Listener.onMediaMetadataChanged()`
        with `CastPlayer` ([#25](https://github.com/androidx/media/issues/25)).

### 1.0.0-beta01 (2022-06-16)

This release corresponds to the
[ExoPlayer 2.18.0 release](https://github.com/google/ExoPlayer/releases/tag/r2.18.0).

*   Core library:
    *   Enable support for Android platform diagnostics via
        `MediaMetricsManager`. ExoPlayer will forward playback events and
        performance data to the platform, which helps to provide system
        performance and debugging information on the device. This data may also
        be collected by Google
        [if sharing usage and diagnostics data is enabled](https://support.google.com/accounts/answer/6078260)
        by the user of the device. Apps can opt-out of contributing to platform
        diagnostics for ExoPlayer with
        `ExoPlayer.Builder.setUsePlatformDiagnostics(false)`.
    *   Fix bug that tracks are reset too often when using `MergingMediaSource`,
        for example when side-loading subtitles and changing the selected
        subtitle mid-playback
        ([#10248](https://github.com/google/ExoPlayer/issues/10248)).
    *   Stop detecting 5G-NSA network type on API 29 and 30. These playbacks
        will assume a 4G network.
    *   Disallow passing `null` to
        `MediaSource.Factory.setDrmSessionManagerProvider` and
        `MediaSource.Factory.setLoadErrorHandlingPolicy`. Instances of
        `DefaultDrmSessionManagerProvider` and `DefaultLoadErrorHandlingPolicy`
        can be passed explicitly if required.
    *   Add `MediaItem.RequestMetadata` to represent metadata needed to play
        media when the exact `LocalConfiguration` is not known. Also remove
        `MediaMetadata.mediaUrl` as this is now included in `RequestMetadata`.
    *   Add `Player.Command.COMMAND_SET_MEDIA_ITEM` to enable players to allow
        setting a single item.
*   Track selection:
    *   Flatten `TrackSelectionOverrides` class into `TrackSelectionParameters`,
        and promote `TrackSelectionOverride` to a top level class.
    *   Rename `TracksInfo` to `Tracks` and `TracksInfo.TrackGroupInfo` to
        `Tracks.Group`. `Player.getCurrentTracksInfo` and
        `Player.Listener.onTracksInfoChanged` have also been renamed to
        `Player.getCurrentTracks` and `Player.Listener.onTracksChanged`. This
        includes 'un-deprecating' the `Player.Listener.onTracksChanged` method
        name, but with different parameter types.
    *   Change `DefaultTrackSelector.buildUponParameters` and
        `DefaultTrackSelector.Parameters.buildUpon` to return
        `DefaultTrackSelector.Parameters.Builder` instead of the deprecated
        `DefaultTrackSelector.ParametersBuilder`.
    *   Add
        `DefaultTrackSelector.Parameters.constrainAudioChannelCountToDeviceCapabilities`
        which is enabled by default. When enabled, the `DefaultTrackSelector`
        will prefer audio tracks whose channel count does not exceed the device
        output capabilities. On handheld devices, the `DefaultTrackSelector`
        will prefer stereo/mono over multichannel audio formats, unless the
        multichannel format can be
        [Spatialized](https://developer.android.com/reference/android/media/Spatializer)
        (Android 12L+) or is a Dolby surround sound format. In addition, on
        devices that support audio spatialization, the `DefaultTrackSelector`
        will monitor for changes in the
        [Spatializer properties](https://developer.android.com/reference/android/media/Spatializer.OnSpatializerStateChangedListener)
        and trigger a new track selection upon these. Devices with a
        `television`
        [UI mode](https://developer.android.com/guide/topics/resources/providing-resources#UiModeQualifier)
        are excluded from these constraints and the format with the highest
        channel count will be preferred. To enable this feature, the
        `DefaultTrackSelector` instance must be constructed with a `Context`.
*   Video:
    *   Rename `DummySurface` to `PlaceholderSurface`.
    *   Add AV1 support to the `MediaCodecVideoRenderer.getCodecMaxInputSize`.
*   Audio:
    *   Use LG AC3 audio decoder advertising non-standard MIME type.
    *   Change the return type of `AudioAttributes.getAudioAttributesV21()` from
        `android.media.AudioAttributes` to a new `AudioAttributesV21` wrapper
        class, to prevent slow ART verification on API < 21.
    *   Query the platform (API 29+) or assume the audio encoding channel count
        for audio passthrough when the format audio channel count is unset,
        which occurs with HLS chunkless preparation
        ([#10204](https://github.com/google/ExoPlayer/issues/10204)).
    *   Configure `AudioTrack` with channel mask
        `AudioFormat.CHANNEL_OUT_7POINT1POINT4` if the decoder outputs 12
        channel PCM audio
        ([#10322](#https://github.com/google/ExoPlayer/pull/10322)).
*   DRM
    *   Ensure the DRM session is always correctly updated when seeking
        immediately after a format change
        ([#10274](https://github.com/google/ExoPlayer/issues/10274)).
*   Text:
    *   Change `Player.getCurrentCues()` to return `CueGroup` instead of
        `List<Cue>`.
    *   SSA: Support `OutlineColour` style setting when `BorderStyle == 3` (i.e.
        `OutlineColour` sets the background of the cue)
        ([#8435](https://github.com/google/ExoPlayer/issues/8435)).
    *   CEA-708: Parse data into multiple service blocks and ignore blocks not
        associated with the currently selected service number.
    *   Remove `RawCcExtractor`, which was only used to handle a Google-internal
        subtitle format.
*   Extractors:
    *   Add support for AVI
        ([#2092](https://github.com/google/ExoPlayer/issues/2092)).
    *   Matroska: Parse `DiscardPadding` for Opus tracks.
    *   MP4: Parse bitrates from `esds` boxes.
    *   Ogg: Allow duplicate Opus ID and comment headers
        ([#10038](https://github.com/google/ExoPlayer/issues/10038)).
*   UI:
    *   Fix delivery of events to `OnClickListener`s set on `PlayerView`, in the
        case that `useController=false`
        ([#9605](https://github.com/google/ExoPlayer/issues/9605)). Also fix
        delivery of events to `OnLongClickListener` for all view configurations.
    *   Fix incorrectly treating a sequence of touch events that exit the bounds
        of `PlayerView` before `ACTION_UP` as a click
        ([#9861](https://github.com/google/ExoPlayer/issues/9861)).
    *   Fix `PlayerView` accessibility issue where tapping might toggle playback
        rather than hiding the controls
        ([#8627](https://github.com/google/ExoPlayer/issues/8627)).
    *   Rewrite `TrackSelectionView` and `TrackSelectionDialogBuilder` to work
        with the `Player` interface rather than `ExoPlayer`. This allows the
        views to be used with other `Player` implementations, and removes the
        dependency from the UI module to the ExoPlayer module. This is a
        breaking change.
    *   Don't show forced text tracks in the `PlayerView` track selector, and
        keep a suitable forced text track selected if "None" is selected
        ([#9432](https://github.com/google/ExoPlayer/issues/9432)).
*   DASH:
    *   Parse channel count from DTS `AudioChannelConfiguration` elements. This
        re-enables audio passthrough for DTS streams
        ([#10159](https://github.com/google/ExoPlayer/issues/10159)).
    *   Disallow passing `null` to
        `DashMediaSource.Factory.setCompositeSequenceableLoaderFactory`.
        Instances of `DefaultCompositeSequenceableLoaderFactory` can be passed
        explicitly if required.
*   HLS:
    *   Fallback to chunkful preparation if the playlist CODECS attribute does
        not contain the audio codec
        ([#10065](https://github.com/google/ExoPlayer/issues/10065)).
    *   Disallow passing `null` to
        `HlsMediaSource.Factory.setCompositeSequenceableLoaderFactory`,
        `HlsMediaSource.Factory.setPlaylistParserFactory`, and
        `HlsMediaSource.Factory.setPlaylistTrackerFactory`. Instances of
        `DefaultCompositeSequenceableLoaderFactory`,
        `DefaultHlsPlaylistParserFactory`, or a reference to
        `DefaultHlsPlaylistTracker.FACTORY` can be passed explicitly if
        required.
*   Smooth Streaming:
    *   Disallow passing `null` to
        `SsMediaSource.Factory.setCompositeSequenceableLoaderFactory`. Instances
        of `DefaultCompositeSequenceableLoaderFactory` can be passed explicitly
        if required.
*   RTSP:
    *   Add RTP reader for H263
        ([#63](https://github.com/androidx/media/pull/63)).
    *   Add RTP reader for MPEG4
        ([#35](https://github.com/androidx/media/pull/35)).
    *   Add RTP reader for HEVC
        ([#36](https://github.com/androidx/media/pull/36)).
    *   Add RTP reader for AMR. Currently only mono-channel, non-interleaved AMR
        streams are supported. Compound AMR RTP payload is not supported.
        ([#46](https://github.com/androidx/media/pull/46))
    *   Add RTP reader for VP8
        ([#47](https://github.com/androidx/media/pull/47)).
    *   Add RTP reader for WAV
        ([#56](https://github.com/androidx/media/pull/56)).
    *   Fix RTSP basic authorization header.
        ([#9544](https://github.com/google/ExoPlayer/issues/9544)).
    *   Stop checking mandatory SDP fields as ExoPlayer doesn't need them
        ([#10049](https://github.com/google/ExoPlayer/issues/10049)).
    *   Throw checked exception when parsing RTSP timing
        ([#10165](https://github.com/google/ExoPlayer/issues/10165)).
    *   Add RTP reader for VP9
        ([#47](https://github.com/androidx/media/pull/64)).
    *   Add RTP reader for OPUS
        ([#53](https://github.com/androidx/media/pull/53)).
*   Session:
    *   Replace `MediaSession.MediaItemFiller` with
        `MediaSession.Callback.onAddMediaItems` to allow asynchronous resolution
        of requests.
    *   Support `setMediaItems(s)` methods when `MediaController` connects to a
        legacy media session.
    *   Remove `MediaController.setMediaUri` and
        `MediaSession.Callback.onSetMediaUri`. The same functionality can be
        achieved by using `MediaController.setMediaItem` and
        `MediaSession.Callback.onAddMediaItems`.
    *   Forward legacy `MediaController` calls to play media to
        `MediaSession.Callback.onAddMediaItems` instead of `onSetMediaUri`.
    *   Add `MediaNotification.Provider` and `DefaultMediaNotificationProvider`
        to provide customization of the notification.
    *   Add `BitmapLoader` and `SimpleBitmapLoader` for downloading artwork
        images.
    *   Add `MediaSession.setCustomLayout()` to provide backwards compatibility
        with the legacy session.
    *   Add `MediaSession.setSessionExtras()` to provide feature parity with
        legacy session.
    *   Rename `MediaSession.MediaSessionCallback` to `MediaSession.Callback`,
        `MediaLibrarySession.MediaLibrarySessionCallback` to
        `MediaLibrarySession.Callback` and
        `MediaSession.Builder.setSessionCallback` to `setCallback`.
    *   Fix NPE in `MediaControllerImplLegacy`
        ([#59](https://github.com/androidx/media/pull/59)).
    *   Update session position info on timeline
        change([#51](https://github.com/androidx/media/issues/51)).
    *   Fix NPE in `MediaControllerImplBase` after releasing controller
        ([#74](https://github.com/androidx/media/issues/74)).
    *   Fix `IndexOutOfBoundsException` when setting less media items than in
        the current playlist
        ([#86](https://github.com/androidx/media/issues/86)).
*   Ad playback / IMA:
    *   Decrease ad polling rate from every 100ms to every 200ms, to line up
        with Media Rating Council (MRC) recommendations.
*   FFmpeg extension:
    *   Update CMake version to `3.21.0+` to avoid a CMake bug causing
        AndroidStudio's gradle sync to fail
        ([#9933](https://github.com/google/ExoPlayer/issues/9933)).
*   Remove deprecated symbols:
    *   Remove `Player.Listener.onTracksChanged(TrackGroupArray,
        TrackSelectionArray)`. Use `Player.Listener.onTracksChanged(Tracks)`
        instead.
    *   Remove `Player.getCurrentTrackGroups` and
        `Player.getCurrentTrackSelections`. Use `Player.getCurrentTracks`
        instead. You can also continue to use `ExoPlayer.getCurrentTrackGroups`
        and `ExoPlayer.getCurrentTrackSelections`, although these methods remain
        deprecated.
    *   Remove `DownloadHelper`
        `DEFAULT_TRACK_SELECTOR_PARAMETERS_WITHOUT_VIEWPORT` and
        `DEFAULT_TRACK_SELECTOR_PARAMETERS` constants. Use
        `getDefaultTrackSelectorParameters(Context)` instead when possible, and
        `DEFAULT_TRACK_SELECTOR_PARAMETERS_WITHOUT_CONTEXT` otherwise.
    *   Remove constructor `DefaultTrackSelector(ExoTrackSelection.Factory)`.
        Use `DefaultTrackSelector(Context, ExoTrackSelection.Factory)` instead.
    *   Remove `Transformer.Builder.setContext`. The `Context` should be passed
        to the `Transformer.Builder` constructor instead.

### 1.0.0-alpha03 (2022-03-14)

This release corresponds to the
[ExoPlayer 2.17.1 release](https://github.com/google/ExoPlayer/releases/tag/r2.17.1).

*   Audio:
    *   Fix error checking audio capabilities for Dolby Atmos (E-AC3-JOC) in
        HLS.
*   Extractors:
    *   FMP4: Fix issue where emsg sample metadata could be output in the wrong
        order for streams containing both v0 and v1 emsg atoms
        ([#9996](https://github.com/google/ExoPlayer/issues/9996)).
*   Text:
    *   Fix the interaction of `SingleSampleMediaSource.Factory.setTrackId` and
        `MediaItem.SubtitleConfiguration.Builder.setId` to prioritise the
        `SubtitleConfiguration` field and fall back to the `Factory` value if
        it's not set
        ([#10016](https://github.com/google/ExoPlayer/issues/10016)).
*   Ad playback:
    *   Fix audio underruns between ad periods in live HLS SSAI streams.

### 1.0.0-alpha02 (2022-03-02)

This release corresponds to the
[ExoPlayer 2.17.0 release](https://github.com/google/ExoPlayer/releases/tag/r2.17.0).

*   Core Library:
    *   Add protected method `DefaultRenderersFactory.getCodecAdapterFactory()`
        so that subclasses of `DefaultRenderersFactory` that override
        `buildVideoRenderers()` or `buildAudioRenderers()` can access the codec
        adapter factory and pass it to `MediaCodecRenderer` instances they
        create.
    *   Propagate ICY header fields `name` and `genre` to
        `MediaMetadata.station` and `MediaMetadata.genre` respectively so that
        they reach the app via `Player.Listener.onMediaMetadataChanged()`
        ([#9677](https://github.com/google/ExoPlayer/issues/9677)).
    *   Remove null keys from `DefaultHttpDataSource#getResponseHeaders`.
    *   Sleep and retry when creating a `MediaCodec` instance fails. This works
        around an issue that occurs on some devices when switching a surface
        from a secure codec to another codec
        ([#8696](https://github.com/google/ExoPlayer/issues/8696)).
    *   Add `MediaCodecAdapter.getMetrics()` to allow users obtain metrics data
        from `MediaCodec`
        ([#9766](https://github.com/google/ExoPlayer/issues/9766)).
    *   Fix Maven dependency resolution
        ([#8353](https://github.com/google/ExoPlayer/issues/8353)).
    *   Disable automatic speed adjustment for live streams that neither have
        low-latency features nor a user request setting the speed
        ([#9329](https://github.com/google/ExoPlayer/issues/9329)).
    *   Rename `DecoderCounters#inputBufferCount` to `queuedInputBufferCount`.
    *   Make `SimpleExoPlayer.renderers` private. Renderers can be accessed via
        `ExoPlayer.getRenderer`.
    *   Updated some `AnalyticsListener.EventFlags` constant values to match
        values in `Player.EventFlags`.
    *   Split `AnalyticsCollector` into an interface and default implementation
        to allow it to be stripped by R8 if an app doesn't need it.
*   Track selection:
    *   Support preferred video role flags in track selection
        ([#9402](https://github.com/google/ExoPlayer/issues/9402)).
    *   Update video track selection logic to take preferred MIME types and role
        flags into account when selecting multiple video tracks for adaptation
        ([#9519](https://github.com/google/ExoPlayer/issues/9519)).
    *   Update video and audio track selection logic to only choose formats for
        adaptive selections that have the same level of decoder and hardware
        support ([#9565](https://github.com/google/ExoPlayer/issues/9565)).
    *   Update video track selection logic to prefer more efficient codecs if
        multiple codecs are supported by primary, hardware-accelerated decoders
        ([#4835](https://github.com/google/ExoPlayer/issues/4835)).
    *   Prefer audio content preferences (for example, the "default" audio track
        or a track matching the system locale language) over technical track
        selection constraints (for example, preferred MIME type, or maximum
        channel count).
    *   Fix track selection issue where overriding one track group did not
        disable other track groups of the same type
        ([#9675](https://github.com/google/ExoPlayer/issues/9675)).
    *   Fix track selection issue where a mixture of non-empty and empty track
        overrides is not applied correctly
        ([#9649](https://github.com/google/ExoPlayer/issues/9649)).
    *   Prohibit duplicate `TrackGroup`s in a `TrackGroupArray`. `TrackGroup`s
        can always be made distinguishable by setting an `id` in the
        `TrackGroup` constructor. This fixes a crash when resuming playback
        after backgrounding the app with an active track override
        ([#9718](https://github.com/google/ExoPlayer/issues/9718)).
    *   Amend logic in `AdaptiveTrackSelection` to allow a quality increase
        under sufficient network bandwidth even if playback is very close to the
        live edge ([#9784](https://github.com/google/ExoPlayer/issues/9784)).
*   Video:
    *   Fix decoder fallback logic for Dolby Vision to use a compatible
        H264/H265 decoder if needed.
*   Audio:
    *   Fix decoder fallback logic for Dolby Atmos (E-AC3-JOC) to use a
        compatible E-AC3 decoder if needed.
    *   Change `AudioCapabilities` APIs to require passing explicitly
        `AudioCapabilities.DEFAULT_AUDIO_CAPABILITIES` instead of `null`.
    *   Allow customization of the `AudioTrack` buffer size calculation by
        injecting an `AudioTrackBufferSizeProvider` to `DefaultAudioSink`
        ([#8891](https://github.com/google/ExoPlayer/issues/8891)).
    *   Retry `AudioTrack` creation if the requested buffer size was > 1MB
        ([#9712](https://github.com/google/ExoPlayer/issues/9712)).
*   Extractors:
    *   WAV: Add support for RF64 streams
        ([#9543](https://github.com/google/ExoPlayer/issues/9543)).
    *   Fix incorrect parsing of H.265 SPS NAL units
        ([#9719](https://github.com/google/ExoPlayer/issues/9719)).
    *   Parse Vorbis Comments (including `METADATA_BLOCK_PICTURE`) in Ogg Opus
        and Ogg Vorbis files.
*   Text:
    *   Add a `MediaItem.SubtitleConfiguration.id` field which is propagated to
        the `Format.id` field of the subtitle track created from the
        configuration
        ([#9673](https://github.com/google/ExoPlayer/issues/9673)).
    *   Add basic support for WebVTT subtitles in Matroska containers
        ([#9886](https://github.com/google/ExoPlayer/issues/9886)).
    *   Prevent `Cea708Decoder` from reading more than the declared size of a
        service block.
*   DRM:
    *   Remove `playbackLooper` from `DrmSessionManager.(pre)acquireSession`.
        When a `DrmSessionManager` is used by an app in a custom `MediaSource`,
        the `playbackLooper` needs to be passed to `DrmSessionManager.setPlayer`
        instead.
*   Ad playback / IMA:
    *   Add support for
        [IMA Dynamic Ad Insertion (DAI)](https://support.google.com/admanager/answer/6147120)
        ([#8213](https://github.com/google/ExoPlayer/issues/8213)).
    *   Add a method to `AdPlaybackState` to allow resetting an ad group so that
        it can be played again
        ([#9615](https://github.com/google/ExoPlayer/issues/9615)).
    *   Enforce playback speed of 1.0 during ad playback
        ([#9018](https://github.com/google/ExoPlayer/issues/9018)).
    *   Fix issue where an ad group that failed to load caused an immediate
        playback reset
        ([#9929](https://github.com/google/ExoPlayer/issues/9929)).
*   UI:
    *   Fix the color of the numbers in `StyledPlayerView` rewind and
        fastforward buttons when using certain themes
        ([#9765](https://github.com/google/ExoPlayer/issues/9765)).
    *   Correctly translate playback speed strings
        ([#9811](https://github.com/google/ExoPlayer/issues/9811)).
*   DASH:
    *   Add parsed essential and supplemental properties to the `Representation`
        ([#9579](https://github.com/google/ExoPlayer/issues/9579)).
    *   Support the `forced-subtitle` track role
        ([#9727](https://github.com/google/ExoPlayer/issues/9727)).
    *   Stop interpreting the `main` track role as `C.SELECTION_FLAG_DEFAULT`.
    *   Fix base URL exclusion logic for manifests that do not declare the DVB
        namespace ([#9856](https://github.com/google/ExoPlayer/issues/9856)).
    *   Support relative `MPD.Location` URLs
        ([#9939](https://github.com/google/ExoPlayer/issues/9939)).
*   HLS:
    *   Correctly populate `Format.label` for audio only HLS streams
        ([#9608](https://github.com/google/ExoPlayer/issues/9608)).
    *   Use chunkless preparation by default to improve start up time. If your
        renditions contain muxed closed-caption tracks that are **not** declared
        in the master playlist, you should add them to the master playlist to be
        available for playback, or turn off chunkless preparation with
        `HlsMediaSource.Factory.setAllowChunklessPreparation(false)`.
    *   Support key-frame accurate seeking in HLS
        ([#2882](https://github.com/google/ExoPlayer/issues/2882)).
*   RTSP:
    *   Provide a client API to override the `SocketFactory` used for any server
        connection ([#9606](https://github.com/google/ExoPlayer/pull/9606)).
    *   Prefer DIGEST authentication method over BASIC if both are present
        ([#9800](https://github.com/google/ExoPlayer/issues/9800)).
    *   Handle when RTSP track timing is not available
        ([#9775](https://github.com/google/ExoPlayer/issues/9775)).
    *   Ignore invalid RTP-Info header values
        ([#9619](https://github.com/google/ExoPlayer/issues/9619)).
*   Transformer:
    *   Increase required min API version to 21.
    *   `TransformationException` is now used to describe errors that occur
        during a transformation.
    *   Add `TransformationRequest` for specifying the transformation options.
    *   Allow multiple listeners to be registered.
    *   Fix Transformer being stuck when the codec output is partially read.
    *   Fix potential NPE in `Transformer.getProgress` when releasing the muxer
        throws.
    *   Add a demo app for applying transformations.
*   MediaSession extension:
    *   By default, `MediaSessionConnector` now clears the playlist on stop.
        Apps that want the playlist to be retained can call
        `setClearMediaItemsOnStop(false)` on the connector.
*   Cast extension:
    *   Fix bug that prevented `CastPlayer` from calling `onIsPlayingChanged`
        correctly ([#9792](https://github.com/google/ExoPlayer/issues/9792)).
    *   Support audio metadata including artwork with
        `DefaultMediaItemConverter`
        ([#9663](https://github.com/google/ExoPlayer/issues/9663)).
*   FFmpeg extension:
    *   Make `build_ffmpeg.sh` depend on LLVM's bin utils instead of GNU's
        ([#9933](https://github.com/google/ExoPlayer/issues/9933)).
*   Android 12 compatibility:
    *   Upgrade the Cast extension to depend on
        `com.google.android.gms:play-services-cast-framework:20.1.0`. Earlier
        versions of `play-services-cast-framework` are not compatible with apps
        targeting Android 12, and will crash with an `IllegalArgumentException`
        when creating `PendingIntent`s
        ([#9528](https://github.com/google/ExoPlayer/issues/9528)).
*   Remove deprecated symbols:
    *   Remove `Player.EventListener`. Use `Player.Listener` instead.
    *   Remove `MediaSourceFactory.setDrmSessionManager`,
        `MediaSourceFactory.setDrmHttpDataSourceFactory`, and
        `MediaSourceFactory.setDrmUserAgent`. Use
        `MediaSourceFactory.setDrmSessionManagerProvider` instead.
    *   Remove `MediaSourceFactory.setStreamKeys`. Use
        `MediaItem.Builder.setStreamKeys` instead.
    *   Remove `MediaSourceFactory.createMediaSource(Uri)`. Use
        `MediaSourceFactory.createMediaSource(MediaItem)` instead.
    *   Remove `setTag` from `DashMediaSource`, `HlsMediaSource` and
        `SsMediaSource`. Use `MediaItem.Builder.setTag` instead.
    *   Remove `DashMediaSource.setLivePresentationDelayMs(long, boolean)`. Use
        `MediaItem.Builder.setLiveConfiguration` and
        `MediaItem.LiveConfiguration.Builder.setTargetOffsetMs` to override the
        manifest, or `DashMediaSource.setFallbackTargetLiveOffsetMs` to provide
        a fallback value.
    *   Remove `(Simple)ExoPlayer.setThrowsWhenUsingWrongThread`. Opting out of
        the thread enforcement is no longer possible.
    *   Remove `ActionFile` and `ActionFileUpgradeUtil`. Use ExoPlayer 2.16.1 or
        before to use `ActionFileUpgradeUtil` to merge legacy action files into
        `DefaultDownloadIndex`.
    *   Remove `ProgressiveMediaSource.setExtractorsFactory`. Use
        `ProgressiveMediaSource.Factory(DataSource.Factory, ExtractorsFactory)`
        constructor instead.
    *   Remove `ProgressiveMediaSource.Factory.setTag` and
        `ProgressiveMediaSource.Factory.setCustomCacheKey`. Use
        `MediaItem.Builder.setTag` and `MediaItem.Builder.setCustomCacheKey`
        instead.
    *   Remove `DefaultRenderersFactory(Context, @ExtensionRendererMode int)`
        and `DefaultRenderersFactory(Context, @ExtensionRendererMode int, long)`
        constructors. Use the `DefaultRenderersFactory(Context)` constructor,
        `DefaultRenderersFactory.setExtensionRendererMode`, and
        `DefaultRenderersFactory.setAllowedVideoJoiningTimeMs` instead.
    *   Remove all public `CronetDataSource` constructors. Use
        `CronetDataSource.Factory` instead.
*   Change the following `IntDefs` to `@Target(TYPE_USE)` only. This may break
    the compilation of usages in Kotlin, which can be fixed by moving the
    annotation to annotate the type (`Int`).
    *   `@AacAudioObjectType`
    *   `@Ac3Util.SyncFrameInfo.StreamType`
    *   `@AdLoadException.Type`
    *   `@AdtsExtractor.Flags`
    *   `@AmrExtractor.Flags`
    *   `@AspectRatioFrameLayout.ResizeMode`
    *   `@AudioFocusManager.PlayerCommand`
    *   `@AudioSink.SinkFormatSupport`
    *   `@BinarySearchSeeker.TimestampSearchResult.Type`
    *   `@BufferReplacementMode`
    *   `@C.BufferFlags`
    *   `@C.ColorRange`
    *   `@C.ColorSpace`
    *   `@C.ColorTransfer`
    *   `@C.CryptoMode`
    *   `@C.Encoding`
    *   `@C.PcmEncoding`
    *   `@C.Projection`
    *   `@C.SelectionReason`
    *   `@C.StereoMode`
    *   `@C.VideoOutputMode`
    *   `@CacheDataSource.Flags`
    *   `@CaptionStyleCompat.EdgeType`
    *   `@DataSpec.Flags`
    *   `@DataSpec.HttpMethods`
    *   `@DecoderDiscardReasons`
    *   `@DecoderReuseResult`
    *   `@DefaultAudioSink.OutputMode`
    *   `@DefaultDrmSessionManager.Mode`
    *   `@DefaultTrackSelector.SelectionEligibility`
    *   `@DefaultTsPayloadReaderFactory.Flags`
    *   `@EGLSurfaceTexture.SecureMode`
    *   `@EbmlProcessor.ElementType`
    *   `@ExoMediaDrm.KeyRequest.RequestType`
    *   `@ExtensionRendererMode`
    *   `@Extractor.ReadResult`
    *   `@FileTypes.Type`
    *   `@FlacExtractor.Flags` (in `com.google.android.exoplayer2.ext.flac`
        package)
    *   `@FlacExtractor.Flags` (in
        `com.google.android.exoplayer2.extractor.flac` package)
    *   `@FragmentedMp4Extractor.Flags`
    *   `@HlsMediaPlaylist.PlaylistType`
    *   `@HttpDataSourceException.Type`
    *   `@IllegalClippingException.Reason`
    *   `@IllegalMergeException.Reason`
    *   `@LoadErrorHandlingPolicy.FallbackType`
    *   `@MatroskaExtractor.Flags`
    *   `@Mp3Extractor.Flags`
    *   `@Mp4Extractor.Flags`
    *   `@NotificationUtil.Importance`
    *   `@PlaybackException.FieldNumber`
    *   `@PlayerNotificationManager.Priority`
    *   `@PlayerNotificationManager.Visibility`
    *   `@PlayerView.ShowBuffering`
    *   `@Renderer.State`
    *   `@RendererCapabilities.AdaptiveSupport`
    *   `@RendererCapabilities.Capabilities`
    *   `@RendererCapabilities.DecoderSupport`
    *   `@RendererCapabilities.FormatSupport`
    *   `@RendererCapabilities.HardwareAccelerationSupport`
    *   `@RendererCapabilities.TunnelingSupport`
    *   `@SampleStream.ReadDataResult`
    *   `@SampleStream.ReadFlags`
    *   `@StyledPlayerView.ShowBuffering`
    *   `@SubtitleView.ViewType`
    *   `@TextAnnotation.Position`
    *   `@TextEmphasisSpan.MarkFill`
    *   `@TextEmphasisSpan.MarkShape`
    *   `@Track.Transformation`
    *   `@TrackOutput.SampleDataPart`
    *   `@Transformer.ProgressState`
    *   `@TsExtractor.Mode`
    *   `@TsPayloadReader.Flags`
    *   `@WebvttCssStyle.FontSizeUnit`

### 1.0.0-alpha01

AndroidX Media is the new home for media support libraries, including ExoPlayer.
The first alpha contains early, functional implementations of libraries for
implementing media use cases, including:

*   ExoPlayer, an application-level media player for Android that is easy to
    customize and extend.
*   Media session functionality, for exposing and controlling playbacks. This
    new session module uses the same `Player` interface as ExoPlayer.
*   UI components for building media playback user interfaces.
*   Modules wrapping functionality in other libraries for use with ExoPlayer,
    for example, ad insertion via the IMA SDK.

ExoPlayer was previously hosted in a separate
[ExoPlayer GitHub project](https://github.com/google/ExoPlayer). In AndroidX
Media its package name is `androidx.media3.exoplayer`. We plan to continue to
maintain and release the ExoPlayer GitHub project for a while to give apps time
to migrate. AndroidX Media has replacements for all the ExoPlayer modules,
except for the legacy media2 and mediasession extensions, which are together
replaced by the new `media3-session` module. This provides direct integration
between players and media sessions without needing to use an adapter/connector
class.<|MERGE_RESOLUTION|>--- conflicted
+++ resolved
@@ -1,7 +1,5 @@
 # Release notes
 
-<<<<<<< HEAD
-=======
 ### Unreleased changes
 
 *   Common Library:
@@ -188,8 +186,94 @@
     *   Add a shortform demo module to demo the usage of `PreloadMediaSource`
         with the short-form content use case.
 
->>>>>>> e12345c2
 ## 1.2
+
+### 1.2.1 (2024-01-09)
+
+This release includes the following changes since the
+[1.2.0 release](#120-2023-11-15):
+
+*   ExoPlayer:
+    *   Fix issue where manual seeks outside of the
+        `LiveConfiguration.min/maxOffset` range keep adjusting the offset back
+        to `min/maxOffset`.
+    *   Fix issue that OPUS and VORBIS channel layouts are wrong for 3, 5, 6, 7
+        and 8 channels
+        ([#8396](https://github.com/google/ExoPlayer/issues/8396)).
+    *   Fix issue where track selections after seek to zero in a live stream
+        incorrectly let the stream start at its default position
+        ([#9347](https://github.com/google/ExoPlayer/issues/9347)).
+    *   Fix the issue where new instances of `CmcdData.Factory` were receiving
+        negative values for `bufferedDurationUs` from chunk sources, resulting
+        in an `IllegalArgumentException`
+        ([#888](https://github.com/androidx/media/issues/888)).
+*   Transformer:
+    *   Work around an issue where the encoder would throw at configuration time
+        due to setting a high operating rate.
+*   Extractors:
+    *   Mark secondary (unplayable) HEVC tracks in JPEG motion photos as
+        `ROLE_FLAG_ALTERNATE` to prevent them being automatically selected for
+        playback because of their higher resolution.
+    *   Fix wrong keyframe detection for TS H264 streams
+        ([#864](https://github.com/androidx/media/pull/864)).
+    *   Fix duration estimation of TS streams that are longer than 47721 seconds
+        ([#855](https://github.com/androidx/media/issues/855)).
+*   Audio:
+    *   Fix handling of EOS for `SilenceSkippingAudioProcessor` when called
+        multiple times ([#712](https://github.com/androidx/media/issues/712)).
+*   Video:
+    *   Add workaround for a device issue on Galaxy Tab S7 FE, Chromecast with
+        Google TV, and Lenovo M10 FHD Plus that causes 60fps AVC streams to be
+        marked as unsupported
+        ([#693](https://github.com/androidx/media/issues/693)).
+*   Metadata:
+    *   Fix bug where `MediaMetadata` was only populated from Vorbis comments
+        with upper-case keys
+        ([#876](https://github.com/androidx/media/issues/876)).
+    *   Catch `OutOfMemoryError` when parsing very large ID3 frames, meaning
+        playback can continue without the tag info instead of playback failing
+        completely.
+*   DRM:
+    *   Extend workaround for spurious ClearKey `https://default.url` license
+        URL to API 33+ (previously the workaround only applied on API 33
+        exactly) ([#837](https://github.com/androidx/media/pull/837)).
+    *   Fix `ERROR_DRM_SESSION_NOT_OPENED` when switching from encrypted to
+        clear content without a surface attached to the player. The error was
+        due to incorrectly using a secure decoder to play the clear content.
+*   Session:
+    *   Put the custom keys and values in `MediaMetadataCompat` to
+        `MediaMetadata.extras` and `MediaMetadata.extras` to
+        `MediaMetadataCompat`
+        ([#756](https://github.com/androidx/media/issues/756),
+        [#802](https://github.com/androidx/media/issues/802)).
+    *   Fix broadcasting `notifyChildrenChanged` for legacy controllers
+        ([#644](https://github.com/androidx/media/issues/644)).
+    *   Fix a bug where setting a negative time for a disabled `setWhen` timer
+        of the notification caused a crash on some devices
+        ([#903](https://github.com/androidx/media/issues/903)).
+    *   Fix `IllegalStateException` when the media notification controller
+        hasn't completed connecting when the first notification update is
+        requested ([#917](https://github.com/androidx/media/issues/917)).
+*   UI:
+    *   Fix issue where forward and rewind buttons are not visible when used
+        with Material Design in a BottomSheetDialogFragment
+        ([#511](https://github.com/androidx/media/issues/511)).
+    *   Fix issue where the numbers in the fast forward button of the
+        `PlayerControlView` were misaligned
+        ([#547](https://github.com/androidx/media/issues/547)).
+*   DASH Extension:
+    *   Parse "f800" as channel count of 5 for Dolby in DASH manifest
+        ([#688](https://github.com/androidx/media/issues/688)).
+*   Decoder Extensions (FFmpeg, VP9, AV1, MIDI, etc.):
+    *   MIDI: Fix issue where seeking forward skips the Program Change events
+        ([#704](https://github.com/androidx/media/issues/704)).
+    *   Migrate to FFmpeg 6.0 and update supported NDK to `r26b`
+        ([#707](https://github.com/androidx/media/pull/707),
+        [#867](https://github.com/androidx/media/pull/867)).
+*   Cast Extension:
+    *   Sanitize creation of a `Timeline` to not crash the app when loading
+        media fails on the cast device
+        ([#708](https://github.com/androidx/media/issues/708)).
 
 ### 1.2.0 (2023-11-15)
 
