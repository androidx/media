# Release notes

### Unreleased changes

*   Common Library:
    *   Add a `@Nullable Throwable` parameter to the methods in the `Log.Logger`
        interface. The `message` parameter to these methods no longer contains
        any information about the `Throwable` passed to the `Log.{d,i,w,e}()`
        methods, so implementations will need to manually append this
        information if desired (possibly using
        `Logger.appendThrowableString(String, Throwable)`).
    *   Fix Kotlin compatibility issue where nullable generic type parameters
        and nullable array element types are not detected as nullable. Examples
        are `TrackSelectorResult` and `SimpleDecoder` method parameters
        ([6792](https://github.com/google/ExoPlayer/issues/6792)).
*   ExoPlayer:
    *   Add suppression of playback on unsuitable audio output devices (e.g. the
        built-in speaker on Wear OS devices) when this feature is enabled via
        `ExoPlayer.Builder.setSuppressPlaybackOnUnsuitableOutput`. The playback
        suppression reason will be updated as
        `Player.PLAYBACK_SUPPRESSION_REASON_UNSUITABLE_AUDIO_OUTPUT` if playback
        is attempted when no suitable audio outputs are available.
    *   Add handling for auto-resume or auto-pause of playback when audio output
        devices are added or removed dynamically during suppressed or ongoing
        playback when the playback suppression due to no suitable output has
        been enabled via
        `ExoPlayer.Builder.setSuppressPlaybackOnUnsuitableOutput`.
    *   Fix seeking issues in AC4 streams caused by not identifying decode-only
        samples correctly
        ([#11000](https://github.com/google/ExoPlayer/issues/11000)).
    *   Fix issue in `PlaybackStatsListener` where spurious `PlaybackStats` are
        created after the playlist is cleared.
*   Transformer:
    *   Parse EXIF rotation data for image inputs.
*   Track Selection:
*   Extractors:
<<<<<<< HEAD
    *   MPEG-TS: Ensure the last frame is rendered by passing the last access
        unit of a stream to the sample queue
        ([#7909](https://github.com/google/ExoPlayer/issues/7909)).
=======
    *   Fix typo when determining `rotationDegrees`. Changed
        `projectionPosePitch` to `projectionPoseRoll`
        ([#461](https://github.com/androidx/media/pull/461)).
>>>>>>> d4034bb9
*   Audio:
*   Audio Offload:
    *   Add `AudioSink.getFormatOffloadSupport(Format)` that retrieves level of
        offload support the sink can provide for the format through a
        `DefaultAudioOffloadSupportProvider`. It returns the new
        `AudioOffloadSupport` that contains `isFormatSupported`,
        `isGaplessSupported`, and `isSpeedChangeSupported`.
    *   Add `AudioSink.setOffloadMode()` through which the offload configuration
        on the audio sink is configured. Default is
        `AudioSink.OFFLOAD_MODE_DISABLED`.
    *   Offload can be enabled through `setAudioOffloadPreference` in
        `TrackSelectionParameters`. If the set preference is to enable, the
        device supports offload for the format, and the track selection is a
        single audio track, then audio offload will be enabled.
    *   If `audioOffloadModePreference` is set to
        `AUDIO_OFFLOAD_MODE_PREFERENCE_REQUIRED`, then the
        `DefaultTrackSelector` will only select an audio track and only if that
        track's format is supported in offload. If no audio track is supported
        in offload, then no track will be selected.
    *   Remove parameter `enableOffload` from
        `DefaultRenderersFactory.buildAudioSink` method signature.
    *   Remove method `DefaultAudioSink.Builder.setOffloadMode`.
    *   Remove intdef value
        `DefaultAudioSink.OffloadMode.OFFLOAD_MODE_ENABLED_GAPLESS_DISABLED`.
*   Video:
    *   Allow `MediaCodecVideoRenderer` to use a custom
        `VideoFrameProcessor.Factory`.
*   Text:
*   Metadata:
*   DRM:
*   Effect:
*   Muxers:
*   IMA extension:
*   Session:
*   UI:
    *   Add a `Player.Listener` implementation for Wear OS devices that handles
        playback suppression due to
        `Player.PLAYBACK_SUPPRESSION_REASON_UNSUITABLE_AUDIO_OUTPUT` by
        launching a system dialog to allow a user to connect a suitable audio
        output (e.g. bluetooth headphones).
*   Downloads:
*   OkHttp Extension:
*   Cronet Extension:
*   RTMP Extension:
*   HLS Extension:
*   Smooth Streaming Extension:
*   RTSP Extension:
*   Decoder Extensions (FFmpeg, VP9, AV1, etc.):
*   MIDI extension:
    *   Release the MIDI decoder module, which provides support for playback of
        standard MIDI files using the Jsyn library to synthesize audio.
*   Cast Extension:
*   Test Utilities:
    *   Make `TestExoPlayerBuilder` and `FakeClock` compatible with Espresso UI
        tests and Compose UI tests. This fixes a bug where playback advances
        non-deterministically during Espresso or Compose view interactions.
*   Remove deprecated symbols:

## 1.1

### 1.1.0-rc01 (2023-06-21)

This release includes the following changes since
[1.1.0-beta01](#110-beta01-2023-06-07):

*   ExoPlayer:
    *   Add support for including Common Media Client Data (CMCD) in the
        outgoing requests of adaptive streaming formats DASH, HLS, and
        SmoothStreaming. The following fields, `br`, `bl`, `cid`, `rtp`, and
        `sid`, have been incorporated
        ([#8699](https://github.com/google/ExoPlayer/issues/8699)). API
        structure and API methods:
        *   CMCD logging is disabled by default, use
            `MediaSource.Factory.setCmcdConfigurationFactory(CmcdConfiguration.Factory
            cmcdConfigurationFactory)` to enable it.
        *   All keys are enabled by default, override
            `CmcdConfiguration.RequestConfig.isKeyAllowed(String key)` to filter
            out which keys are logged.
        *   Override `CmcdConfiguration.RequestConfig.getCustomData()` to enable
            custom key logging.
    *   Add additional action to manifest of main demo to make it easier to
        start the demo app with a custom `*.exolist.json` file
        ([#439](https://github.com/androidx/media/pull/439)).
*   Extractors:
    *   FMP4: Fix issue where `TimestampAdjuster` initializes a wrong timestamp
        offset with metadata sample time from emsg atom
        ([#356](https://github.com/androidx/media/issues/356)).
*   Session:
    *   Add default implementation to `MediaSession.Callback.onAddMediaItems` to
        allow requested `MediaItems` to be passed onto `Player` if they have
        `LocalConfiguration` (e.g. URI)
        ([#282](https://github.com/androidx/media/issues/282)).
    *   Add "seek to previous" and "seek to next" command buttons on compact
        media notification view by default for Android 12 and below
        ([#410](https://github.com/androidx/media/issues/410)).
*   DASH Extension:
    *   Fix a bug where re-preparing a multi-period live Dash media source
        produced a `IndexOutOfBoundsException`
        ([#10838](https://github.com/google/ExoPlayer/issues/10838)).
*   HLS Extension:
    *   Add
        `HlsMediaSource.Factory.setTimestampAdjusterInitializationTimeoutMs(long)`
        to set a timeout for the loading thread to wait for the
        `TimestampAdjuster` to initialize. If the initialization doesn't
        complete before the timeout, a `PlaybackException` is thrown to avoid
        the playback endless stalling. The timeout is set to zero by default
        ([#323](https://github.com/androidx/media/issues//323)).
*   Remove deprecated symbols:
    *   Remove deprecated `MediaItem.PlaybackProperties`, use
        `MediaItem.LocalConfiguration` instead. Deprecated field
        `MediaItem.playbackProperties` is now of type
        `MediaItem.LocalConfiguration`.

### 1.1.0-beta01 (2023-06-07)

This release includes the following changes since
[1.1.0-alpha01](#110-alpha01-2023-05-10):

*   Common Library:
    *   Add `Player.replaceMediaItem(s)` as a shortcut to adding and removing
        items at the same position
        ([#8046](https://github.com/google/ExoPlayer/issues/8046)).
*   ExoPlayer:
    *   Add `FilteringMediaSource` that allows to filter available track types
        from a `MediaSource`.
*   Extractors:
    *   Ogg: Fix bug when seeking in files with a long duration
        ([#391](https://github.com/androidx/media/issues/391)).
*   Audio:
    *   Add direct playback support for DTS Express and DTS:X
        ([#335](https://github.com/androidx/media/pull/335)).
*   Video:
    *   Make `MediaCodecVideoRenderer` report a `VideoSize` with a width and
        height of 0 when the renderer is disabled.
        `Player.Listener.onVideoSizeChanged` is called accordingly when
        `Player.getVideoSize()` changes. With this change, ExoPlayer's video
        size with `MediaCodecVideoRenderer` has a width and height of 0 when
        `Player.getCurrentTracks` does not support video, or the size of the
        supported video track is not yet determined.
*   IMA extension:
    *   Enable multi-period live DASH streams for DAI. Please note that the
        current implementation does not yet support seeking in live streams
        ([#10912](https://github.com/google/ExoPlayer/issues/10912)).
*   Session:
    *   Add `androidx.media3.session.MediaButtonReceiver` to enable apps to
        implement playback resumption with media button events sent by, for
        example, a Bluetooth headset
        ([#167](https://github.com/androidx/media/issues/167)).
*   RTSP Extension:
    *   Use base Uri for relative path resolution from the RTSP session if
        present in DESCRIBE response header
        ([#11160](https://github.com/google/ExoPlayer/issues/11160)).
*   Remove deprecated symbols:
    *   Remove two deprecated `SimpleCache` constructors, use a non-deprecated
        constructor that takes a `DatabaseProvider` instead for better
        performance.
    *   Remove `DefaultBandwidthMeter` constructor, use
        `DefaultBandwidthMeter.Builder` instead.
    *   Remove `DefaultDrmSessionManager` constructors, use
        `DefaultDrmSessionManager.Builder` instead.
    *   Remove two deprecated `HttpDataSource.InvalidResponseCodeException`
        constructors, use a non-deprecated constructor that accepts additional
        fields(`cause`, `responseBody`) to enhance error logging.
    *   Remove `DownloadHelper.forProgressive`, `DownloadHelper.forHls`,
        `DownloadHelper.forDash`, and `DownloadHelper.forSmoothStreaming`, use
        `DownloadHelper.forMediaItem` instead.
    *   Remove deprecated `DownloadService` constructor, use a non deprecated
        constructor that includes the option to provide a
        `channelDescriptionResourceId` parameter.
    *   Remove deprecated String constants for Charsets (`ASCII_NAME`,
        `UTF8_NAME`, `ISO88591_NAME`, `UTF16_NAME` and `UTF16LE_NAME`), use
        Kotlin Charsets from the `kotlin.text` package, the
        `java.nio.charset.StandardCharsets` or the
        `com.google.common.base.Charsets` instead.
    *   Remove deprecated `WorkManagerScheduler` constructor, use a non
        deprecated constructor that includes the option to provide a `Context`
        parameter instead.
    *   Remove the deprecated methods `createVideoSampleFormat`,
        `createAudioSampleFormat`, `createContainerFormat`, and
        `createSampleFormat`, which were used to instantiate the `Format` class.
        Instead use `Format.Builder` for creating instances of `Format`.
    *   Remove the deprecated methods `copyWithMaxInputSize`,
        `copyWithSubsampleOffsetUs`, `copyWithLabel`,
        `copyWithManifestFormatInfo`, `copyWithGaplessInfo`,
        `copyWithFrameRate`, `copyWithDrmInitData`, `copyWithMetadata`,
        `copyWithBitrate` and `copyWithVideoSize`, use `Format.buildUpon()` and
        setter methods instead.
    *   Remove deprecated `ExoPlayer.retry()`, use `prepare()` instead.
    *   Remove deprecated zero-arg `DefaultTrackSelector` constructor, use
        `DefaultTrackSelector(Context)` instead.
    *   Remove deprecated `OfflineLicenseHelper` constructor, use
        `OfflineLicenseHelper(DefaultDrmSessionManager,
        DrmSessionEventListener.EventDispatcher)` instead.
    *   Remove deprecated `DownloadManager` constructor, use the constructor
        that takes an `Executor` instead.
    *   Remove deprecated `Cue` constructors, use `Cue.Builder` instead.
    *   Remove deprecated `OfflineLicenseHelper` constructor, use
        `OfflineLicenseHelper(DefaultDrmSessionManager,
        DrmSessionEventListener.EventDispatcher)` instead.
    *   Remove four deprecated `AnalyticsListener` methods:
        *   `onDecoderEnabled`, use `onAudioEnabled` and/or `onVideoEnabled`
            instead.
        *   `onDecoderInitialized`, use `onAudioDecoderInitialized` and/or
            `onVideoDecoderInitialized` instead.
        *   `onDecoderInputFormatChanged`, use `onAudioInputFormatChanged`
            and/or `onVideoInputFormatChanged` instead.
        *   `onDecoderDisabled`, use `onAudioDisabled` and/or `onVideoDisabled`
            instead.
    *   Remove the deprecated `Player.Listener.onSeekProcessed` and
        `AnalyticsListener.onSeekProcessed`, use `onPositionDiscontinuity` with
        `DISCONTINUITY_REASON_SEEK` instead.
    *   Remove `ExoPlayer.setHandleWakeLock(boolean)`, use `setWakeMode(int)`
        instead.
    *   Remove deprecated
        `DefaultLoadControl.Builder.createDefaultLoadControl()`, use `build()`
        instead.

### 1.1.0-alpha01 (2023-05-10)

*   Core library:
    *   Add suppression reason for unsuitable audio route and play when ready
        change reason for suppressed too long.
        ([#15](https://github.com/androidx/media/issues/15)).
    *   Add `ExoPlayer.setVideoEffects()` for using `Effect` during video
        playback.
    *   Update `SampleQueue` to store `sourceId` as a `long` rather than an
        `int`. This changes the signatures of public methods
        `SampleQueue.sourceId` and `SampleQueue.peekSourceId`.
    *   Add parameters to `LoadControl` methods `shouldStartPlayback` and
        `onTracksSelected` that allow associating these methods with the
        relevant `MediaPeriod`.
    *   Change signature of
        `ServerSideAdInsertionMediaSource.setAdPlaybackStates(Map<Object,
        AdPlaybackState>)` by adding a timeline parameter that contains the
        periods with the UIDs used as keys in the map. This is required to avoid
        concurrency issues with multi-period live streams.
    *   Deprecate `EventDispatcher.withParameters(int windowIndex, @Nullable
        MediaPeriodId mediaPeriodId, long mediaTimeOffsetMs)` and
        `BaseMediaSource.createEventDispatcher(..., long mediaTimeOffsetMs)`.
        The variant of the methods without the `mediaTimeOffsetUs` can be called
        instead. Note that even for the deprecated variants, the offset is not
        anymore added to `startTimeUs` and `endTimeUs` of the `MediaLoadData`
        objects that are dispatched by the dispatcher.
    *   Rename `ExoTrackSelection.blacklist` to `excludeTrack` and
        `isBlacklisted` to `isTrackExcluded`.
    *   Add commands to Player:
        *   `COMMAND_GET_METADATA`
        *   `COMMAND_SET_PLAYLIST_METADATA`
        *   `COMMAND_SET_DEVICE_VOLUME_WITH_FLAGS`
        *   `COMMAND_ADJUST_DEVICE_VOLUME_WITH_FLAGS`
    *   Add overloaded methods to Player which allow users to specify volume
        flags:
        *   `void setDeviceVolume(int, int)`
        *   `void increaseDeviceVolume(int)`
        *   `void decreaseDeviceVolume(int)`
        *   `void setDeviceMuted(boolean, int)`
    *   Add `Buffer.isLastSample()` that denotes if `Buffer` contains flag
        `C.BUFFER_FLAG_LAST_SAMPLE`.
    *   Fix issue where last frame may not be rendered if the last sample with
        frames is dequeued without reading the 'end of stream' sample.
        ([#11079](https://github.com/google/ExoPlayer/issues/11079)).
    *   Add `Builder` for `DeviceInfo` and deprecate existing constructor.
    *   Add `DeviceInfo.routingControllerId` to specify the routing controller
        ID for remote playbacks.
    *   Fix inconsistent behavior between `ExoPlayer.setMediaItem(s)` and
        `addMediaItem(s)` when called on an empty playlist.
*   Extractors:
    *   Fix parsing of H.265 SPS in MPEG-TS files by re-using the parsing logic
        already used by RTSP and MP4 extractors
        ([#303](https://github.com/androidx/media/issues/303)).
*   ExoPlayer:
    *   Allow ExoPlayer to have control of device volume methods only if
        explicitly opted in. Use
        `ExoPlayer.Builder.setDeviceVolumeControlEnabled` to have access to:
        *   `getDeviceVolume()`
        *   `isDeviceMuted()`
        *   `setDeviceVolume(int)` and `setDeviceVolume(int, int)`
        *   `increaseDeviceVolume(int)` and `increaseDeviceVolume(int, int)`
        *   `decreaseDeviceVolume(int)` and `decreaseDeviceVolume(int, int)`
*   Session:
    *   Fix issue where `MediaController` doesn't update its available commands
        when connected to a legacy `MediaSessionCompat` that updates its
        actions.
    *   Add helper method `MediaSession.getControllerForCurrentRequest` to
        obtain information about the controller that is currently calling
        a`Player` method.
    *   Fix bug that prevented the `MediaLibraryService` from returning null for
        a call from System UI to `Callback.onGetLibraryRoot` with
        `params.isRecent == true` on API 30
        ([#355](https://github.com/androidx/media/issues/355)).
    *   Fix memory leak of `MediaSessionService` or `MediaLibraryService`
        ([#346](https://github.com/androidx/media/issues/346)).
*   UI:
    *   Add Util methods `shouldShowPlayButton` and
        `handlePlayPauseButtonAction` to write custom UI elements with a
        play/pause button.
*   Track selection:
    *   Add
        `DefaultTrackSelector.Parameters.allowInvalidateSelectionsForRendererCapabilitiesChange`
        which is disabled by default. When enabled, the `DefaultTrackSelector`
        will trigger a new track selection when the renderer capabilities
        changed.
*   Audio:
    *   Fix bug where some playbacks fail when tunneling is enabled and
        `AudioProcessors` are active, e.g. for gapless trimming
        ([#10847](https://github.com/google/ExoPlayer/issues/10847)).
    *   Encapsulate Opus frames in Ogg packets in direct playbacks (offload).
    *   Extrapolate current position during sleep with offload scheduling.
    *   Add `Renderer.release()` and `AudioSink.release()` for releasing the
        resources at the end of player's lifecycle.
    *   Listen to audio capabilities changes in `DefaultAudioSink`. Add a
        required parameter `context` in the constructor of `DefaultAudioSink`,
        with which the `DefaultAudioSink` will register as the listener to the
        `AudioCapabilitiesReceiver` and update its `audioCapabilities` property
        when informed with a capabilities change.
    *   Propagate audio capabilities changes via a new event
        `onAudioCapabilitiesChanged` in `AudioSink.Listener` interface, and a
        new interface `RendererCapabilities.Listener` which triggers
        `onRendererCapabilitiesChanged` events.
    *   Add `ChannelMixingAudioProcessor` for applying scaling/mixing to audio
        channels.
    *   Add new int value `DISCARD_REASON_AUDIO_BYPASS_POSSIBLE` to
        `DecoderDiscardReasons` to discard audio decoder when bypass mode is
        possible after audio capabilities change.
*   Metadata:
    *   Deprecate `MediaMetadata.folderType` in favor of `isBrowsable` and
        `mediaType`.
*   DRM:
    *   Reduce the visibility of several internal-only methods on
        `DefaultDrmSession` that aren't expected to be called from outside the
        DRM package:
        *   `void onMediaDrmEvent(int)`
        *   `void provision()`
        *   `void onProvisionCompleted()`
        *   `onProvisionError(Exception, boolean)`
*   Transformer:
    *   Remove `Transformer.Builder.setMediaSourceFactory(MediaSource.Factory)`.
        Use `ExoPlayerAssetLoader.Factory(MediaSource.Factory)` and
        `Transformer.Builder.setAssetLoaderFactory(AssetLoader.Factory)`
        instead.
    *   Remove `Transformer.startTransformation(MediaItem,
        ParcelFileDescriptor)`.
    *   Fix a bug where transformation could get stuck (leading to muxer
        timeout) if the end of the video stream was signaled at the moment when
        an input frame was pending processing.
    *   Query codecs via `MediaCodecList` instead of using
        `findDecoder/EncoderForFormat` utilities, to expand support.
    *   Remove B-frame configuration in `DefaultEncoderFactory` because it
        doesn't work on some devices.
*   Muxer:
    *   Add a new muxer library which can be used to create an MP4 container
        file.
*   DASH:
    *   Remove the media time offset from `MediaLoadData.startTimeMs` and
        `MediaLoadData.endTimeMs` for multi period DASH streams.
*   RTSP:
    *   For MPEG4-LATM, use default profile-level-id value if absent in Describe
        Response SDP message
        ([#302](https://github.com/androidx/media/issues/302)).
*   IMA DAI extension:
    *   Fix a bug where a new ad group is inserted in live streams because the
        calculated content position in consecutive timelines varies slightly.
*   Text:
    *   SSA: Add support for UTF-16 files if they start with a byte order mark
        ([#319](https://github.com/androidx/media/issues/319)).
*   Test Utilities:
    *   Check for URI scheme case insensitivity in `DataSourceContractTest`.
*   Remove deprecated symbols:
    *   Remove `DefaultAudioSink` constructors, use `DefaultAudioSink.Builder`
        instead.
    *   Remove `HlsMasterPlaylist`, use `HlsMultivariantPlaylist` instead.
    *   Remove `Player.stop(boolean)`. Use `Player.stop()` and
        `Player.clearMediaItems()` (if `reset` is `true`) instead.

## 1.0

### 1.0.2 (2023-05-18)

This release corresponds to the
[ExoPlayer 2.18.7 release](https://github.com/google/ExoPlayer/releases/tag/r2.18.7).

This release contains the following changes since the
[1.0.1 release](#101-2023-04-18):

*   Core library:
    *   Add `Buffer.isLastSample()` that denotes if `Buffer` contains flag
        `C.BUFFER_FLAG_LAST_SAMPLE`.
    *   Fix issue where last frame may not be rendered if the last sample with
        frames is dequeued without reading the 'end of stream' sample.
        ([#11079](https://github.com/google/ExoPlayer/issues/11079)).
*   Extractors:
    *   Fix parsing of H.265 SPS in MPEG-TS files by re-using the parsing logic
        already used by RTSP and MP4 extractors
        ([#303](https://github.com/androidx/media/issues/303)).
*   Text:
    *   SSA: Add support for UTF-16 files if they start with a byte order mark
        ([#319](https://github.com/androidx/media/issues/319)).
*   Session:
    *   Fix issue where `MediaController` doesn't update its available commands
        when connected to a legacy `MediaSessionCompat` that updates its
        actions.
    *   Fix bug that prevented the `MediaLibraryService` from returning null for
        a call from System UI to `Callback.onGetLibraryRoot` with
        `params.isRecent == true` on API 30
        ([#355](https://github.com/androidx/media/issues/355)).
    *   Fix memory leak of `MediaSessionService` or `MediaLibraryService`
        ([#346](https://github.com/androidx/media/issues/346)).
    *   Fix bug where a combined `Timeline` and position update in a
        `MediaSession` may cause a `MediaController` to throw an
        `IllegalStateException`.

### 1.0.1 (2023-04-18)

This release corresponds to the
[ExoPlayer 2.18.6 release](https://github.com/google/ExoPlayer/releases/tag/r2.18.6).

*   Core library:
    *   Reset target live stream override when seeking to default position
        ([#11051](https://github.com/google/ExoPlayer/pull/11051)).
    *   Fix bug where empty sample streams in the media could cause playback to
        be stuck.
*   Session:
    *   Fix bug where multiple identical queue items published by a legacy
        `MediaSessionCompat` result in an exception in `MediaController`
        ([#290](https://github.com/androidx/media/issues/290)).
    *   Add missing forwarding of `MediaSession.broadcastCustomCommand` to the
        legacy `MediaControllerCompat.Callback.onSessionEvent`
        ([#293](https://github.com/androidx/media/issues/293)).
    *   Fix bug where calling `MediaSession.setPlayer` doesn't update the
        available commands.
    *   Fix issue that `TrackSelectionOverride` instances sent from a
        `MediaController` are ignored if they reference a group with
        `Format.metadata`
        ([#296](https://github.com/androidx/media/issues/296)).
    *   Fix issue where `Player.COMMAND_GET_CURRENT_MEDIA_ITEM` needs to be
        available to access metadata via the legacy `MediaSessionCompat`.
    *   Fix issue where `MediaSession` instances on a background thread cause
        crashes when used in `MediaSessionService`
        ([#318](https://github.com/androidx/media/issues/318)).
    *   Fix issue where a media button receiver was declared by the library
        without the app having intended this
        ([#314](https://github.com/androidx/media/issues/314)).
*   DASH:
    *   Fix handling of empty segment timelines
        ([#11014](https://github.com/google/ExoPlayer/issues/11014)).
*   RTSP:
    *   Retry with TCP if RTSP Setup with UDP fails with RTSP Error 461
        UnsupportedTransport
        ([#11069](https://github.com/google/ExoPlayer/issues/11069)).

### 1.0.0 (2023-03-22)

This release corresponds to the
[ExoPlayer 2.18.5 release](https://github.com/google/ExoPlayer/releases/tag/r2.18.5).

There are no changes since 1.0.0-rc02.

### 1.0.0-rc02 (2023-03-02)

This release corresponds to the
[ExoPlayer 2.18.4 release](https://github.com/google/ExoPlayer/releases/tag/r2.18.4).

*   Core library:
    *   Fix network type detection on API 33
        ([#10970](https://github.com/google/ExoPlayer/issues/10970)).
    *   Fix `NullPointerException` when calling `ExoPlayer.isTunnelingEnabled`
        ([#10977](https://github.com/google/ExoPlayer/issues/10977)).
*   Downloads:
    *   Make the maximum difference of the start time of two segments to be
        merged configurable in `SegmentDownloader` and subclasses
        ([#248](https://github.com/androidx/media/pull/248)).
*   Audio:
    *   Fix broken gapless MP3 playback on Samsung devices
        ([#8594](https://github.com/google/ExoPlayer/issues/8594)).
    *   Fix bug where playback speeds set immediately after disabling audio may
        be overridden by a previous speed change
        ([#10882](https://github.com/google/ExoPlayer/issues/10882)).
*   Video:
    *   Map HEVC HDR10 format to `HEVCProfileMain10HDR10` instead of
        `HEVCProfileMain10`.
    *   Add workaround for a device issue on Chromecast with Google TV and
        Lenovo M10 FHD Plus that causes 60fps AVC streams to be marked as
        unsupported
        ([#10898](https://github.com/google/ExoPlayer/issues/10898)).
    *   Fix frame release performance issues when playing media with a frame
        rate far higher than the screen refresh rate.
*   Cast:
    *   Fix transient `STATE_IDLE` when transitioning between media items
        ([#245](https://github.com/androidx/media/issues/245)).
*   RTSP:
    *   Catch the IllegalArgumentException thrown in parsing of invalid RTSP
        Describe response messages
        ([#10971](https://github.com/google/ExoPlayer/issues/10971)).
*   Session:
    *   Fix a bug where notification play/pause button doesn't update with
        player state ([#192](https://github.com/androidx/media/issues/192)).
*   IMA extension:
    *   Fix a bug which prevented DAI streams without any ads from starting
        because the first (and in the case without ads the only) `LOADED` event
        wasn't received.

### 1.0.0-rc01 (2023-02-16)

This release corresponds to the
[ExoPlayer 2.18.3 release](https://github.com/google/ExoPlayer/releases/tag/r2.18.3).

*   Core library:
    *   Tweak the renderer's decoder ordering logic to uphold the
        `MediaCodecSelector`'s preferences, even if a decoder reports it may not
        be able to play the media performantly. For example with default
        selector, hardware decoder with only functional support will be
        preferred over software decoder that fully supports the format
        ([#10604](https://github.com/google/ExoPlayer/issues/10604)).
    *   Add `ExoPlayer.Builder.setPlaybackLooper` that sets a pre-existing
        playback thread for a new ExoPlayer instance.
    *   Allow download manager helpers to be cleared
        ([#10776](https://github.com/google/ExoPlayer/issues/10776)).
    *   Add parameter to `BasePlayer.seekTo` to also indicate the command used
        for seeking.
    *   Use theme when loading drawables on API 21+
        ([#220](https://github.com/androidx/media/issues/220)).
    *   Add `ConcatenatingMediaSource2` that allows combining multiple media
        items into a single window
        ([#247](https://github.com/androidx/media/issues/247)).
*   Extractors:
    *   Throw a `ParserException` instead of a `NullPointerException` if the
        sample table (stbl) is missing a required sample description (stsd) when
        parsing trak atoms.
    *   Correctly skip samples when seeking directly to a sync frame in fMP4
        ([#10941](https://github.com/google/ExoPlayer/issues/10941)).
*   Audio:
    *   Use the compressed audio format bitrate to calculate the min buffer size
        for `AudioTrack` in direct playbacks (passthrough).
*   Text:
    *   Fix `TextRenderer` passing an invalid (negative) index to
        `Subtitle.getEventTime` if a subtitle file contains no cues.
    *   SubRip: Add support for UTF-16 files if they start with a byte order
        mark.
*   Metadata:
    *   Parse multiple null-separated values from ID3 frames, as permitted by
        ID3 v2.4.
    *   Add `MediaMetadata.mediaType` to denote the type of content or the type
        of folder described by the metadata.
    *   Add `MediaMetadata.isBrowsable` as a replacement for
        `MediaMetadata.folderType`. The folder type will be deprecated in the
        next release.
*   DASH:
    *   Add full parsing for image adaptation sets, including tile counts
        ([#3752](https://github.com/google/ExoPlayer/issues/3752)).
*   UI:
    *   Fix the deprecated
        `PlayerView.setControllerVisibilityListener(PlayerControlView.VisibilityListener)`
        to ensure visibility changes are passed to the registered listener
        ([#229](https://github.com/androidx/media/issues/229)).
    *   Fix the ordering of the center player controls in `PlayerView` when
        using a right-to-left (RTL) layout
        ([#227](https://github.com/androidx/media/issues/227)).
*   Session:
    *   Add abstract `SimpleBasePlayer` to help implement the `Player` interface
        for custom players.
    *   Add helper method to convert platform session token to Media3
        `SessionToken` ([#171](https://github.com/androidx/media/issues/171)).
    *   Use `onMediaMetadataChanged` to trigger updates of the platform media
        session ([#219](https://github.com/androidx/media/issues/219)).
    *   Add the media session as an argument of `getMediaButtons()` of the
        `DefaultMediaNotificationProvider` and use immutable lists for clarity
        ([#216](https://github.com/androidx/media/issues/216)).
    *   Add `onSetMediaItems` callback listener to provide means to modify/set
        `MediaItem` list, starting index and position by session before setting
        onto Player ([#156](https://github.com/androidx/media/issues/156)).
    *   Avoid double tap detection for non-Bluetooth media button events
        ([#233](https://github.com/androidx/media/issues/233)).
    *   Make `QueueTimeline` more robust in case of a shady legacy session state
        ([#241](https://github.com/androidx/media/issues/241)).
*   Cast extension:
    *   Bump Cast SDK version to 21.2.0.
*   IMA extension:
    *   Map `PLAYER_STATE_LOADING` to `STATE_BUFFERING`
        ([#245](\(https://github.com/androidx/media/issues/245\)).
*   IMA extension
    *   Remove player listener of the `ImaServerSideAdInsertionMediaSource` on
        the application thread to avoid threading issues.
    *   Add a property `focusSkipButtonWhenAvailable` to the
        `ImaServerSideAdInsertionMediaSource.AdsLoader.Builder` to request
        focusing the skip button on TV devices and set it to true by default.
    *   Add a method `focusSkipButton()` to the
        `ImaServerSideAdInsertionMediaSource.AdsLoader` to programmatically
        request to focus the skip button.
    *   Fix a bug which prevented playback from starting for a DAI stream
        without any ads.
    *   Bump IMA SDK version to 3.29.0.
*   Demo app:
    *   Request notification permission for download notifications at runtime
        ([#10884](https://github.com/google/ExoPlayer/issues/10884)).

### 1.0.0-beta03 (2022-11-22)

This release corresponds to the
[ExoPlayer 2.18.2 release](https://github.com/google/ExoPlayer/releases/tag/r2.18.2).

*   Core library:
    *   Add `ExoPlayer.isTunnelingEnabled` to check if tunneling is enabled for
        the currently selected tracks
        ([#2518](https://github.com/google/ExoPlayer/issues/2518)).
    *   Add `WrappingMediaSource` to simplify wrapping a single `MediaSource`
        ([#7279](https://github.com/google/ExoPlayer/issues/7279)).
    *   Discard back buffer before playback gets stuck due to insufficient
        available memory.
    *   Close the Tracing "doSomeWork" block when offload is enabled.
    *   Fix session tracking problem with fast seeks in `PlaybackStatsListener`
        ([#180](https://github.com/androidx/media/issues/180)).
    *   Send missing `onMediaItemTransition` callback when calling `seekToNext`
        or `seekToPrevious` in a single-item playlist
        ([#10667](https://github.com/google/ExoPlayer/issues/10667)).
    *   Add `Player.getSurfaceSize` that returns the size of the surface on
        which the video is rendered.
    *   Fix bug where removing listeners during the player release can cause an
        `IllegalStateException`
        ([#10758](https://github.com/google/ExoPlayer/issues/10758)).
*   Build:
    *   Enforce minimum `compileSdkVersion` to avoid compilation errors
        ([#10684](https://github.com/google/ExoPlayer/issues/10684)).
    *   Avoid publishing block when included in another gradle build.
*   Track selection:
    *   Prefer other tracks to Dolby Vision if display does not support it.
        ([#8944](https://github.com/google/ExoPlayer/issues/8944)).
*   Downloads:
    *   Fix potential infinite loop in `ProgressiveDownloader` caused by
        simultaneous download and playback with the same `PriorityTaskManager`
        ([#10570](https://github.com/google/ExoPlayer/pull/10570)).
    *   Make download notification appear immediately
        ([#183](https://github.com/androidx/media/pull/183)).
    *   Limit parallel download removals to 1 to avoid excessive thread creation
        ([#10458](https://github.com/google/ExoPlayer/issues/10458)).
*   Video:
    *   Try alternative decoder for Dolby Vision if display does not support it.
        ([#9794](https://github.com/google/ExoPlayer/issues/9794)).
*   Audio:
    *   Use `SingleThreadExecutor` for releasing `AudioTrack` instances to avoid
        OutOfMemory errors when releasing multiple players at the same time
        ([#10057](https://github.com/google/ExoPlayer/issues/10057)).
    *   Adds `AudioOffloadListener.onExperimentalOffloadedPlayback` for the
        AudioTrack offload state.
        ([#134](https://github.com/androidx/media/issues/134)).
    *   Make `AudioTrackBufferSizeProvider` a public interface.
    *   Add `ExoPlayer.setPreferredAudioDevice` to set the preferred audio
        output device ([#135](https://github.com/androidx/media/issues/135)).
    *   Rename `androidx.media3.exoplayer.audio.AudioProcessor` to
        `androidx.media3.common.audio.AudioProcessor`.
    *   Map 8-channel and 12-channel audio to the 7.1 and 7.1.4 channel masks
        respectively on all Android versions
        ([#10701](https://github.com/google/ExoPlayer/issues/10701)).
*   Metadata:
    *   `MetadataRenderer` can now be configured to render metadata as soon as
        they are available. Create an instance with
        `MetadataRenderer(MetadataOutput, Looper, MetadataDecoderFactory,
        boolean)` to specify whether the renderer will output metadata early or
        in sync with the player position.
*   DRM:
    *   Work around a bug in the Android 13 ClearKey implementation that returns
        a non-empty but invalid license URL.
    *   Fix `setMediaDrmSession failed: session not opened` error when switching
        between DRM schemes in a playlist (e.g. Widevine to ClearKey).
*   Text:
    *   CEA-608: Ensure service switch commands on field 2 are handled correctly
        ([#10666](https://github.com/google/ExoPlayer/issues/10666)).
*   DASH:
    *   Parse `EventStream.presentationTimeOffset` from manifests
        ([#10460](https://github.com/google/ExoPlayer/issues/10460)).
*   UI:
    *   Use current overrides of the player as preset in
        `TrackSelectionDialogBuilder`
        ([#10429](https://github.com/google/ExoPlayer/issues/10429)).
*   Session:
    *   Ensure commands are always executed in the correct order even if some
        require asynchronous resolution
        ([#85](https://github.com/androidx/media/issues/85)).
    *   Add `DefaultMediaNotificationProvider.Builder` to build
        `DefaultMediaNotificationProvider` instances. The builder can configure
        the notification ID, the notification channel ID and the notification
        channel name used by the provider. Also, add method
        `DefaultMediaNotificationProvider.setSmallIcon(int)` to set the
        notifications small icon.
        ([#104](https://github.com/androidx/media/issues/104)).
    *   Ensure commands sent before `MediaController.release()` are not dropped
        ([#99](https://github.com/androidx/media/issues/99)).
    *   `SimpleBitmapLoader` can load bitmap from `file://` URIs
        ([#108](https://github.com/androidx/media/issues/108)).
    *   Fix assertion that prevents `MediaController` to seek over an ad in a
        period ([#122](https://github.com/androidx/media/issues/122)).
    *   When playback ends, the `MediaSessionService` is stopped from the
        foreground and a notification is shown to restart playback of the last
        played media item
        ([#112](https://github.com/androidx/media/issues/112)).
    *   Don't start a foreground service with a pending intent for pause
        ([#167](https://github.com/androidx/media/issues/167)).
    *   Manually hide the 'badge' associated with the notification created by
        `DefaultNotificationProvider` on API 26 and API 27 (the badge is
        automatically hidden on API 28+)
        ([#131](https://github.com/androidx/media/issues/131)).
    *   Fix bug where a second binder connection from a legacy MediaSession to a
        Media3 MediaController causes IllegalStateExceptions
        ([#49](https://github.com/androidx/media/issues/49)).
*   RTSP:
    *   Add H263 fragmented packet handling
        ([#119](https://github.com/androidx/media/pull/119)).
    *   Add support for MP4A-LATM
        ([#162](https://github.com/androidx/media/pull/162)).
*   IMA:
    *   Add timeout for loading ad information to handle cases where the IMA SDK
        gets stuck loading an ad
        ([#10510](https://github.com/google/ExoPlayer/issues/10510)).
    *   Prevent skipping mid-roll ads when seeking to the end of the content
        ([#10685](https://github.com/google/ExoPlayer/issues/10685)).
    *   Correctly calculate window duration for live streams with server-side
        inserted ads, for example IMA DAI
        ([#10764](https://github.com/google/ExoPlayer/issues/10764)).
*   FFmpeg extension:
    *   Add newly required flags to link FFmpeg libraries with NDK 23.1.7779620
        and above ([#9933](https://github.com/google/ExoPlayer/issues/9933)).
*   AV1 extension:
    *   Update CMake version to avoid incompatibilities with the latest Android
        Studio releases
        ([#9933](https://github.com/google/ExoPlayer/issues/9933)).
*   Cast extension:
    *   Implement `getDeviceInfo()` to be able to identify `CastPlayer` when
        controlling playback with a `MediaController`
        ([#142](https://github.com/androidx/media/issues/142)).
*   Transformer:
    *   Add muxer watchdog timer to detect when generating an output sample is
        too slow.
*   Remove deprecated symbols:
    *   Remove `Transformer.Builder.setOutputMimeType(String)`. This feature has
        been removed. The MIME type will always be MP4 when the default muxer is
        used.

### 1.0.0-beta02 (2022-07-21)

This release corresponds to the
[ExoPlayer 2.18.1 release](https://github.com/google/ExoPlayer/releases/tag/r2.18.1).

*   Core library:
    *   Ensure that changing the `ShuffleOrder` with `ExoPlayer.setShuffleOrder`
        results in a call to `Player.Listener#onTimelineChanged` with
        `reason=Player.TIMELINE_CHANGE_REASON_PLAYLIST_CHANGED`
        ([#9889](https://github.com/google/ExoPlayer/issues/9889)).
    *   For progressive media, only include selected tracks in buffered position
        ([#10361](https://github.com/google/ExoPlayer/issues/10361)).
    *   Allow custom logger for all ExoPlayer log output
        ([#9752](https://github.com/google/ExoPlayer/issues/9752)).
    *   Fix implementation of `setDataSourceFactory` in
        `DefaultMediaSourceFactory`, which was non-functional in some cases
        ([#116](https://github.com/androidx/media/issues/116)).
*   Extractors:
    *   Fix parsing of H265 short term reference picture sets
        ([#10316](https://github.com/google/ExoPlayer/issues/10316)).
    *   Fix parsing of bitrates from `esds` boxes
        ([#10381](https://github.com/google/ExoPlayer/issues/10381)).
*   DASH:
    *   Parse ClearKey license URL from manifests
        ([#10246](https://github.com/google/ExoPlayer/issues/10246)).
*   UI:
    *   Ensure TalkBack announces the currently active speed option in the
        playback controls menu
        ([#10298](https://github.com/google/ExoPlayer/issues/10298)).
*   RTSP:
    *   Add VP8 fragmented packet handling
        ([#110](https://github.com/androidx/media/pull/110)).
    *   Support frames/fragments in VP9
        ([#115](https://github.com/androidx/media/pull/115)).
*   Leanback extension:
    *   Listen to `playWhenReady` changes in `LeanbackAdapter`
        ([10420](https://github.com/google/ExoPlayer/issues/10420)).
*   Cast:
    *   Use the `MediaItem` that has been passed to the playlist methods as
        `Window.mediaItem` in `CastTimeline`
        ([#25](https://github.com/androidx/media/issues/25),
        [#8212](https://github.com/google/ExoPlayer/issues/8212)).
    *   Support `Player.getMetadata()` and `Listener.onMediaMetadataChanged()`
        with `CastPlayer` ([#25](https://github.com/androidx/media/issues/25)).

### 1.0.0-beta01 (2022-06-16)

This release corresponds to the
[ExoPlayer 2.18.0 release](https://github.com/google/ExoPlayer/releases/tag/r2.18.0).

*   Core library:
    *   Enable support for Android platform diagnostics via
        `MediaMetricsManager`. ExoPlayer will forward playback events and
        performance data to the platform, which helps to provide system
        performance and debugging information on the device. This data may also
        be collected by Google
        [if sharing usage and diagnostics data is enabled](https://support.google.com/accounts/answer/6078260)
        by the user of the device. Apps can opt-out of contributing to platform
        diagnostics for ExoPlayer with
        `ExoPlayer.Builder.setUsePlatformDiagnostics(false)`.
    *   Fix bug that tracks are reset too often when using `MergingMediaSource`,
        for example when side-loading subtitles and changing the selected
        subtitle mid-playback
        ([#10248](https://github.com/google/ExoPlayer/issues/10248)).
    *   Stop detecting 5G-NSA network type on API 29 and 30. These playbacks
        will assume a 4G network.
    *   Disallow passing `null` to
        `MediaSource.Factory.setDrmSessionManagerProvider` and
        `MediaSource.Factory.setLoadErrorHandlingPolicy`. Instances of
        `DefaultDrmSessionManagerProvider` and `DefaultLoadErrorHandlingPolicy`
        can be passed explicitly if required.
    *   Add `MediaItem.RequestMetadata` to represent metadata needed to play
        media when the exact `LocalConfiguration` is not known. Also remove
        `MediaMetadata.mediaUrl` as this is now included in `RequestMetadata`.
    *   Add `Player.Command.COMMAND_SET_MEDIA_ITEM` to enable players to allow
        setting a single item.
*   Track selection:
    *   Flatten `TrackSelectionOverrides` class into `TrackSelectionParameters`,
        and promote `TrackSelectionOverride` to a top level class.
    *   Rename `TracksInfo` to `Tracks` and `TracksInfo.TrackGroupInfo` to
        `Tracks.Group`. `Player.getCurrentTracksInfo` and
        `Player.Listener.onTracksInfoChanged` have also been renamed to
        `Player.getCurrentTracks` and `Player.Listener.onTracksChanged`. This
        includes 'un-deprecating' the `Player.Listener.onTracksChanged` method
        name, but with different parameter types.
    *   Change `DefaultTrackSelector.buildUponParameters` and
        `DefaultTrackSelector.Parameters.buildUpon` to return
        `DefaultTrackSelector.Parameters.Builder` instead of the deprecated
        `DefaultTrackSelector.ParametersBuilder`.
    *   Add
        `DefaultTrackSelector.Parameters.constrainAudioChannelCountToDeviceCapabilities`
        which is enabled by default. When enabled, the `DefaultTrackSelector`
        will prefer audio tracks whose channel count does not exceed the device
        output capabilities. On handheld devices, the `DefaultTrackSelector`
        will prefer stereo/mono over multichannel audio formats, unless the
        multichannel format can be
        [Spatialized](https://developer.android.com/reference/android/media/Spatializer)
        (Android 12L+) or is a Dolby surround sound format. In addition, on
        devices that support audio spatialization, the `DefaultTrackSelector`
        will monitor for changes in the
        [Spatializer properties](https://developer.android.com/reference/android/media/Spatializer.OnSpatializerStateChangedListener)
        and trigger a new track selection upon these. Devices with a
        `television`
        [UI mode](https://developer.android.com/guide/topics/resources/providing-resources#UiModeQualifier)
        are excluded from these constraints and the format with the highest
        channel count will be preferred. To enable this feature, the
        `DefaultTrackSelector` instance must be constructed with a `Context`.
*   Video:
    *   Rename `DummySurface` to `PlaceholderSurface`.
    *   Add AV1 support to the `MediaCodecVideoRenderer.getCodecMaxInputSize`.
*   Audio:
    *   Use LG AC3 audio decoder advertising non-standard MIME type.
    *   Change the return type of `AudioAttributes.getAudioAttributesV21()` from
        `android.media.AudioAttributes` to a new `AudioAttributesV21` wrapper
        class, to prevent slow ART verification on API < 21.
    *   Query the platform (API 29+) or assume the audio encoding channel count
        for audio passthrough when the format audio channel count is unset,
        which occurs with HLS chunkless preparation
        ([#10204](https://github.com/google/ExoPlayer/issues/10204)).
    *   Configure `AudioTrack` with channel mask
        `AudioFormat.CHANNEL_OUT_7POINT1POINT4` if the decoder outputs 12
        channel PCM audio
        ([#10322](#https://github.com/google/ExoPlayer/pull/10322)).
*   DRM
    *   Ensure the DRM session is always correctly updated when seeking
        immediately after a format change
        ([#10274](https://github.com/google/ExoPlayer/issues/10274)).
*   Text:
    *   Change `Player.getCurrentCues()` to return `CueGroup` instead of
        `List<Cue>`.
    *   SSA: Support `OutlineColour` style setting when `BorderStyle == 3` (i.e.
        `OutlineColour` sets the background of the cue)
        ([#8435](https://github.com/google/ExoPlayer/issues/8435)).
    *   CEA-708: Parse data into multiple service blocks and ignore blocks not
        associated with the currently selected service number.
    *   Remove `RawCcExtractor`, which was only used to handle a Google-internal
        subtitle format.
*   Extractors:
    *   Add support for AVI
        ([#2092](https://github.com/google/ExoPlayer/issues/2092)).
    *   Matroska: Parse `DiscardPadding` for Opus tracks.
    *   MP4: Parse bitrates from `esds` boxes.
    *   Ogg: Allow duplicate Opus ID and comment headers
        ([#10038](https://github.com/google/ExoPlayer/issues/10038)).
*   UI:
    *   Fix delivery of events to `OnClickListener`s set on `PlayerView`, in the
        case that `useController=false`
        ([#9605](https://github.com/google/ExoPlayer/issues/9605)). Also fix
        delivery of events to `OnLongClickListener` for all view configurations.
    *   Fix incorrectly treating a sequence of touch events that exit the bounds
        of `PlayerView` before `ACTION_UP` as a click
        ([#9861](https://github.com/google/ExoPlayer/issues/9861)).
    *   Fix `PlayerView` accessibility issue where tapping might toggle playback
        rather than hiding the controls
        ([#8627](https://github.com/google/ExoPlayer/issues/8627)).
    *   Rewrite `TrackSelectionView` and `TrackSelectionDialogBuilder` to work
        with the `Player` interface rather than `ExoPlayer`. This allows the
        views to be used with other `Player` implementations, and removes the
        dependency from the UI module to the ExoPlayer module. This is a
        breaking change.
    *   Don't show forced text tracks in the `PlayerView` track selector, and
        keep a suitable forced text track selected if "None" is selected
        ([#9432](https://github.com/google/ExoPlayer/issues/9432)).
*   DASH:
    *   Parse channel count from DTS `AudioChannelConfiguration` elements. This
        re-enables audio passthrough for DTS streams
        ([#10159](https://github.com/google/ExoPlayer/issues/10159)).
    *   Disallow passing `null` to
        `DashMediaSource.Factory.setCompositeSequenceableLoaderFactory`.
        Instances of `DefaultCompositeSequenceableLoaderFactory` can be passed
        explicitly if required.
*   HLS:
    *   Fallback to chunkful preparation if the playlist CODECS attribute does
        not contain the audio codec
        ([#10065](https://github.com/google/ExoPlayer/issues/10065)).
    *   Disallow passing `null` to
        `HlsMediaSource.Factory.setCompositeSequenceableLoaderFactory`,
        `HlsMediaSource.Factory.setPlaylistParserFactory`, and
        `HlsMediaSource.Factory.setPlaylistTrackerFactory`. Instances of
        `DefaultCompositeSequenceableLoaderFactory`,
        `DefaultHlsPlaylistParserFactory`, or a reference to
        `DefaultHlsPlaylistTracker.FACTORY` can be passed explicitly if
        required.
*   Smooth Streaming:
    *   Disallow passing `null` to
        `SsMediaSource.Factory.setCompositeSequenceableLoaderFactory`. Instances
        of `DefaultCompositeSequenceableLoaderFactory` can be passed explicitly
        if required.
*   RTSP:
    *   Add RTP reader for H263
        ([#63](https://github.com/androidx/media/pull/63)).
    *   Add RTP reader for MPEG4
        ([#35](https://github.com/androidx/media/pull/35)).
    *   Add RTP reader for HEVC
        ([#36](https://github.com/androidx/media/pull/36)).
    *   Add RTP reader for AMR. Currently only mono-channel, non-interleaved AMR
        streams are supported. Compound AMR RTP payload is not supported.
        ([#46](https://github.com/androidx/media/pull/46))
    *   Add RTP reader for VP8
        ([#47](https://github.com/androidx/media/pull/47)).
    *   Add RTP reader for WAV
        ([#56](https://github.com/androidx/media/pull/56)).
    *   Fix RTSP basic authorization header.
        ([#9544](https://github.com/google/ExoPlayer/issues/9544)).
    *   Stop checking mandatory SDP fields as ExoPlayer doesn't need them
        ([#10049](https://github.com/google/ExoPlayer/issues/10049)).
    *   Throw checked exception when parsing RTSP timing
        ([#10165](https://github.com/google/ExoPlayer/issues/10165)).
    *   Add RTP reader for VP9
        ([#47](https://github.com/androidx/media/pull/64)).
    *   Add RTP reader for OPUS
        ([#53](https://github.com/androidx/media/pull/53)).
*   Session:
    *   Replace `MediaSession.MediaItemFiller` with
        `MediaSession.Callback.onAddMediaItems` to allow asynchronous resolution
        of requests.
    *   Support `setMediaItems(s)` methods when `MediaController` connects to a
        legacy media session.
    *   Remove `MediaController.setMediaUri` and
        `MediaSession.Callback.onSetMediaUri`. The same functionality can be
        achieved by using `MediaController.setMediaItem` and
        `MediaSession.Callback.onAddMediaItems`.
    *   Forward legacy `MediaController` calls to play media to
        `MediaSession.Callback.onAddMediaItems` instead of `onSetMediaUri`.
    *   Add `MediaNotification.Provider` and `DefaultMediaNotificationProvider`
        to provide customization of the notification.
    *   Add `BitmapLoader` and `SimpleBitmapLoader` for downloading artwork
        images.
    *   Add `MediaSession.setCustomLayout()` to provide backwards compatibility
        with the legacy session.
    *   Add `MediaSession.setSessionExtras()` to provide feature parity with
        legacy session.
    *   Rename `MediaSession.MediaSessionCallback` to `MediaSession.Callback`,
        `MediaLibrarySession.MediaLibrarySessionCallback` to
        `MediaLibrarySession.Callback` and
        `MediaSession.Builder.setSessionCallback` to `setCallback`.
    *   Fix NPE in `MediaControllerImplLegacy`
        ([#59](https://github.com/androidx/media/pull/59)).
    *   Update session position info on timeline
        change([#51](https://github.com/androidx/media/issues/51)).
    *   Fix NPE in `MediaControllerImplBase` after releasing controller
        ([#74](https://github.com/androidx/media/issues/74)).
    *   Fix `IndexOutOfBoundsException` when setting less media items than in
        the current playlist
        ([#86](https://github.com/androidx/media/issues/86)).
*   Ad playback / IMA:
    *   Decrease ad polling rate from every 100ms to every 200ms, to line up
        with Media Rating Council (MRC) recommendations.
*   FFmpeg extension:
    *   Update CMake version to `3.21.0+` to avoid a CMake bug causing
        AndroidStudio's gradle sync to fail
        ([#9933](https://github.com/google/ExoPlayer/issues/9933)).
*   Remove deprecated symbols:
    *   Remove `Player.Listener.onTracksChanged(TrackGroupArray,
        TrackSelectionArray)`. Use `Player.Listener.onTracksChanged(Tracks)`
        instead.
    *   Remove `Player.getCurrentTrackGroups` and
        `Player.getCurrentTrackSelections`. Use `Player.getCurrentTracks`
        instead. You can also continue to use `ExoPlayer.getCurrentTrackGroups`
        and `ExoPlayer.getCurrentTrackSelections`, although these methods remain
        deprecated.
    *   Remove `DownloadHelper`
        `DEFAULT_TRACK_SELECTOR_PARAMETERS_WITHOUT_VIEWPORT` and
        `DEFAULT_TRACK_SELECTOR_PARAMETERS` constants. Use
        `getDefaultTrackSelectorParameters(Context)` instead when possible, and
        `DEFAULT_TRACK_SELECTOR_PARAMETERS_WITHOUT_CONTEXT` otherwise.
    *   Remove constructor `DefaultTrackSelector(ExoTrackSelection.Factory)`.
        Use `DefaultTrackSelector(Context, ExoTrackSelection.Factory)` instead.
    *   Remove `Transformer.Builder.setContext`. The `Context` should be passed
        to the `Transformer.Builder` constructor instead.

### 1.0.0-alpha03 (2022-03-14)

This release corresponds to the
[ExoPlayer 2.17.1 release](https://github.com/google/ExoPlayer/releases/tag/r2.17.1).

*   Audio:
    *   Fix error checking audio capabilities for Dolby Atmos (E-AC3-JOC) in
        HLS.
*   Extractors:
    *   FMP4: Fix issue where emsg sample metadata could be output in the wrong
        order for streams containing both v0 and v1 emsg atoms
        ([#9996](https://github.com/google/ExoPlayer/issues/9996)).
*   Text:
    *   Fix the interaction of `SingleSampleMediaSource.Factory.setTrackId` and
        `MediaItem.SubtitleConfiguration.Builder.setId` to prioritise the
        `SubtitleConfiguration` field and fall back to the `Factory` value if
        it's not set
        ([#10016](https://github.com/google/ExoPlayer/issues/10016)).
*   Ad playback:
    *   Fix audio underruns between ad periods in live HLS SSAI streams.

### 1.0.0-alpha02 (2022-03-02)

This release corresponds to the
[ExoPlayer 2.17.0 release](https://github.com/google/ExoPlayer/releases/tag/r2.17.0).

*   Core Library:
    *   Add protected method `DefaultRenderersFactory.getCodecAdapterFactory()`
        so that subclasses of `DefaultRenderersFactory` that override
        `buildVideoRenderers()` or `buildAudioRenderers()` can access the codec
        adapter factory and pass it to `MediaCodecRenderer` instances they
        create.
    *   Propagate ICY header fields `name` and `genre` to
        `MediaMetadata.station` and `MediaMetadata.genre` respectively so that
        they reach the app via `Player.Listener.onMediaMetadataChanged()`
        ([#9677](https://github.com/google/ExoPlayer/issues/9677)).
    *   Remove null keys from `DefaultHttpDataSource#getResponseHeaders`.
    *   Sleep and retry when creating a `MediaCodec` instance fails. This works
        around an issue that occurs on some devices when switching a surface
        from a secure codec to another codec
        ([#8696](https://github.com/google/ExoPlayer/issues/8696)).
    *   Add `MediaCodecAdapter.getMetrics()` to allow users obtain metrics data
        from `MediaCodec`
        ([#9766](https://github.com/google/ExoPlayer/issues/9766)).
    *   Fix Maven dependency resolution
        ([#8353](https://github.com/google/ExoPlayer/issues/8353)).
    *   Disable automatic speed adjustment for live streams that neither have
        low-latency features nor a user request setting the speed
        ([#9329](https://github.com/google/ExoPlayer/issues/9329)).
    *   Rename `DecoderCounters#inputBufferCount` to `queuedInputBufferCount`.
    *   Make `SimpleExoPlayer.renderers` private. Renderers can be accessed via
        `ExoPlayer.getRenderer`.
    *   Updated some `AnalyticsListener.EventFlags` constant values to match
        values in `Player.EventFlags`.
    *   Split `AnalyticsCollector` into an interface and default implementation
        to allow it to be stripped by R8 if an app doesn't need it.
*   Track selection:
    *   Support preferred video role flags in track selection
        ([#9402](https://github.com/google/ExoPlayer/issues/9402)).
    *   Update video track selection logic to take preferred MIME types and role
        flags into account when selecting multiple video tracks for adaptation
        ([#9519](https://github.com/google/ExoPlayer/issues/9519)).
    *   Update video and audio track selection logic to only choose formats for
        adaptive selections that have the same level of decoder and hardware
        support ([#9565](https://github.com/google/ExoPlayer/issues/9565)).
    *   Update video track selection logic to prefer more efficient codecs if
        multiple codecs are supported by primary, hardware-accelerated decoders
        ([#4835](https://github.com/google/ExoPlayer/issues/4835)).
    *   Prefer audio content preferences (for example, the "default" audio track
        or a track matching the system locale language) over technical track
        selection constraints (for example, preferred MIME type, or maximum
        channel count).
    *   Fix track selection issue where overriding one track group did not
        disable other track groups of the same type
        ([#9675](https://github.com/google/ExoPlayer/issues/9675)).
    *   Fix track selection issue where a mixture of non-empty and empty track
        overrides is not applied correctly
        ([#9649](https://github.com/google/ExoPlayer/issues/9649)).
    *   Prohibit duplicate `TrackGroup`s in a `TrackGroupArray`. `TrackGroup`s
        can always be made distinguishable by setting an `id` in the
        `TrackGroup` constructor. This fixes a crash when resuming playback
        after backgrounding the app with an active track override
        ([#9718](https://github.com/google/ExoPlayer/issues/9718)).
    *   Amend logic in `AdaptiveTrackSelection` to allow a quality increase
        under sufficient network bandwidth even if playback is very close to the
        live edge ([#9784](https://github.com/google/ExoPlayer/issues/9784)).
*   Video:
    *   Fix decoder fallback logic for Dolby Vision to use a compatible
        H264/H265 decoder if needed.
*   Audio:
    *   Fix decoder fallback logic for Dolby Atmos (E-AC3-JOC) to use a
        compatible E-AC3 decoder if needed.
    *   Change `AudioCapabilities` APIs to require passing explicitly
        `AudioCapabilities.DEFAULT_AUDIO_CAPABILITIES` instead of `null`.
    *   Allow customization of the `AudioTrack` buffer size calculation by
        injecting an `AudioTrackBufferSizeProvider` to `DefaultAudioSink`
        ([#8891](https://github.com/google/ExoPlayer/issues/8891)).
    *   Retry `AudioTrack` creation if the requested buffer size was > 1MB
        ([#9712](https://github.com/google/ExoPlayer/issues/9712)).
*   Extractors:
    *   WAV: Add support for RF64 streams
        ([#9543](https://github.com/google/ExoPlayer/issues/9543)).
    *   Fix incorrect parsing of H.265 SPS NAL units
        ([#9719](https://github.com/google/ExoPlayer/issues/9719)).
    *   Parse Vorbis Comments (including `METADATA_BLOCK_PICTURE`) in Ogg Opus
        and Ogg Vorbis files.
*   Text:
    *   Add a `MediaItem.SubtitleConfiguration.id` field which is propagated to
        the `Format.id` field of the subtitle track created from the
        configuration
        ([#9673](https://github.com/google/ExoPlayer/issues/9673)).
    *   Add basic support for WebVTT subtitles in Matroska containers
        ([#9886](https://github.com/google/ExoPlayer/issues/9886)).
    *   Prevent `Cea708Decoder` from reading more than the declared size of a
        service block.
*   DRM:
    *   Remove `playbackLooper` from `DrmSessionManager.(pre)acquireSession`.
        When a `DrmSessionManager` is used by an app in a custom `MediaSource`,
        the `playbackLooper` needs to be passed to `DrmSessionManager.setPlayer`
        instead.
*   Ad playback / IMA:
    *   Add support for
        [IMA Dynamic Ad Insertion (DAI)](https://support.google.com/admanager/answer/6147120)
        ([#8213](https://github.com/google/ExoPlayer/issues/8213)).
    *   Add a method to `AdPlaybackState` to allow resetting an ad group so that
        it can be played again
        ([#9615](https://github.com/google/ExoPlayer/issues/9615)).
    *   Enforce playback speed of 1.0 during ad playback
        ([#9018](https://github.com/google/ExoPlayer/issues/9018)).
    *   Fix issue where an ad group that failed to load caused an immediate
        playback reset
        ([#9929](https://github.com/google/ExoPlayer/issues/9929)).
*   UI:
    *   Fix the color of the numbers in `StyledPlayerView` rewind and
        fastforward buttons when using certain themes
        ([#9765](https://github.com/google/ExoPlayer/issues/9765)).
    *   Correctly translate playback speed strings
        ([#9811](https://github.com/google/ExoPlayer/issues/9811)).
*   DASH:
    *   Add parsed essential and supplemental properties to the `Representation`
        ([#9579](https://github.com/google/ExoPlayer/issues/9579)).
    *   Support the `forced-subtitle` track role
        ([#9727](https://github.com/google/ExoPlayer/issues/9727)).
    *   Stop interpreting the `main` track role as `C.SELECTION_FLAG_DEFAULT`.
    *   Fix base URL exclusion logic for manifests that do not declare the DVB
        namespace ([#9856](https://github.com/google/ExoPlayer/issues/9856)).
    *   Support relative `MPD.Location` URLs
        ([#9939](https://github.com/google/ExoPlayer/issues/9939)).
*   HLS:
    *   Correctly populate `Format.label` for audio only HLS streams
        ([#9608](https://github.com/google/ExoPlayer/issues/9608)).
    *   Use chunkless preparation by default to improve start up time. If your
        renditions contain muxed closed-caption tracks that are **not** declared
        in the master playlist, you should add them to the master playlist to be
        available for playback, or turn off chunkless preparation with
        `HlsMediaSource.Factory.setAllowChunklessPreparation(false)`.
    *   Support key-frame accurate seeking in HLS
        ([#2882](https://github.com/google/ExoPlayer/issues/2882)).
*   RTSP:
    *   Provide a client API to override the `SocketFactory` used for any server
        connection ([#9606](https://github.com/google/ExoPlayer/pull/9606)).
    *   Prefer DIGEST authentication method over BASIC if both are present
        ([#9800](https://github.com/google/ExoPlayer/issues/9800)).
    *   Handle when RTSP track timing is not available
        ([#9775](https://github.com/google/ExoPlayer/issues/9775)).
    *   Ignore invalid RTP-Info header values
        ([#9619](https://github.com/google/ExoPlayer/issues/9619)).
*   Transformer:
    *   Increase required min API version to 21.
    *   `TransformationException` is now used to describe errors that occur
        during a transformation.
    *   Add `TransformationRequest` for specifying the transformation options.
    *   Allow multiple listeners to be registered.
    *   Fix Transformer being stuck when the codec output is partially read.
    *   Fix potential NPE in `Transformer.getProgress` when releasing the muxer
        throws.
    *   Add a demo app for applying transformations.
*   MediaSession extension:
    *   By default, `MediaSessionConnector` now clears the playlist on stop.
        Apps that want the playlist to be retained can call
        `setClearMediaItemsOnStop(false)` on the connector.
*   Cast extension:
    *   Fix bug that prevented `CastPlayer` from calling `onIsPlayingChanged`
        correctly ([#9792](https://github.com/google/ExoPlayer/issues/9792)).
    *   Support audio metadata including artwork with
        `DefaultMediaItemConverter`
        ([#9663](https://github.com/google/ExoPlayer/issues/9663)).
*   FFmpeg extension:
    *   Make `build_ffmpeg.sh` depend on LLVM's bin utils instead of GNU's
        ([#9933](https://github.com/google/ExoPlayer/issues/9933)).
*   Android 12 compatibility:
    *   Upgrade the Cast extension to depend on
        `com.google.android.gms:play-services-cast-framework:20.1.0`. Earlier
        versions of `play-services-cast-framework` are not compatible with apps
        targeting Android 12, and will crash with an `IllegalArgumentException`
        when creating `PendingIntent`s
        ([#9528](https://github.com/google/ExoPlayer/issues/9528)).
*   Remove deprecated symbols:
    *   Remove `Player.EventListener`. Use `Player.Listener` instead.
    *   Remove `MediaSourceFactory.setDrmSessionManager`,
        `MediaSourceFactory.setDrmHttpDataSourceFactory`, and
        `MediaSourceFactory.setDrmUserAgent`. Use
        `MediaSourceFactory.setDrmSessionManagerProvider` instead.
    *   Remove `MediaSourceFactory.setStreamKeys`. Use
        `MediaItem.Builder.setStreamKeys` instead.
    *   Remove `MediaSourceFactory.createMediaSource(Uri)`. Use
        `MediaSourceFactory.createMediaSource(MediaItem)` instead.
    *   Remove `setTag` from `DashMediaSource`, `HlsMediaSource` and
        `SsMediaSource`. Use `MediaItem.Builder.setTag` instead.
    *   Remove `DashMediaSource.setLivePresentationDelayMs(long, boolean)`. Use
        `MediaItem.Builder.setLiveConfiguration` and
        `MediaItem.LiveConfiguration.Builder.setTargetOffsetMs` to override the
        manifest, or `DashMediaSource.setFallbackTargetLiveOffsetMs` to provide
        a fallback value.
    *   Remove `(Simple)ExoPlayer.setThrowsWhenUsingWrongThread`. Opting out of
        the thread enforcement is no longer possible.
    *   Remove `ActionFile` and `ActionFileUpgradeUtil`. Use ExoPlayer 2.16.1 or
        before to use `ActionFileUpgradeUtil` to merge legacy action files into
        `DefaultDownloadIndex`.
    *   Remove `ProgressiveMediaSource.setExtractorsFactory`. Use
        `ProgressiveMediaSource.Factory(DataSource.Factory, ExtractorsFactory)`
        constructor instead.
    *   Remove `ProgressiveMediaSource.Factory.setTag` and
        `ProgressiveMediaSource.Factory.setCustomCacheKey`. Use
        `MediaItem.Builder.setTag` and `MediaItem.Builder.setCustomCacheKey`
        instead.
    *   Remove `DefaultRenderersFactory(Context, @ExtensionRendererMode int)`
        and `DefaultRenderersFactory(Context, @ExtensionRendererMode int, long)`
        constructors. Use the `DefaultRenderersFactory(Context)` constructor,
        `DefaultRenderersFactory.setExtensionRendererMode`, and
        `DefaultRenderersFactory.setAllowedVideoJoiningTimeMs` instead.
    *   Remove all public `CronetDataSource` constructors. Use
        `CronetDataSource.Factory` instead.
*   Change the following `IntDefs` to `@Target(TYPE_USE)` only. This may break
    the compilation of usages in Kotlin, which can be fixed by moving the
    annotation to annotate the type (`Int`).
    *   `@AacAudioObjectType`
    *   `@Ac3Util.SyncFrameInfo.StreamType`
    *   `@AdLoadException.Type`
    *   `@AdtsExtractor.Flags`
    *   `@AmrExtractor.Flags`
    *   `@AspectRatioFrameLayout.ResizeMode`
    *   `@AudioFocusManager.PlayerCommand`
    *   `@AudioSink.SinkFormatSupport`
    *   `@BinarySearchSeeker.TimestampSearchResult.Type`
    *   `@BufferReplacementMode`
    *   `@C.BufferFlags`
    *   `@C.ColorRange`
    *   `@C.ColorSpace`
    *   `@C.ColorTransfer`
    *   `@C.CryptoMode`
    *   `@C.Encoding`
    *   `@C.PcmEncoding`
    *   `@C.Projection`
    *   `@C.SelectionReason`
    *   `@C.StereoMode`
    *   `@C.VideoOutputMode`
    *   `@CacheDataSource.Flags`
    *   `@CaptionStyleCompat.EdgeType`
    *   `@DataSpec.Flags`
    *   `@DataSpec.HttpMethods`
    *   `@DecoderDiscardReasons`
    *   `@DecoderReuseResult`
    *   `@DefaultAudioSink.OutputMode`
    *   `@DefaultDrmSessionManager.Mode`
    *   `@DefaultTrackSelector.SelectionEligibility`
    *   `@DefaultTsPayloadReaderFactory.Flags`
    *   `@EGLSurfaceTexture.SecureMode`
    *   `@EbmlProcessor.ElementType`
    *   `@ExoMediaDrm.KeyRequest.RequestType`
    *   `@ExtensionRendererMode`
    *   `@Extractor.ReadResult`
    *   `@FileTypes.Type`
    *   `@FlacExtractor.Flags` (in `com.google.android.exoplayer2.ext.flac`
        package)
    *   `@FlacExtractor.Flags` (in
        `com.google.android.exoplayer2.extractor.flac` package)
    *   `@FragmentedMp4Extractor.Flags`
    *   `@HlsMediaPlaylist.PlaylistType`
    *   `@HttpDataSourceException.Type`
    *   `@IllegalClippingException.Reason`
    *   `@IllegalMergeException.Reason`
    *   `@LoadErrorHandlingPolicy.FallbackType`
    *   `@MatroskaExtractor.Flags`
    *   `@Mp3Extractor.Flags`
    *   `@Mp4Extractor.Flags`
    *   `@NotificationUtil.Importance`
    *   `@PlaybackException.FieldNumber`
    *   `@PlayerNotificationManager.Priority`
    *   `@PlayerNotificationManager.Visibility`
    *   `@PlayerView.ShowBuffering`
    *   `@Renderer.State`
    *   `@RendererCapabilities.AdaptiveSupport`
    *   `@RendererCapabilities.Capabilities`
    *   `@RendererCapabilities.DecoderSupport`
    *   `@RendererCapabilities.FormatSupport`
    *   `@RendererCapabilities.HardwareAccelerationSupport`
    *   `@RendererCapabilities.TunnelingSupport`
    *   `@SampleStream.ReadDataResult`
    *   `@SampleStream.ReadFlags`
    *   `@StyledPlayerView.ShowBuffering`
    *   `@SubtitleView.ViewType`
    *   `@TextAnnotation.Position`
    *   `@TextEmphasisSpan.MarkFill`
    *   `@TextEmphasisSpan.MarkShape`
    *   `@Track.Transformation`
    *   `@TrackOutput.SampleDataPart`
    *   `@Transformer.ProgressState`
    *   `@TsExtractor.Mode`
    *   `@TsPayloadReader.Flags`
    *   `@WebvttCssStyle.FontSizeUnit`

### 1.0.0-alpha01

AndroidX Media is the new home for media support libraries, including ExoPlayer.
The first alpha contains early, functional implementations of libraries for
implementing media use cases, including:

*   ExoPlayer, an application-level media player for Android that is easy to
    customize and extend.
*   Media session functionality, for exposing and controlling playbacks. This
    new session module uses the same `Player` interface as ExoPlayer.
*   UI components for building media playback user interfaces.
*   Modules wrapping functionality in other libraries for use with ExoPlayer,
    for example, ad insertion via the IMA SDK.

ExoPlayer was previously hosted in a separate
[ExoPlayer GitHub project](https://github.com/google/ExoPlayer). In AndroidX
Media its package name is `androidx.media3.exoplayer`. We plan to continue to
maintain and release the ExoPlayer GitHub project for a while to give apps time
to migrate. AndroidX Media has replacements for all the ExoPlayer modules,
except for the legacy media2 and mediasession extensions, which are together
replaced by the new `media3-session` module. This provides direct integration
between players and media sessions without needing to use an adapter/connector
class.<|MERGE_RESOLUTION|>--- conflicted
+++ resolved
@@ -34,15 +34,12 @@
     *   Parse EXIF rotation data for image inputs.
 *   Track Selection:
 *   Extractors:
-<<<<<<< HEAD
     *   MPEG-TS: Ensure the last frame is rendered by passing the last access
         unit of a stream to the sample queue
         ([#7909](https://github.com/google/ExoPlayer/issues/7909)).
-=======
     *   Fix typo when determining `rotationDegrees`. Changed
         `projectionPosePitch` to `projectionPoseRoll`
         ([#461](https://github.com/androidx/media/pull/461)).
->>>>>>> d4034bb9
 *   Audio:
 *   Audio Offload:
     *   Add `AudioSink.getFormatOffloadSupport(Format)` that retrieves level of
